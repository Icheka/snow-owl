--- conflicted
+++ resolved
@@ -8,68 +8,6 @@
 	<parent>
 		<groupId>com.b2international.snowowl</groupId>
 		<artifactId>tests-parent</artifactId>
-<<<<<<< HEAD
 		<version>7.1.0-SNAPSHOT</version>
 	</parent>
-
-=======
-		<version>6.15.0-SNAPSHOT</version>
-	</parent>
-
-	<build>
-		<resources>
-			<resource>
-				<directory>src</directory>
-			</resource>
-			<resource>
-				<directory>xtend-gen</directory>
-			</resource>
-		</resources>
-		<plugins>
-			<plugin>
-				<groupId>org.apache.maven.plugins</groupId>
-				<artifactId>maven-clean-plugin</artifactId>
-				<version>2.5</version>
-				<configuration>
-					<filesets>
-						<fileset>
-							<directory>xtend-gen</directory>
-							<excludes>
-								<exclude>.gitignore</exclude>
-							</excludes>
-						</fileset>
-					</filesets>
-				</configuration>
-			</plugin>
-			<plugin>
-				<groupId>org.eclipse.xtend</groupId>
-				<artifactId>xtend-maven-plugin</artifactId>
-				<version>${xtend.compiler.version}</version>
-				<dependencies>
-					<dependency>
-					    <groupId>org.eclipse.platform</groupId>
-					    <artifactId>org.eclipse.equinox.common</artifactId>
-					    <version>3.10.0</version>
-					</dependency>
-					<dependency>
-					    <groupId>org.eclipse.emf</groupId>
-					    <artifactId>org.eclipse.emf.codegen</artifactId>
-					    <version>2.11.0</version>
-					</dependency>
-				</dependencies>
-				<configuration>
-					<outputDirectory>${basedir}/xtend-gen</outputDirectory>
-				</configuration>
-				<executions>
-					<execution>
-						<goals>
-							<goal>compile</goal>
-						</goals>
-					</execution>
-				</executions>
-			</plugin>
-		</plugins>
-	</build>
-
->>>>>>> c2a5bcd7
 </project>