--- conflicted
+++ resolved
@@ -8,11 +8,7 @@
 	<parent>
 		<groupId>com.b2international.snowowl</groupId>
 		<artifactId>tests-parent</artifactId>
-<<<<<<< HEAD
-		<version>5.1.3</version>
-=======
 		<version>5.2.0-SNAPSHOT</version>
->>>>>>> 1391ce2e
 	</parent>
 
 	<build>
