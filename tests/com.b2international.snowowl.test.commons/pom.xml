--- conflicted
+++ resolved
@@ -8,11 +8,7 @@
 	<parent>
 		<groupId>com.b2international.snowowl</groupId>
 		<artifactId>tests-parent</artifactId>
-<<<<<<< HEAD
 		<version>4.6.0-SNAPSHOT</version>
-=======
-		<version>4.2.3</version>
->>>>>>> bd27ab75
 	</parent>
 
 	<build>
