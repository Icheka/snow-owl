/*
 * Copyright 2011-2021 B2i Healthcare Pte Ltd, http://b2i.sg
 * 
 * Licensed under the Apache License, Version 2.0 (the "License");
 * you may not use this file except in compliance with the License.
 * You may obtain a copy of the License at
 *
 *      http://www.apache.org/licenses/LICENSE-2.0
 *
 * Unless required by applicable law or agreed to in writing, software
 * distributed under the License is distributed on an "AS IS" BASIS,
 * WITHOUT WARRANTIES OR CONDITIONS OF ANY KIND, either express or implied.
 * See the License for the specific language governing permissions and
 * limitations under the License.
 */
package com.b2international.snowowl.test.commons;

import static com.google.common.base.Preconditions.checkNotNull;
import static org.junit.Assert.assertTrue;

<<<<<<< HEAD
import java.nio.file.Path;
=======
import java.io.File;
import java.io.FileInputStream;
import java.util.Map;
import java.util.UUID;
>>>>>>> e0190642
import java.util.concurrent.TimeUnit;

import org.junit.rules.ExternalResource;

import com.b2international.snowowl.core.ResourceURI;
import com.b2international.snowowl.core.attachments.Attachment;
import com.b2international.snowowl.core.branch.Branch;
import com.b2international.snowowl.core.codesystem.CodeSystem;
import com.b2international.snowowl.core.codesystem.CodeSystemRequests;
import com.b2international.snowowl.core.codesystem.CodeSystems;
import com.b2international.snowowl.core.jobs.JobRequests;
import com.b2international.snowowl.core.jobs.RemoteJobEntry;
import com.b2international.snowowl.core.request.ResourceRequests;
import com.b2international.snowowl.core.request.SearchResourceRequest.SortField;
import com.b2international.snowowl.core.util.PlatformUtil;
import com.b2international.snowowl.core.version.Version;
import com.b2international.snowowl.core.version.VersionDocument;
import com.b2international.snowowl.core.version.Versions;
import com.b2international.snowowl.eventbus.IEventBus;
import com.b2international.snowowl.snomed.common.SnomedTerminologyComponentConstants;
import com.b2international.snowowl.snomed.core.domain.Rf2ReleaseType;
import com.b2international.snowowl.snomed.datastore.request.SnomedRequests;
import com.b2international.snowowl.snomed.datastore.request.rf2.SnomedRf2Requests;
import com.b2international.snowowl.test.commons.rest.RestExtensions;

/**
 * JUnit test rule to import SNOMED CT content during automated tests.
 * 
 * @since 3.6
 */
public class SnomedContentRule extends ExternalResource {

	public static final String SNOMEDCT_ID = "SNOMEDCT";
	public static final ResourceURI SNOMEDCT = CodeSystem.uri(SNOMEDCT_ID);
	
	private final Path importArchive;
	private final Rf2ReleaseType contentType;
<<<<<<< HEAD
	private final ResourceURI codeSystemId;
=======
	private final String codeSystemShortName;
	private final String codeSystemBranchPath;
	private final Map<String, Object> additionalProperties;
>>>>>>> e0190642

	public SnomedContentRule(final ResourceURI codeSystemId, final String importArchivePath, final Rf2ReleaseType contentType) {
		this(codeSystemId, SnomedContentRule.class, importArchivePath, contentType);
	}
	
	public SnomedContentRule(final ResourceURI codeSystemId, final Class<?> relativeClass, final String importArchivePath, final Rf2ReleaseType contentType) {
		this(codeSystemId, relativeClass, false, importArchivePath, contentType);
	}
	
<<<<<<< HEAD
	public SnomedContentRule(final ResourceURI codeSystemId, final Class<?> relativeClass, final boolean isFragment, final String importArchivePath, final Rf2ReleaseType contentType) {
		this.codeSystemId = checkNotNull(codeSystemId, "codeSystem");
		this.contentType = checkNotNull(contentType, "contentType");
		this.importArchive = isFragment ? PlatformUtil.toAbsolutePath(relativeClass, importArchivePath) : PlatformUtil.toAbsolutePathBundleEntry(relativeClass, importArchivePath);
=======
	public SnomedContentRule(final String codeSystemShortName, final String branchPath, final Class<?> relativeClass, final boolean isFragment, final String importArchivePath, final Rf2ReleaseType contentType) {
		this(codeSystemShortName, branchPath, relativeClass, isFragment, importArchivePath, contentType, null);
	}
	
	public SnomedContentRule(final String codeSystemShortName, final String branchPath, final Class<?> relativeClass, final boolean isFragment, 
			final String importArchivePath, final Rf2ReleaseType contentType, final Map<String, Object> additionalProperties) {
		this.codeSystemShortName = checkNotNull(codeSystemShortName, "codeSystem");
		this.codeSystemBranchPath = checkNotNull(branchPath, "branchPath");
		this.contentType = checkNotNull(contentType, "contentType");
		this.importArchive = isFragment ? PlatformUtil.toAbsolutePath(relativeClass, importArchivePath).toFile() : PlatformUtil.toAbsolutePathBundleEntry(relativeClass, importArchivePath).toFile();
		this.additionalProperties = additionalProperties;
>>>>>>> e0190642
	}

	@Override
	protected void before() throws Throwable {
		createCodeSystemIfNotExist();
		Attachment attachment = Attachment.upload(Services.context(), importArchive);
		String jobId = SnomedRequests.rf2().prepareImport()
			.setRf2Archive(attachment)
			.setReleaseType(contentType)
			.setCreateVersions(true)
			.build(codeSystemId)
			.runAsJobWithRestart(SnomedRf2Requests.importJobKey(codeSystemId), "Initial SNOMEDCT import for tests")
			.execute(Services.bus())
			.getSync(1, TimeUnit.MINUTES);
		RemoteJobEntry job = JobRequests.waitForJob(Services.bus(), jobId, 2000 /* 2 seconds */);
		assertTrue("Failed to import RF2 archive", job.isSuccessful());
	}
	
	private void createCodeSystemIfNotExist() {
<<<<<<< HEAD
		final IEventBus eventBus = Services.bus();
		final CodeSystems codeSystems = CodeSystemRequests.prepareSearchCodeSystem()
				.setLimit(0)
				.filterById(codeSystemId.getResourceId())
				.buildAsync()
=======
		if (!SnomedTerminologyComponentConstants.SNOMED_SHORT_NAME.equals(codeSystemShortName)) {
			final IEventBus eventBus = Services.bus();
			final CodeSystems codeSystems = CodeSystemRequests.prepareSearchCodeSystem()
					.setLimit(0)
					.filterById(codeSystemShortName)
					.build(SnomedDatastoreActivator.REPOSITORY_UUID)
					.execute(eventBus)
					.getSync();
			
			if (codeSystems.getTotal() > 0) {
				return;
			}
			
			final CodeSystemVersions snomedVersions = CodeSystemRequests.prepareSearchCodeSystemVersion()
				.filterByCodeSystemShortName(SnomedTerminologyComponentConstants.SNOMED_SHORT_NAME)
				.sortBy(SortField.descending(CodeSystemVersionEntry.Fields.EFFECTIVE_DATE))
				.setLimit(1)
				.build(SnomedDatastoreActivator.REPOSITORY_UUID)
				.execute(eventBus)
				.getSync();
				
			final CodeSystemURI extensionOf = snomedVersions.first()
				.map(CodeSystemVersion::getUri)
				.orElse(null);
				
			CodeSystemRequests.prepareNewCodeSystem()
				.setBranchPath(codeSystemBranchPath)
				.setCitation("citation")
				.setExtensionOf(extensionOf)
				.setIconPath("iconPath")
				.setLanguage("language")
				.setLink("organizationLink")
				.setName("Extension " + codeSystemShortName)
				.setOid("oid:" + codeSystemShortName)
				.setRepositoryId(SnomedDatastoreActivator.REPOSITORY_UUID)
				.setShortName(codeSystemShortName)
				.setAdditionalProperties(additionalProperties)
				.setTerminologyId(SnomedTerminologyComponentConstants.TERMINOLOGY_ID)
				.build(SnomedDatastoreActivator.REPOSITORY_UUID, Branch.MAIN_PATH, RestExtensions.USER, String.format("Create code system %s", codeSystemShortName))
>>>>>>> e0190642
				.execute(eventBus)
				.getSync();
		
		if (codeSystems.getTotal() > 0) {
			return;
		}
		
		final Versions snomedVersions = ResourceRequests.prepareSearchVersion()
			.filterByResource(SNOMEDCT)
			.sortBy(SortField.descending(VersionDocument.Fields.EFFECTIVE_TIME))
			.setLimit(1)
			.buildAsync()
			.execute(eventBus)
			.getSync();
			
		final ResourceURI extensionOf = snomedVersions.first()
			.map(Version::getVersionResourceURI)
			.orElse(null);
			
		CodeSystemRequests.prepareNewCodeSystem()
			.setId(codeSystemId.getResourceId())
			.setBranchPath(SNOMEDCT.equals(codeSystemId) ? Branch.MAIN_PATH : null)
			.setUrl("organizationLink")
			.setDescription("description")
			.setExtensionOf(extensionOf)
			.setLanguage("language")
			.setTitle("Extension " + codeSystemId)
			.setOid("oid:" + codeSystemId)
			.setToolingId(SnomedTerminologyComponentConstants.TOOLING_ID)
			.build(RestExtensions.USER, String.format("Create code system %s", codeSystemId))
			.execute(eventBus)
			.getSync(1, TimeUnit.MINUTES);
	}
}<|MERGE_RESOLUTION|>--- conflicted
+++ resolved
@@ -18,14 +18,7 @@
 import static com.google.common.base.Preconditions.checkNotNull;
 import static org.junit.Assert.assertTrue;
 
-<<<<<<< HEAD
 import java.nio.file.Path;
-=======
-import java.io.File;
-import java.io.FileInputStream;
-import java.util.Map;
-import java.util.UUID;
->>>>>>> e0190642
 import java.util.concurrent.TimeUnit;
 
 import org.junit.rules.ExternalResource;
@@ -63,13 +56,7 @@
 	
 	private final Path importArchive;
 	private final Rf2ReleaseType contentType;
-<<<<<<< HEAD
 	private final ResourceURI codeSystemId;
-=======
-	private final String codeSystemShortName;
-	private final String codeSystemBranchPath;
-	private final Map<String, Object> additionalProperties;
->>>>>>> e0190642
 
 	public SnomedContentRule(final ResourceURI codeSystemId, final String importArchivePath, final Rf2ReleaseType contentType) {
 		this(codeSystemId, SnomedContentRule.class, importArchivePath, contentType);
@@ -79,24 +66,10 @@
 		this(codeSystemId, relativeClass, false, importArchivePath, contentType);
 	}
 	
-<<<<<<< HEAD
 	public SnomedContentRule(final ResourceURI codeSystemId, final Class<?> relativeClass, final boolean isFragment, final String importArchivePath, final Rf2ReleaseType contentType) {
 		this.codeSystemId = checkNotNull(codeSystemId, "codeSystem");
 		this.contentType = checkNotNull(contentType, "contentType");
 		this.importArchive = isFragment ? PlatformUtil.toAbsolutePath(relativeClass, importArchivePath) : PlatformUtil.toAbsolutePathBundleEntry(relativeClass, importArchivePath);
-=======
-	public SnomedContentRule(final String codeSystemShortName, final String branchPath, final Class<?> relativeClass, final boolean isFragment, final String importArchivePath, final Rf2ReleaseType contentType) {
-		this(codeSystemShortName, branchPath, relativeClass, isFragment, importArchivePath, contentType, null);
-	}
-	
-	public SnomedContentRule(final String codeSystemShortName, final String branchPath, final Class<?> relativeClass, final boolean isFragment, 
-			final String importArchivePath, final Rf2ReleaseType contentType, final Map<String, Object> additionalProperties) {
-		this.codeSystemShortName = checkNotNull(codeSystemShortName, "codeSystem");
-		this.codeSystemBranchPath = checkNotNull(branchPath, "branchPath");
-		this.contentType = checkNotNull(contentType, "contentType");
-		this.importArchive = isFragment ? PlatformUtil.toAbsolutePath(relativeClass, importArchivePath).toFile() : PlatformUtil.toAbsolutePathBundleEntry(relativeClass, importArchivePath).toFile();
-		this.additionalProperties = additionalProperties;
->>>>>>> e0190642
 	}
 
 	@Override
@@ -116,56 +89,14 @@
 	}
 	
 	private void createCodeSystemIfNotExist() {
-<<<<<<< HEAD
 		final IEventBus eventBus = Services.bus();
 		final CodeSystems codeSystems = CodeSystemRequests.prepareSearchCodeSystem()
 				.setLimit(0)
 				.filterById(codeSystemId.getResourceId())
 				.buildAsync()
-=======
-		if (!SnomedTerminologyComponentConstants.SNOMED_SHORT_NAME.equals(codeSystemShortName)) {
-			final IEventBus eventBus = Services.bus();
-			final CodeSystems codeSystems = CodeSystemRequests.prepareSearchCodeSystem()
-					.setLimit(0)
-					.filterById(codeSystemShortName)
-					.build(SnomedDatastoreActivator.REPOSITORY_UUID)
-					.execute(eventBus)
-					.getSync();
-			
-			if (codeSystems.getTotal() > 0) {
-				return;
-			}
-			
-			final CodeSystemVersions snomedVersions = CodeSystemRequests.prepareSearchCodeSystemVersion()
-				.filterByCodeSystemShortName(SnomedTerminologyComponentConstants.SNOMED_SHORT_NAME)
-				.sortBy(SortField.descending(CodeSystemVersionEntry.Fields.EFFECTIVE_DATE))
-				.setLimit(1)
-				.build(SnomedDatastoreActivator.REPOSITORY_UUID)
 				.execute(eventBus)
 				.getSync();
-				
-			final CodeSystemURI extensionOf = snomedVersions.first()
-				.map(CodeSystemVersion::getUri)
-				.orElse(null);
-				
-			CodeSystemRequests.prepareNewCodeSystem()
-				.setBranchPath(codeSystemBranchPath)
-				.setCitation("citation")
-				.setExtensionOf(extensionOf)
-				.setIconPath("iconPath")
-				.setLanguage("language")
-				.setLink("organizationLink")
-				.setName("Extension " + codeSystemShortName)
-				.setOid("oid:" + codeSystemShortName)
-				.setRepositoryId(SnomedDatastoreActivator.REPOSITORY_UUID)
-				.setShortName(codeSystemShortName)
-				.setAdditionalProperties(additionalProperties)
-				.setTerminologyId(SnomedTerminologyComponentConstants.TERMINOLOGY_ID)
-				.build(SnomedDatastoreActivator.REPOSITORY_UUID, Branch.MAIN_PATH, RestExtensions.USER, String.format("Create code system %s", codeSystemShortName))
->>>>>>> e0190642
-				.execute(eventBus)
-				.getSync();
-		
+
 		if (codeSystems.getTotal() > 0) {
 			return;
 		}
