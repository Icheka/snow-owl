/*
 * Copyright 2011-2021 B2i Healthcare Pte Ltd, http://b2i.sg
 * 
 * Licensed under the Apache License, Version 2.0 (the "License");
 * you may not use this file except in compliance with the License.
 * You may obtain a copy of the License at
 *
 *      http://www.apache.org/licenses/LICENSE-2.0
 *
 * Unless required by applicable law or agreed to in writing, software
 * distributed under the License is distributed on an "AS IS" BASIS,
 * WITHOUT WARRANTIES OR CONDITIONS OF ANY KIND, either express or implied.
 * See the License for the specific language governing permissions and
 * limitations under the License.
 */
package com.b2international.snowowl.test.commons.codesystem;

import static com.b2international.snowowl.test.commons.rest.RestExtensions.givenAuthenticatedRequest;

import java.util.Map;

import com.b2international.commons.json.Json;
import com.b2international.snowowl.core.ResourceURI;
import com.b2international.snowowl.core.api.IBranchPath;
import com.b2international.snowowl.snomed.common.SnomedTerminologyComponentConstants;
import com.b2international.snowowl.test.commons.ApiTestConstants;

import io.restassured.http.ContentType;
import io.restassured.response.ValidatableResponse;

/**
 * @since 4.7
 */
public abstract class CodeSystemRestRequests {
	
	public static ValidatableResponse createCodeSystem(IBranchPath branchPath, String shortName) {
		return createCodeSystem(null, branchPath, shortName);
	}

	public static ValidatableResponse createCodeSystem(ResourceURI extensionOf, String shortName) {
		return createCodeSystem(extensionOf, null, shortName);
	}
	
	private static ValidatableResponse createCodeSystem(ResourceURI extensionOf, IBranchPath branchPath, String shortName) {
		Json requestBody = Json.object(
			"id", shortName,
			"title", shortName,
			"url", "organizationLink",
			"description", "citation",
			"toolingId", SnomedTerminologyComponentConstants.TOOLING_ID,
			"oid", "oid_" + shortName,
			"language", "primaryLanguage"
		);
				
		
		if (extensionOf != null) {
			requestBody = requestBody.with("extensionOf", extensionOf);
		} else if (branchPath != null) {
			requestBody = requestBody.with("branchPath", branchPath.getPath());
		}
		
		return givenAuthenticatedRequest(ApiTestConstants.CODESYSTEMS_API)
				.contentType(ContentType.JSON)
				.body(requestBody)
				.post()
				.then();
	}

	public static ValidatableResponse getCodeSystem(String id) {
		return givenAuthenticatedRequest(ApiTestConstants.CODESYSTEMS_API)
				.get("/{id}", id)
				.then();
	}

	public static ValidatableResponse updateCodeSystem(String id, Map<?, ?> requestBody) {
		return givenAuthenticatedRequest(ApiTestConstants.CODESYSTEMS_API)
				.contentType(ContentType.JSON)
				.body(requestBody)
				.put("/{id}", id)
				.then();
	}
	
	public static ValidatableResponse upgrade(ResourceURI codeSystem, ResourceURI extensionOf) {
		return givenAuthenticatedRequest(ApiTestConstants.CODESYSTEMS_API)
				.contentType(ContentType.JSON)
				.body(Map.of(
					"extensionOf", extensionOf.toString(),
					"upgradeOf", codeSystem.toString()
				))
<<<<<<< HEAD
				.post("/{id}/upgrades", codeSystem.getResourceId().toString())
=======
				.post("/upgrade")
>>>>>>> e0190642
				.then();
	}

	private CodeSystemRestRequests() {
		throw new UnsupportedOperationException("This class is not supposed to be instantiated.");
	}

}<|MERGE_RESOLUTION|>--- conflicted
+++ resolved
@@ -85,13 +85,9 @@
 				.contentType(ContentType.JSON)
 				.body(Map.of(
 					"extensionOf", extensionOf.toString(),
-					"upgradeOf", codeSystem.toString()
+					"upgradeOf", codeSystem.getResourceId().toString()
 				))
-<<<<<<< HEAD
-				.post("/{id}/upgrades", codeSystem.getResourceId().toString())
-=======
 				.post("/upgrade")
->>>>>>> e0190642
 				.then();
 	}
 
