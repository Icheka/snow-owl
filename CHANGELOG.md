# Change Log
All notable changes to this project will be documented in this file.

## 7.0.0

### Breaking changes

This section discusses the changes that you need to be aware of when migrating your application to Snow Owl 7.0.0.

#### Datasets created before 7.0.0
Snow Owl v7.0.0 does not support indexes created by Snow Owl 6.x stream anymore. 
Migration from Snow Owl 6.x to 7.x is still work in progress, in the meantime if you would like to try Snow Owl 7.0.0 out, we recommend starting from scratch from an RF2 export from your Snow Owl 6.x instance or by importing an official RF2 distribution. 

#### Database
MySQL RDBMS software requirement has been removed and Snow Owl no longer requires it for its data source. 
Instead, Snow Owl requires only a single Elasticsearch cluster to operate on.

#### Documentation
The new improved and shiny Snow Owl 7.x documentation is available at `https://b2i.gitbook.io/snow-owl/`

### Added
- FHIR v3.0.1 API support (https://www.hl7.org/fhir/http.html)
  * New Swagger API endpoint collection is available at `/snowowl/fhir`
  * It supports read-only capabilities of `/CodeSystem`, `/ValueSet` and `/ConceptMap` concepts
- APIs
  * New `/stats` endpoint to scrape [micrometer](http://micrometer.io/) based statistics for [prometheus](https://prometheus.io/)
  * New `/commits` endpoint to query commits in a repository and for a given component
  * New `/compare` endpoint to efficiently compare two branches
  * New `<branch>@<timestamp>` branch path expression support to query a branch at any arbitrary point in time
  * `UTF-8` encoding to all endpoints
- SNOMED CT
  * New `JSON` based MRCM export and import format
  * Refactored classification services, using Elasticsearch indexes instead of custom Lucene store
- Configuration
  * `SO_PATH_CONF` environment variable to configure Snow Owl configuration folder
  * Environment variable substitution is now supported in `snowowl.yml` configuration file via `${...}` expressions
  * Added `monitoring.tags` support for tagging metrics with custom tags
- Packaging
  * Travis-CI build integration (https://travis-ci.org/b2ihealthcare/snow-owl/)
  * `tar.gz` packaging for Unix/Linux systems
  * RPM packaging for RPM based systems (like CentOS, RedHat, etc.)
- Modules
  * New plug-in mechanism with the help of classpath scanning to simplify development of third-party modules
  * `com.b2international.snowowl.fhir.core`
  * `com.b2international.snowowl.fhir.api`
  * `com.b2international.snowowl.snomed.fhir`
- Dependencies
  * Added zjsonpatch `0.4.4`
  * Added micrometer `1.0.6`
  * Added picocli `3.5.1`  
  * Added fast-classpath-scanner `3.1.6`
  * Bumped Spring to `4.3.10`
  * Bumped Protege to `5.0.0-beta21`
  * Bumped SLF4J to `1.7.13`
  * Bumped Logback to `1.1.3`

### Changed
- Revision control features have been rewritten from the ground up to support scaling to billions of revision documents (using IPv6 based addressing)
- SNOMED CT RF2 importer APIs now use the new RF2 importer implementation
- Console
  * Completely rewritten using the awesome `picocli` library with full version, help support, POSIX-style grouped short options and more
- Configuration
  * Renamed `snowowl_config.yml` configuration file to `snowowl.yml` and move it inside the `configuration` folder
  * Renamed `metrics` node to `monitoring`

### Removed
- SNOMED CT
  * XMI based MRCM import/export functionality has been removed (remaining options are `CSV` and `JSON`) 
- Modules
  * `org.eclipse.emf.cdo.*`
  * `org.eclipse.net4j.db.mysql`
  * `com.b2international.snowowl.snomed.model`
  * `com.b2international.snowowl.snomed.refset.model`
  * `com.b2international.snowowl.snomed.mrcm.model`
  * `com.b2international.snowowl.server.console`
  * `com.b2international.snowowl.datastore.server`
  * `com.b2international.snowowl.snomed.datastore.server`
  * `com.b2international.snowowl.snomed.exporter.server`
  * `com.b2international.snowowl.snomed.reasoner.server`
  * `com.b2international.snowowl.snomed.importer`
  * `com.b2international.snowowl.snomed.importer.rf2`
  * `system.bundle.package.exporter`
- Configuration
  * `yaml` and `json` file extension support for `snowowl.yml` configuration file
  * `resources/defaults` XML configuration folder and support 
  * Removed `database` configuration options from `repository` node
  * Removed `revisionCache` configuration option from `repository` node

<<<<<<< HEAD
=======
## 6.11.0

### Breaking changes

This section discusses the changes that you need to be aware of when migrating your application to Snow Owl 6.11.0.

#### Concrete Domain Reference Set Member changes (#288)

Property groups now can contain concrete domain properties as well, not just relationships (new column `relationshipGroup`). Also, the `attributeName` property has been renamed to `typeId` and all concrete domain labels (attribute names) must be converted to valid, existing SNOMED CT Concepts in order to support new concrete domain schema. In case you did not had any concrete domain members and you are not planning to use this feature, you can safely use your existing dataset without issues. In other cases, feel free to contact [B2i](mailto:support@b2i.sg) to support your migration to Snow Owl 6.11.0.

### Added
- Add `repository.index.clusterName` configuration key to customize the clusterName of the embedded ES instance (#281)
- Add `so.index.es.useHttp` system property to enforce usage of HTTP connection to the embedded ES instance (#281)
- Support for TCP based connection to remote Elasticsearch clusters (`clusterUrl` configuration key now supports both `tcp://` and `http://`) (#281)
  * _NOTE: TCP connection to a cluster does not yet support authentication_
- Java API methods to simplify synchronous execution of requests (8d0e15d)
- Support for `childOf` HierarchyInclusionType in MRCM rules (#287)
- Support for `dependencies` between two code system. A Code System now declare another as a dependency,  (#286)
- New Concept and Description inactivation indicators (102b127) 

### Changes
- Make SNOMED CT Description `term` field mutable (#284)
- Allow non-SNOMED CT identifier in `mapCategoryId` column (8b325be) 
- Export FSN in description term columns when exporting Mapping Reference Sets to DSV (#283)

### Dependencies
- Elasticsearch has been bumped to the latest 6.5 version (#281)

### Bugs
- Set `write.wait_for_active_shards` setting to `all` to fix inconsistencies in the underlying index when using replicas
- Fix serialization issue when using the class `SctId` (8284600)
- Fix missing clause for `referencedComponentType` filters (b98308a)
- Report a conflict when an inbound relationship references detached destination concept. Fixes object not found and versioning errors (a8ce29e) 
- Fix script arguments unrecognized by Elasticsearch (#289)

>>>>>>> fcef93e8
## 6.10.0

### Dependencies
- Bump Jackson modules to 2.8.11 and Jackson Databind module to 2.8.11.2 (fixes security vulnerability issues reported by GitHub)

### Performance
- Simplify and improve SNOMED CT Description term fuzzy matching functionality (9d7bce4) 

### Bugs
- Delete all types of referring members when component is deleted (130d938)
- Fix de/serialization of module dependency member fields (a5f4369)
- Validate versionId before creating Code System Version entry (39efad0) 
- Fix reference set DSV import related issues (bb3efa0, bc8ec3b)
- Fix potentional validation issue duplication (7956697)
- Fix error when trying to revert effective time of an RF2 component without any released versions (7f16873)
- Use single-node discovery in embedded mode by default (38075a3)

## 6.9.0

### Added
- Support for unpublished component only validation (#271)
- Inbound relationship expand for SNOMED CT Concept search and get requests (#267)
- Configuration option for Elasticsearch cluster health request timeout (2819c8c)

### Changed
- Consider additional relationship types as well when computing MRCM rules for a concept (110f2e3)
- `sourceEffectiveTime` and `targetEffectiveTime` reference set member properties serialized as effective time instead of dates (8e0e830) 

### Removed
- Merged `com.b2international.snowowl.index.api`, `com.b2international.snowowl.index.es` and `com.b2international.org.apache.lucene` bundles into a single `com.b2international.snowowl.index` module (#269)

### Performance
- Improve evaluation of ECL queries targeting large set of focus concepts (c73fd72, 35e1380)
- Improve execution of Concept search requests with both ECL and TERM filters (530eb15)  

### Bugs
- Fix FUZZY + TERM filter bug when the term consist only of escaped characters (0cc2c4c) 
- Fix NSEE when attempting to export an RF2 package with no SNOMED CT versions yet in the system (c79dc21)
- Fix server startup issue due to a bug in startup script (2530f67)
- Ignore 404 responses thrown by Elasticsearch REST client (c6be1d2)

## 6.8.0

### Added
- Support SNOMED CT component effective time filter in Validation Issues Search API (#260)
- Support affectedComponent label filter in Validation Issues Search API (20962f2)
- Complete `searchAfter` paging API support for REST API endpoints (#261)
- A new `Other` Validation Rule severity type (#263) 
- Support basic authentication configuration values in Elasticsearch configuration in case of connecting to a remote cluster (#264)

### Changed
- Use serialized `String` values for `searchAfter` parameters in search Java APIs (#261)
- RF2 export archive and file effective times are now calculated based on module dependency refset entries of the selected module IDs (dc959e1)

### Bugs
- Fix attribute group cardinality bug in ECL evaluation (#259)
- Use socket timeout as retry timeout in Elasticsearch HTTP REST client (34a6eb4)
- Fix SSH connection to OSGi console (5e9cdff)

## 6.7.0

### Added
- A new `deploymentId` configuration key to specify both DB and Index name prefix to support multi-tenant deployments (#256)
- Support MRCM reference set member properties in `SnomedRefSetMemberSearchRequest` (a14b9d9) 

### Changed
- Use the high-level Elasticsearch REST Client to communicate with either an embedded note or remote cluster (#251)  
- Check all potential reference set member properties where a component ID might be referenced during module dependency updates (17b3a2a)

### Dependencies
- Bump Virgo package version from `3.7.0.M3` to `3.7.2` (#253)
- Bump Elasticsearch version from `6.0.1` to `6.3.2` (#251)

### Performance
- Improve SNOMED CT RF2 export performance (#249)
- Reduce number of documents to load when using `snomed-query` based validation rules (4f980a1) 

### Bugs
- Fix cache cleanup (memory leak) in `SnomedEditingContext/SnomedRefSetEditingContext` (d97bf3e)
- Fix occasionally failing unit tests due to index refresh bug in `EsDocumentSearcher` (2d3cd7f)
- Fix incorrect `RF2` archive effective date when using `endEffectiveDate` filter in `RF2` Delta exports (cd54af3)

## 6.6.0

### Added
- Configuration options for validation thread pool sizes and parallel execution of rules (#246, 09c971e)
- Support field selection in low-level aggregations API (b429a46, a59cb7e)

### Changed
- Support delimiter parameter in DSV exports (7ad7d6f)
- Support latest specification changes in OWL Axiom and Ontology Reference Sets (#248, 72994dc)
- Increase number of default shards for revision indexes to `6` (11ca54d) 

### Bugs
- Use Groovy Eclipse release update site instead of snapshot (0e15090) 
- Fix missing FSNs, PTs in RefSet DSV exports, change default file names to PT of the Reference Set (1bb3fe3, 3f7cd3e, af6d9d1)

### Performance
- Reduce memory consumption and execution time of large scale validation jobs (#246, 9e35a24)

## 6.5.0

### Breaking changes

This section discusses the changes that you need to be aware of when migrating your application to Snow Owl 6.5.0.

#### Datasets created before 6.5.0   
All datasets created before 6.5.0 require a full `reindex` due to changes in the MRCM document schema.

### Added
- API:
  * Add `iconId` property to SNOMED CT component representations on all endpoints (90ccb2e)
  * Add `limit` query parameter to `GET /branches` endpoint (e7fcaf7)
  * Support released flag filter in SNOMED CT component search API (091b8ea)
  * Support `typeId` filter in `descriptions()` expand parameter (https://github.com/b2ihealthcare/snow-owl/pull/235) 
  * Support support filtering members by set of referenced component IDs via `GET /:path/members`  (710c894)
- SNOMED CT:
  * Support new MRCM reference set types (https://github.com/b2ihealthcare/snow-owl/pull/187, https://github.com/b2ihealthcare/snow-owl/pull/231)
  * Support new OWL reference set types (https://github.com/b2ihealthcare/snow-owl/pull/187, https://github.com/b2ihealthcare/snow-owl/pull/231)
  * Support a dedicated Simple map with mapTargetDescription reference set type instead of reusing Simple map type (https://github.com/b2ihealthcare/snow-owl/pull/222)
  * Support bulk itemId generation (7279d1f)
- Validation:
  * Add `resourceDir` script argument to Groovy-based validation scripts (da44b75)

### Changed
- Improved donated content detection and resolution during SNOMED CT Extension upgrade (and merge) (https://github.com/b2ihealthcare/snow-owl/pull/185)
- Redesigned MRCM constraint document schema (https://github.com/b2ihealthcare/snow-owl/pull/236)
  * Add support for source-only object mappings
  * Add concept set definitions, predicates and attribute constraints from the MRCM Ecore model as document snippets
  * Add domain-level representation for all parts as well
  * Support the interpretation of the extended domain models in clients

### Bugs
- Fix missing argument when checking cluster health status (abf0dca)
- Fix deletion of SNOMED CT Reference Set Members referring to other components (https://github.com/b2ihealthcare/snow-owl/pull/227)
- Fix deletion of unreleased but inactive reference set members (https://github.com/b2ihealthcare/snow-owl/pull/232)
- Don't update certain descriptions twice in a change set (1de6633)

### Performance
- Over 80% reduction in time for large scale changes (e.g. for updating batches of content using templates). (https://github.com/b2ihealthcare/snow-owl/pull/230, f958f53, 6b58d0a, e0d041a)
- It now takes under 30 seconds to 1) create and save 10,000 new concepts with descriptions and an IS A relationship to SNOMED CT 2) Update all 10,000 concepts, changing their module and 3) Update all 10,000 concepts again, inactivating the relationship to SNOMED CT and adding a new one to Clinical finding. (see [test case](snomed/com.b2international.snowowl.snomed.api.rest.tests/src/com/b2international/snowowl/snomed/api/rest/perf/SnomedMergePerformanceTest.java))
- Decrease execution time of scroll requests, especially when ECL evaluation is involved (39e78a5)
- Decrease execution time of branch merge operations (243509d)
- Reduce memory requirement of large scale validation requests (2abae78)
- Reduce execution time of e2e tests (b3c824c)

## 6.4.0

### Breaking changes

This section discusses the changes that you need to be aware of when migrating your application to Snow Owl 6.4.0.

#### Datasets created before 6.4.0
All datasets created before 6.4.0 require a full `reindex` due to changes in all codesystem schemas.

### Added
- Add inferred and stated parent ID arrays to the SNOMED CT Concept representations (a5f1f1f)
- Support revision expression values in search requests path parameters (6e5ab16) 

### Changes
- Reintroduce revision hashing to support proper calculation of change sets between two branch points (#219)
- Allow locally running applications to access embedded ES instance (adbf017)
- Allow SNOMED CT Descriptions as simple map referenced component types (52b6ca9)

### Bugs
- Fix ID Filter bug in search requests (773b241)
- Reduce amount of memory allocated when deserializing SNOMED CT index documents (98c4f2f, 2d4d749)
- Fix incorrect scroll state checks when scrolling documents (597f36b)
- Skip logging of script arguments to prevent possible memory leak (3c0c578)
- Properly prevent deletion of released components (#217)
- Fix line duplication issue of RF2 export (c7c802e)
- Fix ECL evaluation issues in RF2 export process (5fcec36)

### Performance
- Improve index search request execution significantly (5f6d4fe)
- Improve performance of bulk member create requests (#216)
- Remove classification results from memory when saving changes (8d2456f)

## 6.3.0

### Breaking changes

This section discusses the changes that you need to be aware of when migrating your application to Snow Owl 6.3.0.

#### Datasets created before 6.3.0
All datasets created before 6.3.0 require a full `reindex` due to changes in SNOMED CT index schema. 

### Added
- Support multiple language code files in RF2 import (#194)
- Support locale specific term based sorting in SNOMED CT Concept API (#199)
- Support running a selection of validation rules instead of all of them (#196, #212)
- Include Additional relationship types when exporting Reference Sets to DSV (#208)
- Support expansion of `preferredDescriptions()` in SNOMED CT Concept API
- Support HEAD requests on `/snowowl/admin/info` endpoint (d8e90e5)
- Track inactive memberships of SNOMED CT core components in `memberOf` index field

### Changed
- Improve SNOMED CT RF2 Export API (#210)
- Allow SNOMED CT Relationships with inactive source/destination to be imported (#205)
- Reference Set identifier concept inactivation automatically inactivates members (e445053)
- Changed default CDO's soft reference based revision cache to time/size eviction based Guava Cache (#199)
- Field selection now uses indexed `docValues` instead of `_source` to improve response time of search requests (2895245)

### Removed
- Deprecated `filteredrefset` API (998368f)

### Bugs
- Fix conceptToKeep selection logic from equivalent concept sets (#200)
- Fix singleton module/namespace assigner bug in SNOMED CT Classification (#202)
- Fix branch timestamp update when importing RF2 with unpublished content (#203)
- Fix and simplify module dependency member collection logic (#191, #214)
- Reduce memory usage of revision compare (9d5b355)
- Reduce memory usage of RF2 import (a3642e9)
- Improve Validation Whitelist API performance (#206)
- Improve performance of Validation API (#209)
- Add `60s` timeout to `EventBus` address synchronization (3cfb315)
- Fix CDORemoveFeatureDelta bug (0929669)
- Fix occasionally failing bulk updates in index commits (cba7e18)

## 6.2.0

### Added
- Set status of stale remote jobs to FAILED during startup (580d3e3)

### Bugs
- Fix missing searchAfter argument from revision index searches (56a5e03)
- Serialize ECL expressions in a synchronized block (5d05844)

## 6.1.0

### Added
- New, generic scripting API module (com.b2international.scripting.api)
  * Groovy implementation of the new scripting API module (com.b2international.scripting.groovy)
- SNOMED CT Validation API
  * Add Groovy based validation rule implementation and execution
  * Add white list support (#189) 
- `isActiveMemberOf` filter now supports ECL expressions in SNOMED CT Component search requests
- Add module and namespace assigner feature from `4.x` branch ()
- Deleted branches can be reused by creating a branch with the same path (parent + name) (dc53ade) 

### Changed
- Dependencies:
  * Kotlin OSGI 1.1.51 has been added
  * Groovy from `2.0.7` to `2.4.13`
  * Jackson from `2.8.6` to `2.8.10`
  * EMF JSON Serializer library has been removed

### Removed
- Bunch of deprecated, unused API and functionality, related commits:
  * 1de52b0
  * 268bc5d
  * 7a23851
  * 94db418
  * 2145d55
  * 7b63998
  * bbacfb5
  * 5d104f8
  * e8a3323
  * 6db7221
  * 4a790d8
  * a67de24
  * e274766
  * 56c9636
  * 613dd59
  * b39ffd2
  * c733563
  * 3f92263
- Modules:
  * `com.b2international.commons.groovy`
  * `com.b2international.snowowl.scripting.core`
  * `com.b2international.snowowl.scripting.services`
  * `com.b2international.snowowl.scripting.server.feature`

### Bugs
- Fix DSV import bugs (02180b4)
- Fix component not found exception thrown when trying to look up new components from transaction (97918c5)
- Fix HTTP method type when communicating with external identifier service (CIS) (32e9e85)


## 6.0.0

### Breaking changes

This section discusses the changes that you need to be aware of when migrating your application to Snow Owl 6.0.0.

#### Datasets created before 6.0.0
Snow Owl v6.0.0 does not support Lucene based indexes anymore. We've decided to remove that module completely in favor of the now fully supported and stable Elasticsearch based module.
All datasets (including the ones created with the experimental Elasticsearch module) need a full `reindex`. 
See [Admin Console Reference Guide](/documentation/src/main/asciidoc/administrative_console_reference.adoc#diagnostics-and-maintenance) for details.

#### API changes
Removed `offset` properties from all collection resource representation classes. `Offset+Limit` based paging is resource-intensive, therefore it has been completely removed. 
Your queries should either search for the topN hits or if you need to scroll a large result set, then use the `scrollId` returned in the collection resource (alternatively you can scroll a live result set using the `searchAfter` parameter).
Read more about scrolling here: https://www.elastic.co/guide/en/elasticsearch/reference/current/search-request-scroll.html

#### @Analyzed annotations
Replaced `@Analyzed` with `@Text` and `@Keyword` to better reflect Elasticsearch field types `text` and `keyword`.

### Added
- Generic Terminology Validation API (750806e, ed64eae, 6102b86)
- SNOMED CT Request API based Validation Rule Support (f67aee5)
- A new, improved, but **experimental** SNOMED CT RF2 importer implementation 
- SNOMED CT Java API:
  * Support filtering SNOMED CT Descriptions by their `semantic tag` (659234e)
  * Support filtering SNOMED CT Components by multiple `namespace` IDs (7a7a5c1)
  * Support filtering SNOMED CT Components by `module` ECL query and by module ID set (416d1a9)
  * Support filtering SNOMED CT Descriptions by `case significance` (ECL or ID set) (416d1a9)
  * Support filtering by `term regex` in description search (e47ae40)
  * Support multiple SNOMED CT Reference Set IDs in `isActiveMemberOf` filter
  * Support language refset, acceptableIn and preferredIn filtering in description search (59e7b57)
- SNOMED CT ECL
  * ECL implementation now compatible with latest v1.3 spec (https://confluence.ihtsdotools.org/display/DOCECL/Previous+Versions)
  * Support nested expressions in `memberOf` rules (v1.2 spec change)
  * Support nested expressions in attribute part of dotted expressions (v1.3 spec change)
  * Support nested expressions in attribute part of refinement expressions (v1.3 spec change) 
- Low-level index API:
  * Support regular expression queries (0cb1c1c786c0fd7bcbc4c7b1e7d54c64a5c0baad)
  * Support terms aggregations with tophits (50fd7338831dea7c4f84efc7aaefb4ee38e8ecd7)
  * Support `Map` and `String[]` return types in index search API (33c3bd9)
  * Scroll support to Index API (de439e9)
  * SearchAfter based paging support to Index API (ee36a25)

### Changed
- Java API changes:
  * Type of Remote Job properties `parameters` and `result` changed to `String` (contains a JSON serialized object)
  * Also added `getParameterAs` and `getReturnAs` methods to convert them to Java Objects easily
  * `Void` return types have been changed to Boolean (fixes unanswered client side requests)
  * `Empty`-ish values are accepted in `filterBy*` methods (empty `Collection`s and empty `String` values)
- SNOMED CT RF2 import console command now accepts a single Code System short name instead of a descriptor file (bd7aea3d56822b405feb4adbf039cd4ce4599729)
- SNOMED CT Identifier Generation:
  * Improve Sequential ID generation by skipping exponentially growing chunks of reserved/assigned IDs in order to find the next available ID faster (#180) 
- SNOMED CT Classification changes:
  * Enabled classification of concepts with the UK Clinical extension module
  * Improved performance of SNOMED CT Classification by keeping the initially computed taxonomy in memory until normal form generation and change (https://github.com/b2ihealthcare/snow-owl/pull/181)
  * Generate inferred relationship IDs in bulk [5.x] (#176)
- File Attachment API now accepts any kind of file not just zip files (3b814b2)
- Low-level Index API changes:
  * Improved low-level, fluent index Query API (cc7b5c1) 
  * Default number of index shards has been increased to 5 (Elasticsearch default value).
  * ES module now executes bulk updates in parallel (5c5159b601a47e0d0bfad10eee70745eaa9641f1)  
  * Scripting language from Groovy to Painless in index layer scripts (see https://www.elastic.co/guide/en/elasticsearch/reference/5.0/breaking_50_scripting.html)
- Dependencies:
  * Bump Lucene to 7.0.1
  * Bump Elasticsearch to 6.0.0
  * Bump Jackson to 2.8.6
  * Bump Netty to 4.1.13
  * Bump SnakeYAML to 1.17.0
  * Add Jackson CBOR dataformat 2.8.6
  * Remove Compression LZF

### Removed
- ESCG support (it was deprecated since the introduction of ECL queries, v5.4)
- Bunch of deprecated, unused API and functionality, related commits:
  * 1c5fe51
  * 3d6d189
  * 6ac0954
  * 895a792
  * 6d4cf50
  * 5c10b7c
  * f40d41e
  * 16748d7
  * 5bea2d3
  * dcefb54
- Modules (completely removed or merged into a corresponding core module)
  * `com.b2international.snowowl.index.lucene`
  * `com.b2international.snowowl.index.diff`
  * `com.b2international.snowowl.importer`
  * `com.b2international.snowowl.snomed.mrcm.core`
  * `com.b2international.snowowl.snomed.mrcm.core.server`
  * `com.b2international.snowowl.snomed.mrcm.core.server.tests`
  * `com.b2international.snowowl.authorization.server`
  * `com.b2international.snowowl.terminologyregistry.core.server`

### Bugs
- Retry update-by-query requests in case of version conflicts (4a4ecf1)
- Fix partial field loading issue in SNOMED CT Reference Set Member API (2302aa0) 
- Fix bootstrap initialization order issue by moving ClientPreferences init to Environment constructor (1a882e0)

## 5.11.5

### Changed
- Use ECL when creating/evaluating query type refsets (b433de3ff7af35ef8654b806e6fb774cf628c779)

### Bugs
- Fix TaxonomyDefect serialization issue (b44b90ab3d8f13bd9c33b6eef12dd1c697730552)

## 5.11.4

### Changed
- Disable classification of UK module entirely (81987250976baa11e4eff21d1310438c4c2bde90)

### Bugs
- Fix concept effective time issue when updating concept's components via concept update request (5ea826daf38c9cedd8a59110403e2e23ca9f0610)

## 5.11.3

### Added
- Support filter members by `mapTargetDescription` field (774bc0bf9463840db08f539b5d2e88b54032f2ce)

### Removed
- `com.b2international.snowowl.emf.compare` module

### Bugs
- Fixed missing remote job documents issue (00ca848f624b0879bbeba27995be98116506d0b0)
- Fixed IOOBE issues when sending bulk delete requests (9a9b166d5b86c110d6a0bc86d63d0e630305ebe7)
- Remote jobs now properly track progress via the monitor available in the given context (8524e0e0d179e6bba331919c69bd616029282fb7, 83debbec4f1e86e35910d910d9f1a3fb299ae4d7)

### Performance
- Improve rebase/merge performance significantly by disabling unnecessary taxonomy check rule (9cd76b9342cf014346aa3e6d125bb6d314cf99f1)

## 5.11.2

### Added
- `componentTypes` to SNOMED CT RF2 Export API configuration (https://github.com/b2ihealthcare/snow-owl/pull/173)

### Changed
- Allow multiple simultaneous RF2 exports (https://github.com/b2ihealthcare/snow-owl/pull/173)

### Bugs
- Exporting a single reference set with their members should export only members (https://github.com/b2ihealthcare/snow-owl/pull/173)

## 5.11.1

### Bugs
- Fixed CDO versions (builds now contain 4.1.10.b2i version of CDO bundles)

## 5.11

### Added
- `snowowl migrate` command to migrate terminology content from an external CDO repository (https://github.com/b2ihealthcare/snow-owl/pull/170)
- `UserRequests` Java API to fetch available User identities and their Roles/Permissions (https://github.com/b2ihealthcare/snow-owl/pull/168)
- Allow multiple identity providers (not just a single one)
- `com.b2international.snowowl.identity` has been added
- `com.b2international.snowowl.identity.file` has been added
- `com.b2international.snowowl.identity.ldap` has been added

### Removed
- Snow Owl JAAS file has been removed in favor of the new YAML based identity provider configuration (see the updated `documentation/src/main/asciidoc/configuration_reference.adoc`)
- `com.b2international.snowowl.authentication` module has been removed
- `com.b2international.snowowl.authentication.file` module has been removed
- `com.b2international.snowowl.authentication.ldap` module has been removed
- `com.b2international.snowowl.authorization.server` module has been removed

### Bugs
- Fixed inconsistent and exponentially growing CDO list indexes (https://github.com/b2ihealthcare/snow-owl/pull/171)

## 5.10.13

### Removed
- `com.b2international.snowowl.authorization` module has been removed

### Fixed
- Invalid Lucene startup script after reverting back to 5.9.x GC settings
- Initialization issue in authorization module (32d3e11a313b1f060601693c7df05d0e343c2192, a00d40c255635e4ba258d04b74a2f69655165bc7)

## 5.10.12

### Added
- `includeInactiveMembers` flag to include inactive reference set members in DSV exports
- GC logging configuration to Windows and Linux startup scripts

### Changed
- Revert back to 5.9.x JVM GC configuration (default GC performs better than CMS in most of our use cases)

## 5.10.11

### Changed
- Replaced permission ID constants with six default permissions (https://github.com/b2ihealthcare/snow-owl/pull/163)

### Removed
- Deleted obsolete task context API

### Bugs
- Fixed performance issue in SNOMED CT Description/Language RefSet RF2 export (https://github.com/b2ihealthcare/snow-owl/pull/158)
- Fixed memory leak in Lucene based index implementation (https://github.com/b2ihealthcare/snow-owl/pull/157)

## 5.10.10

### Bugs
- Fix zip decompression issue in FileUtils.decompressZipArchive method when there are no folder entries (8d144f4010e8a5c4a1735d0577a862065fe63a9b) 
- Fix Java serialization issue when using DSV export via the Java API (bd96aa60993e2fbef15a12a307d0a0db51adb874)
- Fix JSON serialization of ClassificationSettings, fixes missing remote job entries (df8c4e545d8b6b5af6d3ada90b97347a71069c58)

## 5.10.9

### Bugs
- Fixed issue with MRCM constraint indexing (782a6ad9bc63b003bb94e5fb23b18f548d901d3a)
- Fix missing terminology component extension point for MRCM rules (a00a7f0f492d2eacb9d63b3d0f6dbe6517072f71)
- Fix issues with language reference set export (c423bb741a5e3b78d0b7f04ee7eff294ce7c21fa, c877c9cda07200a1fa831be2df4e90974962af08)

## 5.10.8

### Added
- Support inactivation indicator and association target updates on active SNOMED CT concepts
- Support postRun application bootstrap phase (ea64e8b9fe8b172fa95fd409ca61a3fdc207c8dd)

### Bugs
- Fixed SNOMED CT Mapping Reference Set DSV export (dc1300e54cea6c6756d0898b62eca0bb26ff5b87)

## 5.10.7

### Changed
- Normalize description scores into buckets using the following order:
  * 1. Exact
  * 2. All terms present
  * 3. All term prefixes present

### Bugs
- Fixed ordering of hits returned by `/:path/concepts` and `/:path/descriptions` endpoints when filtering them by term
- Include a unique tiebreaker sort field (`_id`) in search requests (both Lucene and Elasticsearch index modules)
- Fixed stated/inferred expansion in TerminologyTree (d5f8b0fc19d754a5d2602b5d1a4607e928f620fd)
- Fixed score computation issue in index.lucene module (735551e372acd528123ec8c57f8a39fafed81ef0)
- Fixed doiFactor script to properly compute the final score of a doc (88a0d116f6eb5667f8f9b8e7bd39ec82d5241afb)

## 5.10.6

### Added
- New SNOMED CT DSV export Java API is available (see `SnomedRequests.dsv().prepareExport()`) 
- Support for SNOMED CT Reference Set Member filtering by mapTarget values (48e5179f7c70a54747177d5559bcd91c1c74bf5c) 
- Support for SNOMED CT Relationship filtering by modifier values (1dcc314707286dbe650346d26724d1160668a804)

### Bugs
- Fixed issue with `pt()` and `fsn()` expansion in `/:path/concepts` endpoint (26ce744a7f8d0948831135d84da729c42e285f86)
- Fixed CDO object deletion bug by backporting changes from eclipse/cdo commit (d7e9aa038ef50b296540620f7158f9b9b516f8d4)
- Fixed NPE thrown by Protegé module on shutdown (2e591d3148a3c81eb84d8756831d42dc5f94b093)
- Delete temp RF2 file after export finishes (reduces allocated disk space) (901750d3c1b1adf0565a8d6518f93bade3d56305)

## 5.10.5

### Bugs
- Fixed MRCM rendering issue (29ed90711b75462b277c72ce5d6b7c0e03367c57)
- Fixed version creation failure if complex map uses invalid map category ids

## 5.10.4

### Changed
- Add versioning parameters to job params object (7ac489c6f715bb7fec791deb78bd83b681440613) 
- Exclude UK products by their module ID from classifications (12164c8116701f9a21bce822810c2cfb9851b310)
- SNOMED CT Identifier service now properly moves all ASSIGNED ids to PUBLISHED and reports errors after the changes

## 5.10.3

### Changed
- Default JVM settings have been changed to recommended default elasticsearch settings (835cbc700022abdc68bf8f764d92794cf8a42254)

### Bugs
- Exact term matching should use match query instead of term query (11ffb349d2e2b778d36f0673217e0446990dc795)
- Fixed invalid parsed text predicate -> ES query mapping (72043fb0d9c9b53a31b666643e5bce270beb9241)

## 5.10.2

### Added
- SNOMED CT Description API now supports exact term matching via new option `EXACT_TERM` (3e33b974fd67671b5d8f616c2d6eeefca46ad885)
- SNOMED CT Reference Set Member API now supports user supplied UUID parameters

### Bugs
- Fixed serialization issue of SyntaxException (20dbbea9eb13acb14237864d9be69258ccd7bf1b)
- Fixed RemoteJobEntry result field mapping (3bc8b16febe593a6692873100ae32cb6f633ac40)
- Fixed invalid BoostExpression -> ES Query mapping (00c57a81a0bf4c18f0796eb7583b361af70a9fe6)

## 5.10.1

### Changed
- Elasticsearch module now properly configures dynamic mapping on Object/Map field types

### Bugs
- Searching for SNOMED CT Concept with termFilter throws score evaluation exception

## 5.10.0

### Breaking changes
- `_id` document fields now indexed with doc_values enabled
- `EMBEDDED` identifier service now operates on its own index, named `snomedids`
- SNOMED CT Description index mapping now uses more precise analyzers to provide the best possible text matches when search for description terms
  * Exact term searches now possible via the new `term.exact` index field
  * Prefix searches now return better results (via the new `term.prefix` field), because the mapping now uses the `edgengram` tokenfilter to generate `1..20` length prefixes for each SNOMED CT Description term
- NOTE: Due to the above mentioned changes, datasets created before 5.10.0 require a **full reindex**

### Added
- Full (but still **experimental**) Elasticsearch support (https://github.com/b2ihealthcare/snow-owl/pull/147)
  * Supported elasticsearch version is `2.3.3`
  * Snow Owl starts a local-only Elasticsearch node by default, but it is possible to configure the node to connect to a cluster of others
  * Configure the Elasticsearch node with the `configuration/elasticsearch.yml` ES configuration file
  * This index API implementation does not support the `SHA-1` `_hash` field on revision documents thus it cannot skip them from a revision compare result and will return them. Clients should query the base and head of the branch and remove the false positive hits manually.
- Configuration options
  * Added `numberOfShards` configuration option to repository.index node in snowowl_config.yml
  * Added `commitConcurrencyLevel` configuration option to repository.index node in snowowl_config.yml
  
### Changed
- Low-level Index API chanages (see https://github.com/b2ihealthcare/snow-owl/pull/147 for details)
- API changes:
  * JSON representations now include non-null values instead of non-empty
  * SNOMED CT Concept inactivation properties are no longer auto-expanded. The new `inactivationProperties()` expand parameter need to be added to the expand parameter list in order to retrieve them.

### Bugs
- Fixed memory leak when using `gzip` compression on the in-JVM Net4j connection
- Fixed invalid SNOMED CT Identifier state when supplying the identifiers instead of generating them (1e4488e35884cfa6f458471e73c7fd6943239722)

### Performance
- Greatly improved performance of index queries by using filter clauses in boolean queries instead of must clauses (eac279977bf2b0c49da949701136ba19260b5aef)

## 5.9.0

### Breaking changes
- Datasets created before 5.9.0 require a **full reindex** in case you would like to use the new branch compare API (or you are using the old review-based compare feature). 

### Added
- New branch compare Java API (https://github.com/b2ihealthcare/snow-owl/pull/145)
- Index documents now store a `_hash` field. The value is computed from the semantic content of the document using `SHA-1` (requires reindex).

### Changed
- Classification Java API now returns only SNOMED CT concept identifiers
- Include component type in commit notification's new/changed/deleted buckets (470f4e99e42d7c2c1c2e4159ea2003bc51c7aa08)
- Include version and codesystem changes in commit notification events
- Enable gzip compression by default on all Net4j protocols (https://github.com/b2ihealthcare/snow-owl/pull/146)

### Removed
- `compression` configuration option from RPC

### Bugs
- Branch compare now skips unchanged components even if they had changed, but got reverted to their original form in the meantime (fixed as part of https://github.com/b2ihealthcare/snow-owl/pull/145)

## 5.8.6

### Changes
- Description preferred acceptability update no longer update acceptabilities of other description (5f012c30a8346bc4905bafa92d9920ce9525dc3a)

### Bugs
- Fix concept document indexing when changing destination of a relationship in place (4a0ab3a5bcb9b5108785b799f86a1258f88c65e9)

## 5.8.5

### Changes
- Allow editing immutable properties on unreleased SNOMED CT components (0e1444b9bac543c1cf5c22e90823c4ea42edd077)
  * `typeId`, `destinationId` on SNOMED CT Relationships
  * `typeId`, `term`, `languageCode` on SNOMED CT Descriptions

### Bugs
- Always create commit info document when processing a CDO commit (03e85d11b12c236ada328f8cce6e289558573bfc)

## 5.8.4

### Bugs
- Fix serialization issue of SortField when using it in SearchRequests (e733dbec3edb831d6fba4974ff9ea8a04832f50f)

## 5.8.3

### Bugs
- Initialize repositories only in GREEN health state (3bb706585d92ecc90336f62b6fc4530392486464)
- Fix expansion of `statedDescendants` when persisting classification results (b9de8620ca59f728adaeb82c3100b09f40737304)
- Fix missing backpressure exception when using `Notifications` event stream (ce022786e59c1ad14c8dc5877c076158c053fae6)

## 5.8.2

### Changes
- Field selection now supports single fields as well (049578f483150fb566ec2c92b9e2b1659e40dccb)

### Bugs
- Fix missing SNOMED CT icons after importing RF2 files (388c13b34f4194f759239506c2e8f09a1d4cfb5e)

## 5.8.1

### Bugs
- Fixed missing internal SNOMED CT ECL package export entry (required by ide and ui plugins)
- Fixed duplicate repository ID shown in diagnostic messages
- Fixed existing db index detection when ensuring index on CDO_CREATED columns

## 5.8.0

### Added
- Health Status has been added to Repository instances (https://github.com/b2ihealthcare/snow-owl/pull/138)
 * Repositories check their health status during the bootstrap process
 * `RED` state: administrative action is required (restoring content from backup or initiating reindex on the repository). Accessing content is disallowed.
 * `YELLOW` state: administrative operation (eg. reindex) is in progress, accessing content is allowed, but the content can be incomplete  
 * `GREEN` state: terminology content is consistent
- Server Info and Repository API (https://github.com/b2ihealthcare/snow-owl/pull/138)
 * `GET /snowowl/admin/info` endpoint to retrieve version and diagnostic information of the running server
 * `GET /snowowl/admin/repositories` endpoint to retrieve all available repositories with their health statuses
 * `GET /snowowl/admin/repositories/:id` endpoint to retrieve a single repository and its health status
- Console
 * `--version` command parameter has been added to `snowowl` command to retrieve the server's version
 * `snowowl repositories [id]` subcommand has been added to retrieve repository information and health status
- Sorting support in Java API (https://github.com/b2ihealthcare/snow-owl/pull/140) 
- Low-level API changes
 * Support custom repository content initialization for empty repositories during the bootstrap process (usually primary code system entries are created here)

### Changed
- SNOMED CT RF2 importer changes
 * Importer is no longer able to create codeSystem as part of the import process, how ever they require that the codeSystem exists before starting the import. 
- SNOMED CT ECL grammar improvements (https://github.com/b2ihealthcare/snow-owl/pull/137)
 * Optional `WS` before and after the `PIPE` terminals
 * Case insensitive keyword support
 * Fixed parser error when parsing empty ECL expression
- Branching API improvements (https://github.com/b2ihealthcare/snow-owl/pull/143)
 * Pagination support has been added to `GET /snowowl/snomed-ct/v2/branches` endpoint
 * Filter by `parent` property has been added to `GET /snowowl/snomed-ct/v2/branches` endpoint
 * Filter by `name` property has been addSed to `GET /snowowl/snomed-ct/v2/branches` endpoint
- `SnomedConcept` expansions 
 * Removed `form` parameter when expanding `ancestors`/`descendants` of SNOMED CT concepts
 * Added `statedAncestors`/`statedDescendants` expand parameters to expand concepts referenced via `stated` IS_A relationships
 * `ancestors`/`descendants` expansion expands concepts referenced via `inferred` IS_A relationships 

### Removed
- `GET /snowowl/admin/repositories/:id/versions` obsolete endpoint has been removed in favor of `GET /snowowl/admin/codesystem/:id/versions`
- `snowowl listrepositories` subcommand has been replaced with `snowowl repositories`  

### Dependencies
- Xtext/Xtend changed from 2.8.4 to 2.11.0 (https://github.com/b2ihealthcare/snow-owl/pull/137)
- EMF changed from 2.11.0 to 2.12.0 (https://github.com/b2ihealthcare/snow-owl/pull/137)
- RxJava changed from 1.0.6 to 2.0.7 (https://github.com/b2ihealthcare/snow-owl/pull/141) 

### Bugs
- Validate SNOMED CT Text Definition files (if present) when import RF2 content 
- Validate `branchPath` input parameter with given `codeSystemShortName` when running SNOMED CT RF2. It should be either full path or relative to the codesystem's main branch.
- Fixed issue where files could not be opened after downloading them using the `FileRegistry.download(...)` api (c1088e217e1954952b57e70aec9f0d28f09083af)
- Skip cdo repository initializer commits when reindexing a repository (b6d1e4f9e2cd170a8516bc2bcf1cda4f6ce6888c)

## 5.7.4

### Changed
- Support UUID as return value of a RemoteJob (bee443409401b0ece88a520c009e07130b924357)

### Bugs
- Fixed invalid MRCM domain expression calculation in case of CompositeConceptSetDefinition (1600d9e1821b9d403ab3365e15f05a96f238eba1)

## 5.7.3

### Bugs
- Fixed serialization of IdGenerationStrategy (555c3a585b8ea721c396de18d18c3fad4ac9568d)

## 5.7.2

### Added
- Support reference set filtering in SNOMED CT RF2 export Java API

### Changed
- Improved repository request log output

### Bugs
- Fixed serialization of ValidationException (62d3d0516b87c62e4841a6d9b0eba6e262e18410)
- Fixed class loading issue when using BulkRequests
- Fixed Highlighting.getMatchRegions() bug (e7d449df9843c188700c11591ca7e70755f9f140)

## 5.7.1

### Bugs
- Fixed node initialization issue when connecting to a master node (client-server mode)
- Fixed serialization of GetResourceRequest classes

## 5.7.0

### Breaking changes
- SNOMED CT Complex Map Members properties, `mapGroup` and `mapPriority` are changed to integer type instead of byte. This requires migration of the SNOMED CT database (TODO ref to sql script).

### Added
- Reader/Writer database connection pool capacity configuration (see configuration guide)
- Domain representation classes for SNOMED CT MRCM Constraints
 * SnomedRelationshipConstraint
 * SnomedDescriptionConstraint
 * SnomedConcreteDomainConstraint
- Complete Java and REST support for SNOMED CT Reference Sets and Members (https://github.com/b2ihealthcare/snow-owl/pull/131)
- Generic request-based job API (https://github.com/b2ihealthcare/snow-owl/pull/132)
- RxJava-based notification observable support (part of https://github.com/b2ihealthcare/snow-owl/pull/132)
- File attachment API (https://github.com/b2ihealthcare/snow-owl/pull/129)

### Changed
- SNOMED CT RF2 export API
 * `startEffectiveTime` and `endEffectiveTime` export filters can be used for all RF2 export types
 * `codeSystemShortName` and `extensionOnly` properties to select the right content for your RF2 package
 * Export now always creates empty description, text definition and language refset files
 * Export now creates description/text definition/lang refset files per language code
 * A new RF2 API (https://github.com/b2ihealthcare/snow-owl/pull/135) 
- Index API
 * Support java.util.Date types in document mapping
- Refactored SNOMED CT API test cases (part of https://github.com/b2ihealthcare/snow-owl/pull/131)

### Removed
- The obsolete rpc-based quick search API (use SearchResourceRequests instead)

### Bugs
- Properly dispose ReviewManager instance when disposing the Repository

## 5.6.0

### Added
- GET /{path}/relationships endpoint to search SNOMED CT Relationship components
- Namespace filter support to
 * GET /{path}/descriptions
 * GET /{path}/relationships
- EffectiveTime filter support to
 * GET /{path}/concepts
 * GET /{path}/descriptions
 * GET /{path}/relationships
- ECL expression support to `GET /{path}/descriptions` endpoint's concept and type filter 
- `subclassDefinitionStatus` property to `SnomedConceptSearchRequest`
- `referenceSet` expand option to GET /{path}/concepts

### Bugs
- Fixed NPE when using only delimiter characters in `termFilter` query parameter
- Server now fails to start if multiple terminology repositories have the same storageKey namespace ID assigned
- Source and target effective time values are now indexed on module dependency reference set member index documents

## 5.5.0

### Added
- Support for inactive component creation. See endpoints:
 * POST /{path}/concepts
 * POST /{path}/descriptions
 * POST /{path}/relationships
 * POST /{path}/members
- Support the complete SNOMED CT Identifier functionality via a dedicated Java API (`SnomedRequests.identifiers()`)

### Changed
- SnomedDescription REST representation changes
 * Changed `acceptabilityMap` to `acceptability`
 * Changed `descriptionInactivationIndicator` to `inactivationIndicator`
- SnomedRelationship REST representation changes
 * Changed `sourceConcept` to `source`
 * Changed `typeConcept` to `type`
 * Changed `destinationConcept` to `destination`
 * Removed `refinability` property
- POST /{path}/concepts
 * Added support for relationship creation as part of concept creation
 * Added support for member creation as part of concept creation
- POST /{path}/concepts/{id}/updates
 * Added support for description updates
 * Added support for relationship updates
 * Added support for member updates
- Swagger API
 * Replaced ISnomed* types with the corresponding Snomed* type

### Removed
- The following endpoints have been completely removed from the REST API (equivalent requests can be initiated via expansion parameters, see GET /{path}/concepts endpoint)
 * GET /{path}/concepts/ancestors
 * GET /{path}/concepts/descriptions
 * GET /{path}/concepts/descendants
 * GET /{path}/concepts/outbound-relationships
 * GET /{path}/concepts/inbound-relationships
 * GET /{path}/concepts/pt
 * GET /{path}/concepts/fsn
- Removed `defaultModule` configuration option (requests should specify the desired module via `moduleId` parameter)
- Removed `defaultNamespace` configuration option (requests should specify the desired namespace via `namespaceId` parameter)
- Removed `enforceNamespace` configuration option

## 5.4.0

### Added
- Support for Expression Constraint Language v1.1.1 has been added, see http://snomed.org/ecl for details
- Support BigDecimal property mapping in index API

### Changed
- GET /{path}/concepts now supports filtering by ECL expressions via `ecl` query parameter
- Deprecated `escg` filter on GET /concepts endpoint. Use the `ecl` query parameter instead
- Snow Owl now uses sequential SNOMED CT identifier generation instead of random

### Bugs
- Fixed empty task branch issue when an exception occurs during rebase (rebase now works on a temporary branch until it completes and renames the branch to the original name using CDO branch rename functionality, see https://bugs.eclipse.org/bugs/show_bug.cgi?id=422145) (https://github.com/b2ihealthcare/snow-owl/pull/118)
- Fixed missing non-stated relationship file from delta export (https://github.com/b2ihealthcare/snow-owl/pull/119)
- Request new identifiers in bulk during bulk component updates (https://github.com/b2ihealthcare/snow-owl/pull/121)
- Improved performance and memory usage of SNOMED CT RF2 importer (https://github.com/b2ihealthcare/snow-owl/pull/122)

## 5.3.0

### Changed
- SNOMED CT Concept, Description and Relationship index schema changes
 * Added `referringRefSets` field to all three main SNOMED CT component documents
 * Added `referringMappingRefSets` field to all three main SNOMED CT component documents
 * Non-mapping reference set identifiers that reference a given component will be indexed in the `referringRefSets`
 * Mapping reference set identifiers that reference a given component will be indexed in the `referringMappingRefSets`
 * NOTE: to be able to use these fields reindex `snomedStore` repository using the `snowowl reindex snomedStore` command after dropping the index directory of it

### Bugs
- Fixed review change calculation bug, deleted components will mark their container component changed by default
- Fixed bug with new/dirty reference set (re)indexing without concept changes
- Handle unordered list index calculations properly during CDO revision compare

## 5.2.0

### Added
- New Java API to get/search commit information in a repository. See class `com.b2international.snowowl.datastore.request.CommitInfoRequests`. To make the new API work, you have to reindex your dataset using the `snowowl reindex` console command

### Changed
- SNOMED CT RF2 importer now uses the same change processing/indexing as regular commits
- Support DOI score indexing during change processing (aka when committing changes)

### Bugs
- Fixed incorrect calculation of stated/inferred parent/ancestor information on SNOMED CT Concept documents in case of status change

## 5.1.0

### Java 8 support

Snow Owl is now using Java 8 both compile time and runtime. Make sure your execution (and development, if you are developing custom plug-ins for Snow Owl) environment supports and uses Java 8. From 5.1.0, the minimum required Java version is 1.8.0 update 102. 

## 5.0.0

### Breaking changes

This section discusses the changes that you need to be aware of when migrating your application to Snow Owl 5.0.0.

#### Datasets created before 5.0.0
Snow Owl v5.0.0 no longer supports nested index directory format. The new format is flat, branches do not have their own directories under the corresponding terminology repository's root index folder. Branching and revision information are coded into each document and each terminology component has multiple documents in the index, which is called `revision index` and the documents are `revisions`. Additionally with the new index format, Snow Owl moved from Lucene v4.9.0 to v5.5.0. Indexes, that still use the old index API, but depend on the new Lucene version, should be accessible and readable by Lucene v5.5.0.

To support migration of incompatible datasets, Snow Owl v5.0.0 comes with a `reindex` command, which can be used to create the new index for any dataset based on the contents of the relational database. See updated [Admin Console Reference Guide](/documentation/src/main/asciidoc/administrative_console_reference.adoc#diagnostics-and-maintenance) for details.

#### Java API changes
Due to index format changes, public APIs (generic and/or SNOMED CT terminology related) - that used the old format - become obsolete, and either marked with deprecated annotation or have been completely removed. See the affected public APIs in the Removed section. 

#### Review API changes
In general the `Review API` still works the same way as in the `4.x` versions, but the new, changed, deleted concept ID sets might contain non-Concept identifiers when a member of a `Relationship/Description` changes, but the corresponding `Relationship/Description` does not. It is recommended to fetch the container `SNOMED CT Concept` identifier by querying the *source* branch for the new or changed Relationship/Descriptions, and extracting the SNOMED CT Concept identifier from either the conceptId or sourceId properties. Querying deleted revisions from the tip of a branch is currently not supported, see next section. 

With this change and limited capabilities, Snow Owl will no longer support the current version of the `Review API` starting from the next release (`5.1.0`), and it will replace it with a more generic `Branch Compare API`. This new API will return the new/changed/deleted document identifiers directly without trying to be smart and replace the document identifier with the corresponding container (root resource, like the `SNOMED CT Concept`) component identifier. API consumers will be responsible for fetching and computing the final compare result based on the actual changes between the branches, if they would like to still show the review in the scope of a `SNOMED CT Concept`. This enables `Snow Owl` to use the same `Branch Compare API` for different terminology implementations and the API will provide access points to query the proper revision of new/changed/deleted components (currently it only supports the latest revision, which returns `HTTP 404 Not Found` for deleted components).

### Added
- Maintenance commands:
 * `snowowl reindex <repositoryId> <failedCommitTimestamp>` - Reindexes the currently available database content from scratch, or from the specified commitTimestamp (if a previously initiated reindex process has failed at some point)
 * `snowowl optimize <repositoryId> <maxSegments>` - Optimizes the underlying index for the repository to have the supplied maximum number of segments (default number is 1)
 * `snowowl purge <repositoryId> <branchPath> <purgeStrategy>` - optimizes the underlying index by deleting unnecessary documents from the given branch using the given purge strategy (default strategy is `LATEST`, available strategies are `ALL`, `LATEST`, `HISTORY`)
- New search options for SNOMED CT Reference Set Members:
 * `acceptabilityId`
 * `characteristicTypeId`
 * `correlationId`
 * `descriptionFormat`
 * `mapCategoryId`
 * `operatorId`
 * `targetComponent`
 * `unitId`
 * `valueId`
- New `revisionCache` configuration option in `repository` section. Enables/Disables CDO revision cache based on its value (default value is `true`).
- New `index` configuration options under `repository` section:
 * `commitInterval` - the interval in milliseconds, which specifies how often flush and sync index changes to disk (default is `15000`, 15 seconds, minimum allowed value is `1000`, 1 second)
 * `translogSyncInterval` - the interval in milliseconds, which specifies how often the transaction log flushes its changes to disk (default is `5000`, 5 seconds, minimum allowed value is `1000`, 1 second)
 * `queryWarnThreshold` - threshold in milliseconds, which specifies when to log a WARN level message in the log file about a slow query (default value is `400`)
 * `queryInfoThreshold` - threshold in milliseconds, which specifies when to log an INFO level message in the log file about a slow query (default value is `300`)
 * `queryDebugThreshold` - threshold in milliseconds, which specifies when to log a DEBUG level message in the log file about a slow query (default value is `100`)
 * `queryTraceThreshold` - threshold in milliseconds, which specifies when to log a TRACE level message in the log file about a slow query (default value is `50`)
 * `fetchWarnThreshold` - threshold in milliseconds, which specifies when to log a WARN level message in the log file about a slow fetch (default value is `200`)
 * `fetchInfoThreshold` - threshold in milliseconds, which specifies when to log an INFO level message in the log file about a slow fetch (default value is `100`)
 * `fetchDebugThreshold` - threshold in milliseconds, which specifies when to log a DEBUG level message in the log file about a slow fetch (default value is `50`)
 * `fetchTraceThreshold` - threshold in milliseconds, which specifies when to log a TRACE level message in the log file about a slow fetch (default value is `10`)
- New modules:
 * `com.b2international.index.api` - Generic Index API module
 * `com.b2international.index.lucene` - Lucene based implementation of Generic Index API module
 * `com.b2international.index.api.tests` - Generic test cases to verify implementation modules of the Index API module
 * `com.b2international.index.api.tests.tools` - Useful utility classes when writing Index API based test cases
 * `com.b2international.collections.jackson` - Jackson ser/deser module for `com.b2international.collections.api` module

### Changed
- Improved change processing performance by loading only the relevant revisions from the index
- Log entry format of requests has changed to the following
 * The logged entry is now a valid JSON object  
 * Format: `{"repositoryId":"string", "type":"string", "metrics": {...}, ...request specific properties}`
- Metrics
 * All values are measured in milliseconds
 * Read operations measure their execution time (`responseTime`)
 * Commit operations measure their execution time (`responseTime`) and commit subtask execution times (`preCommit`, `preRequest`, `traceability`, `indexing`, `commit`)

### Removed
- Deprecated public SNOMED CT APIs that have been replaced by the new Request based APIs
 * `SnomedTerminologyBrowser`
 * `SnomedStatementBrowser`
 * `SnomedPredicateBrowser`
 * `SnomedComponentService`
 * `SnomedTaxonomyService`
- Configuration options:
 * `indexTimeout` configuration has been removed, because the new index API uses a single index and it does not require disposal of branch specific Index Readers/Writers

## 4.7.0

### Added
- New feature, SNOMED CT Extension support, see `snomed_extension_management.adoc` for details.
 * `POST` `/codesystems` - creates a new codesystem
 * `PUT` `/codesystems` - updates an existing codesystem
- Representations
 * New `branchPath` property on CodeSystems (currently active path of a CodeSystem)
 * New `repositoryUuid` property on CodeSystems (the current repository of the CodeSystem )
 * New `extensionOf` property on CodeSystems (the base code system of the CodeSystem)
 * New `parentBranchPath` property on CodeSystemVersions (the parent branch path where the version branch is forked off)
- `effectiveTime` based filtering for all components (currently members only, other components will be support on release of 4.7)
- New module for support full javadoc of Snow Owl public APIs (`com.b2international.snowowl.javadoc`). The new module is part of the `site` Maven profile.

### Changed
- SNOMED CT Extension support
 * `GET` `/codesystems` - returns all currently known codesystems (in SNOMED CT, all releases, including extensions)
 * `GET` `/codesystems/:id` - returns a codesystem by its unique identifier, which can be its short name or its oid (both should be unique)
 * `POST` `/codesystems/:id/versions` - create a new version in a codesystem (or release in SNOMED CT)
- SNOMED CT RF2 import
 * `POST` `/imports` - new optional property `codeSystemShortName`, identifies the target code system of the import, the default value is the short name of the SNOMED CT International Release
 * 
- Revise handling of structural reference set members (language, inactivation and association members)
 * Try to reuse members where possible (reactivate if necessary)
 * Keep only one active language reference set member per description and do not create new ones when acceptability changes

### Dependencies
- Replaced custom `3.2.2` version of `org.semanticweb.owl.owlapi` module with a dependency to the `3.4.4` version of it.
 * Makes it possible to use `ELK v0.4.2` runtime and during tests
- Upgrade custom `Protegé` libraries from `4.1` to `4.3`
- Replaced the unsupported [pcj](http://pcj.sourceforge.net/) library with [FastUtil](https://github.com/vigna/fastutil) and also added a nice primitive collection API on top of it to support replacement of the primitive collection library underneath (and/or support multiple libraries with different capabilities, performance at the same time)
- Migration from old terminology registry model to updated model, migration scripts are in `/documentation/src/main/asciidoc/scripts/migration_4.6_to_4.7/`

### New modules
- `com.b2international.collections.api` - primitive collections API
- `com.b2international.collections.fastutil` - [FastUtil](https://github.com/vigna/fastutil) implementation of primitive collections API
 
### Bugs
- Reduces thread usage of SNOMED CT change processing
- Index initialization during SNOMED CT RF2 import now filters content based on the current latest system effective time, resulting in much more reliable imports and content when the import completes

### Known issues
- No RF2 import config validation when the branchPath is unrelated with the given `codeSystemShortName` property

## 4.6.0

### Added
- All references set member properties are supported (using RF2 property names)
- Support for rebase queueing
 * `GET` `/merges` - returns all merges happened since the start of the server ()
 * `GET` `/merges/:id` - return a merge by its identifier
 * `POST` `/merges` - creates and starts a new merge between two branch points
 * `DELETE` `/merges/:id` - deletes a merge object by its identifier
- Expansion support improvements
 * Expand `targetComponent` on association reference set members
 * Expand `members` of any SNOMED CT core component (Concept, Description, Relationship) (eq. `expand=members()`)
 * Support `stated` and `inferred` expansion of `descendants` and `ancestors` (both Java and REST API)
- Representations (Java and REST API)
 * New `iconId` property on SNOMED CT model components (not available in JSON representations)
 * New, expandable `typeConcept` object property on SNOMED CT Relationships (by default only `id` is available on the object)
 * New, expandable `sourceConcept` object property on SNOMED CT Relationships (by default only `id` is available on the object)
 * New, expandable `destinationConcept` object property on SNOMED CT Relationships (by default only `id` is available on the object)
 * New, expandable `type` object property on SNOMED CT Relationships (by default only `id` is available on the object)

### Changed
- REST API property changes
 * `targetComponentId` changed to `targetComponent` (became nested object, expandable)
- Search improvements (Java API only, no REST support yet)
 * Support for fuzzy matching
 * Support for parsed terms
 * Support for DOI based scoring (using a default DOI file, not configurable yet)
 * Support for search profiles
- The type of the `group` property changed from `byte` to `int` to support greater than `127` values
- Using time based rolling policy with 90 days worth of history instead of fixed window with size restriction

## 4.5.0

### Added
- Support for simple and query type reference sets and members in RESTful API
 * `GET` `/:path/refsets`
 * `GET` `/:path/refsets/:id`
 * `GET` `/:path/refsets/:id/history`
 * `POST` `/:path/refsets`
 * `POST` `/:path/refsets/:id/actions`
 * `GET` `/:path/members`
 * `GET` `/:path/members/:id`
 * `POST` `/:path/members`
 * `PUT` `/:path/members/:id`
 * `DELETE` `/:path/members/:id`
 * `POST` `/:path/members/:id/actions`
- Integration with Component Identifier Service (CIS), see configuration_guide.adoc for details on how to configure it
- Indexing term, language code and acceptability values on SNOMED CT Description documents
- Initial version of the resource expansion API is currently available (expand `fsn`, `pt`, `descriptions` and other nested resources within a single request)
- `numberOfWorkers` configuration parameter to tweak worker threads per repository (by default it will be set to `3 x number of cores`)

### Changed
- Fixed bug in `Accept-Language` header by introducing Extended Locales, they do support language reference set IDs properly (the original header spec. restricts the number of extension characters to `8`)
- Increased `asyncTimeout` in Tomcat to 60 seconds
- Performance improvements on some endpoints by utilizing the new resource expansion API
- Marked a bunch of old APIs as deprecated, they will be removed in upcoming releases

### Removed
- Removed label indexing from SNOMED CT component indexing (using Description term index field to find a label)

### Merged pull requests
- https://github.com/b2ihealthcare/snow-owl/pull/35

### Known issues
- CIS is currently unsupported in SNOMED CT RF2 imports (manual synchronization is required)
- Simple type mapping reference set membership is not tracked properly if there are multiple mappings for a single referenced component

## 4.4.0

### Added
- Support of MRCM rules import before/after SNOMED CT import (previously was part of the SNOMED CT import)
- Few missing SNOMED CT Inactivation Indicators have been added

### Changed
- RF2 validation in SNOMED CT import validates content based on effective times (fixes invalid errors/warnings)
- Concept inactivation rewires immediate children to immediate parent (keeping all STATED ISA relationships and inactivating all inferred relationships)
- Hot backup script copies entire index folder of a repository instead of just the version indexes
- IndexService inactivity default timeout value changed to 30 minutes

### Removed
- PostProcessing support has been completely removed
- Stopwords in index services have been completely removed

### Bugs
- Fixed stored mapTargetDescription values in SNOMED CT Simple Map Reference Set Members
- Fixed invalid setting of released flag to false in case of already published component import (set only the effective time)
- Removed tokenization of source field in IndexStore
- Keep dirty indexes alive when running service inactivity checker

### Merged pull requests
- https://github.com/b2ihealthcare/snow-owl/pull/21
- https://github.com/b2ihealthcare/snow-owl/pull/22
- https://github.com/b2ihealthcare/snow-owl/pull/23
- https://github.com/b2ihealthcare/snow-owl/pull/24
- https://github.com/b2ihealthcare/snow-owl/pull/25
- https://github.com/b2ihealthcare/snow-owl/pull/26
- https://github.com/b2ihealthcare/snow-owl/pull/27
- https://github.com/b2ihealthcare/snow-owl/pull/28
- https://github.com/b2ihealthcare/snow-owl/pull/33
- https://github.com/b2ihealthcare/snow-owl/pull/34

## 4.3.1

### Added
- GET /:path/descriptions - support for association targets in SNOMED CT Description representations
- POST /:path/descriptions/:id/updates - support for inactivation indicators in SNOMED CT Description updates
- POST /:path/descriptions/:id/updates - support for association targets in SNOMED CT Description updates

### Changed
- Renamed `descriptionInactivationIndicator` to `inactivationIndicator` in SNOMED CT Description representations
- Changed commit notification logging to be more readable and traceable
- Rebase across deep branches is now supported

### Bugs
- Fixed major commit processing bug (https://github.com/b2ihealthcare/snow-owl/commit/4f1ec749bd74f065f9463b75a4a54e0c7f257d0f)

## 4.3.0
### Added
- Support for relationships with stated characteristic type
 * Importing/exporting sct2_StatedRelationship*.txt files
 * Indexing stated parentage (parent and ancestor fields) on concepts
- Low-level Java API improvements
 * Revamped index APIs (document building, query building, fields)
 * Revamped change processing API (partial updates, parallel execution)

### Changed
- Stated relationships support changes
 * Classifier now uses the stated graph to produce changes to the DNF (inferred view)
 * Classifier now deletes any unpublished redundant inferred relationships instead of inactivating them
 * /browser/concepts/{id}/children now has a new parameter `form` (allowed values are `stated` and `inferred`)
- Reference set lucene documents fields merged into their corresponding identifier concept doc
 
### Merged pull requests
 * https://github.com/b2ihealthcare/snow-owl/pull/20
 * https://github.com/b2ihealthcare/snow-owl/pull/19
 * https://github.com/b2ihealthcare/snow-owl/pull/18
 * https://github.com/b2ihealthcare/snow-owl/pull/17

## 4.2.0
### Added
- Support for terminology reviews
  * `POST` `/reviews`
  * `GET` `/reviews/:id`
  * `GET` `/reviews/:id/concept-changes`
  * `DELETE` `/reviews/:id`
  
  Changes are computed according to existing version comparison logic in Snow Owl Server; in particular, reference set identifier concepts are marked as changed if any members are added, removed or updated in the reference set. The first modification immediately after versioning triggers an update to "Module dependency", making it appear in concept change resources.
  
  Inbound relationship changes do not mark the target concept as changed. Inactivating a concept marks it as changed, not deleted.
  
  Concept change sets and review resources are kept for a limited time, which is configurable using the `snowowl_configuration.yml` file.

## 4.1.0
### Added
- Deep branching support has been implemented
  * `POST` `/branches` endpoint
  * `GET` `/branches` endpoint
  * `DELETE` `/branches/{path}` endpoint
  * `GET` `/branches/{path}` endpoint
  * `GET` `/branches/{path}/children` endpoint
  * `POST` `/merges` endpoint

### Changed
- Added support for Unpublished component import. RF2 rows with empty effectiveTime column can be imported into Snow Owl SNOMED CT repository.
- Breaking RESTful API changes
  * `/{tag}[/tasks/{taskId}]/...` URLs are replaced with URL beginning with `/{path}/...`, where "path" may include an arbitrary number of `/`-separated segments
- Separate API documentation for each RESTful API
  * `Administrative`: http://localhost:8080/snowowl/admin/
  * `SNOMED CT`: http://localhost:8080/snowowl/snomed-ct/v2/
- API documentation layout
  * Two column layout, one for the API docs and one for the Swagger UI
- Deep branching support for Import/Export configuration (new `branchPath`)
- API version is now included in SNOMED CT REST service URLs; the accepted media type is `application/vnd.com.b2international.snowowl+json` for both Administrative and SNOMED CT terminology services
- Deployment changes: The preferred transaction isolation level is READ-COMMITTED for MySQL databases. For changing the corresponding server variable, refer to https://dev.mysql.com/doc/refman/5.6/en/set-transaction.html.

### Removed
- Breaking RESTful API changes
  * Removed /tasks API endpoints

### Known issues
- Associated index directories are not purged when a branch and any children are deleted
- Reopening a branch can not be rolled back; if applying changes fails after reopening a branch during rebase or merge operations, previous changes will be lost
- No additional metadata is present on version tag branches

## 2015-03-26
### Added
- `WRP-89`: both `FULL` and `DELTA` imports are now separating incoming import files into "layers" based on the effective time columns, and individual layers get imported in order. This enables importing the `20150131` INT RF2 release delta, which includes components from `20140731` as well. The import process can now create versions after importing each "layer" for all import types.
  
  Note that the above mentioned `20150131` release would require "re-tagging" of an already released `20140731` version, which is not supported, or placing the additional content on the existing `20140731` version branch as a patch. This, however, would make the extra `20140731` content available on that version and that version **only**; it would be visible neither from `MAIN`, nor from `20150131`.
  
  The current implementation issues a warning when such cases are encountered; the extra content will become visible on `MAIN` and `20150131`, but not on version `20140731`, which is left untouched. A possible workaround is to import `20140731` from a delta with disabled version creation, then import the `20150131` delta with enabled version creation.

## 2015-03-19
### Added
- `WRP-135`: added properties `taskId` and `versionId` to the export configuration object to allow exporting content from task branches. URLs for exporting no longer include the version segment.
  * version/taskId is accepted, but not applicable (no tasks on versions)
  * when taskId left out, it means MAIN or head of a particular version
- Added the `transientEffectiveTime` property to the export configuration object for specifying 
effective time values in export files, if unpublished components are present. Valid values are:
  * `""` or not setting the property: uses `Unpublished` in exported files
  * `"NOW"`: uses the current server date in exported files
  * dates in `yyyyMMdd` format, eg. `"20150319"`: uses the specified date in exported files
  * anything else result in return code 400 bad request, date is not validated in terms of earlier/later (only proper format)
  Note: unpublished components are filtered out from `DELTA` exports if the export configuration specifies an ending effective time.

### Changed
- Changed the export service to export components from _all_ modules if the `moduleIds` property of the export configuration object is not set. The previous behavior resulted in empty export files under the assumption that _no_ modules should be exported.
- Querying or exporting a non-existent export config returns now code 404 as opposed to 200 and an empty object.
- After downloading the export result, the export config is cleaned up.

## DEV2.1 - 2015-03-05
### Changed
- Make the `Accept` header mandatory for requests to "B2i" URLs, and produce `application/json` 
responses on "Browser" URLs. This means that the latter endpoints will be hit when entered in a 
web browser's URL bar, making testing easier.
- Increase concept children collection performance by using a combination of low-level calls. This 
brings the test case of `123037004`'s children down from ~22 seconds to ~350 ms.
- Sort description search results by relevance, and add offset and limit to fetch search results in 
smaller segments.
- Split the API documentation into two sets: the administrative interface with the code system 
listing is separated from SNOMED CT services. The API viewer's own URL bar can be used to switch 
between generated documentation endpoints; two shortcuts were also added. The default URL is changed 
to http://localhost:8080/snowowl/admin/api-viewer/ .

## DEV2 - 2015-02-20
### Added
- New API viewer category for URLs specific to the IHTSDO Browser:
- `GET` `/{tag}[/tasks/{taskId}]/concepts/{SCTID}` for retrieving concepts and related details
- `GET` `/{tag}[/tasks/{taskId}]/concepts/{SCTID}/children` for retrieving concept children
- `GET` `/{tag}[/tasks/{taskId}]/descriptions?query={query_string}` for retrieving matching
descriptions
- `GET` `/{tag}[/tasks/{taskId}]/constants` for getting response constant FSNs and identifiers

### Changed
- `effectiveDate` and `effectiveTime` properties on SNOMED CT components and code system
versions now universally follow the short `yyyyMMdd` format (also applies when creating new
versions), other dates should use ISO8601 
- `Accept-Language` is required on all new endpoints which return descriptions, as Snow Owl
Server stores descriptions with different language codes and acceptability side-by-side
- Constants must be retrieved on a version/task basis, as the FSN of these enumeration
values can change between versions, tasks

### Removed
- `isLeafStated` is not returned, as Snow Owl Server holds a mixed set of relationships
which matches the inferred view only

## DEV1 - 2015-02-13
### Added
- `WRP-26`: Support importing deltas without corresponding unchanged artefacts
- `WRP-82`: Enable REST operation to support imports on branches
- `WRP-88`: Add support for namespace to REST API
- Added folder `delta-import-examples` which includes a set of RF2 release .zip 
files, containing the minimally required content for each change. A separate 
`readme.txt` file within the folder has additional instructions on how these 
archives can be used.

### Changed
- URLs under and including `/snomed-ct/imports` no longer require specifying the 
version to use as a path variable;
- The input object for `POST` `/snomed-ct/imports` should now include both the 
version as well as the task identifier, if applicable:
```
{
  "version": "MAIN",
  "taskId": "SO-001",
  "type": "DELTA",
  "languageRefSetId": "900000000000508004",
  "createVersions": false
}
```
- `GET` `/snomed-ct/imports/{importId}` will return information about the ongoing
import and the original values from the import configuration:
```
{
  "type": "DELTA",
  "version": "MAIN",
  "taskId": "SO-001",
  "createVersions": false,
  "languageRefSetId": "900000000000508004",
  "id": "89feb6f4-f6a7-4652-90b9-b89b6b8587ce",
  "status": "COMPLETED",
  "startDate": "2015-02-13T15:39:56Z",
  "completionDate": "2015-02-13T15:41:05Z"
}
```
### Removed
- To keep the release file's size small, no indexes and SQL dumps have been 
attached; the ones from the previous release can be used instead. A database
reload is required.<|MERGE_RESOLUTION|>--- conflicted
+++ resolved
@@ -86,8 +86,6 @@
   * Removed `database` configuration options from `repository` node
   * Removed `revisionCache` configuration option from `repository` node
 
-<<<<<<< HEAD
-=======
 ## 6.11.0
 
 ### Breaking changes
@@ -123,7 +121,6 @@
 - Report a conflict when an inbound relationship references detached destination concept. Fixes object not found and versioning errors (a8ce29e) 
 - Fix script arguments unrecognized by Elasticsearch (#289)
 
->>>>>>> fcef93e8
 ## 6.10.0
 
 ### Dependencies
