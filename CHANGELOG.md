# Change Log
All notable changes to this project will be documented in this file.

<<<<<<< HEAD
## 4.7.0

### Added
- New feature, SNOMED CT Extension support, see `snomed_extension_management.adoc` for details.
 * `POST` `/codesystems` - creates a new codesystem
 * `PUT` `/codesystems` - updates an existing codesystem
- Representations
 * New `branchPath` property on CodeSystems (currently active path of a CodeSystem)
 * New `repositoryUuid` property on CodeSystems (the current repository of the CodeSystem )
 * New `extensionOf` property on CodeSystems (the base code system of the CodeSystem)
 * New `parentBranchPath` property on CodeSystemVersions (the parent branch path where the version branch is forked off)
- `effectiveTime` based filtering for all components (currently members only, other components will be support on release of 4.7)
- New module for support full javadoc of Snow Owl public APIs (`com.b2international.snowowl.javadoc`). The new module is part of the `site` Maven profile.

### Changed
- SNOMED CT Extension support
 * `GET` `/codesystems` - returns all currently known codesystems (in SNOMED CT, all releases, including extensions)
 * `GET` `/codesystems/:id` - returns a codesystem by its unique identifier, which can be its short name or its oid (both should be unique)
 * `POST` `/codesystems/:id/versions` - create a new version in a codesystem (or release in SNOMED CT)
- SNOMED CT RF2 import
 * `POST` `/imports` - new optional property `codeSystemShortName`, identifies the target code system of the import, the default value is the short name of the SNOMED CT International Release
 * 
- Revise handling of structural reference set members (language, inactivation and association members)
 * Try to reuse members where possible (reactivate if necessary)
 * Keep only one active language reference set member per description and do not create new ones when acceptability changes

### Dependencies
- Replaced custom `3.2.2` version of `org.semanticweb.owl.owlapi` module with a dependency to the `3.4.4` version of it.
 * Makes it possible to use `ELK v0.4.2` runtime and during tests
- Upgrade custom `Protegé` libraries from `4.1` to `4.3`
- Replaced the unsupported [pcj](http://pcj.sourceforge.net/) library with [FastUtil](https://github.com/vigna/fastutil) and also added a nice primitive collection API on top of it to support replacement of the primitive collection library underneath (and/or support multiple libraries with different capabilities, performance at the same time)
- Migration from old terminology registry model to updated model, migration scripts are in `/documentation/src/main/asciidoc/scripts/migration_4.6_to_4.7/`

### New modules
- `com.b2international.collections.api` - primitive collections API
- `com.b2international.collections.fastutil` - [FastUtil](https://github.com/vigna/fastutil) implementation of primitive collections API
 
### Bugs
- Reduces thread usage of SNOMED CT change processing
- Index initialization during SNOMED CT RF2 import now filters content based on the current latest system effective time, resulting in much more reliable imports and content when the import completes

### Known issues
- No RF2 import config validation when the branchPath is unrelated with the given `codeSystemShortName` property
=======
## 5.0.0

### Breaking changes

This section discusses the changes that you need to be aware of when migrating your application to Snow Owl 5.0.0.

#### Datasets created before 5.0.0
Snow Owl v5.0.0 no longer supports nested index directory format. The new format is flat, branches do not have their own directories under the corresponding terminology repository's root index folder. Branching and revision information are coded into each document and each terminology component has multiple documents in the index, which is called `revision index` and the documents are `revisions`. Additionally with the new index format, Snow Owl moved from Lucene v4.9.0 to v5.5.0. Indexes, that still use the old index API, but depend on the new Lucene version, should be accessible and readable by Lucene v5.5.0.

To support migration of incompatible datasets, Snow Owl v5.0.0 comes with a `reindex` command, which can be used to create the new index for any dataset based on the contents of the relational database. See updated [Admin Console Reference Guide](/documentation/src/main/asciidoc/administrative_console_reference.adoc#diagnostics-and-maintenance) for details.

#### Java API changes
Due to index format changes, public APIs (generic and/or SNOMED CT terminology related) - that used the old format - become obsolete, and either marked with deprecated annotation or have been completely removed. See the affected public APIs in the Removed section. 

#### Review API changes
In general the `Review API` still works the same way as in the `4.x` versions, but the new, changed, deleted concept ID sets might contain non-Concept identifiers when a member of a `Relationship/Description` changes, but the corresponding `Relationship/Description` does not. It is recommended to fetch the container `SNOMED CT Concept` identifier by querying the *source* branch for the new or changed Relationship/Descriptions, and extracting the SNOMED CT Concept identifier from either the conceptId or sourceId properties. Querying deleted revisions from the tip of a branch is currently not supported, see next section. 

With this change and limited capabilities, Snow Owl will no longer support the current version of the `Review API` starting from the next release (`5.1.0`), and it will replace it with a more generic `Branch Compare API`. This new API will return the new/changed/deleted document identifiers directly without trying to be smart and replace the document identifier with the corresponding container (root resource, like the `SNOMED CT Concept`) component identifier. API consumers will be responsible for fetching and computing the final compare result based on the actual changes between the branches, if they would like to still show the review in the scope of a `SNOMED CT Concept`. This enables `Snow Owl` to use the same `Branch Compare API` for different terminology implementations and the API will provide access points to query the proper revision of new/changed/deleted components (currently it only supports the latest revision, which returns `HTTP 404 Not Found` for deleted components).

### Added
- Maintenance commands:
 * `snowowl reindex <repositoryId> <failedCommitTimestamp>` - Reindexes the currently available database content from scratch, or from the specified commitTimestamp (if a previously initiated reindex process has failed at some point)
 * `snowowl optimize <repositoryId> <maxSegments>` - Optimizes the underlying index for the repository to have the supplied maximum number of segments (default number is 1)
 * `snowowl purge <repositoryId> <branchPath> <purgeStrategy>` - optimizes the underlying index by deleting unnecessary documents from the given branch using the given purge strategy (default strategy is `LATEST`, available strategies are `ALL`, `LATEST`, `HISTORY`)
- New search options for SNOMED CT Reference Set Members:
 * `acceptabilityId`
 * `characteristicTypeId`
 * `correlationId`
 * `descriptionFormat`
 * `mapCategoryId`
 * `operatorId`
 * `targetComponent`
 * `unitId`
 * `valueId`
- New `revisionCache` configuration option in `repository` section. Enables/Disables CDO revision cache based on its value (default value is `true`).
- New `index` configuration options under `repository` section:
 * `commitInterval` - the interval in milliseconds, which specifies how often flush and sync index changes to disk (default is `15000`, 15 seconds, minimum allowed value is `1000`, 1 second)
 * `translogSyncInterval` - the interval in milliseconds, which specifies how often the transaction log flushes its changes to disk (default is `5000`, 5 seconds, minimum allowed value is `1000`, 1 second)
 * `queryWarnThreshold` - threshold in milliseconds, which specifies when to log a WARN level message in the log file about a slow query (default value is `400`)
 * `queryInfoThreshold` - threshold in milliseconds, which specifies when to log an INFO level message in the log file about a slow query (default value is `300`)
 * `queryDebugThreshold` - threshold in milliseconds, which specifies when to log a DEBUG level message in the log file about a slow query (default value is `100`)
 * `queryTraceThreshold` - threshold in milliseconds, which specifies when to log a TRACE level message in the log file about a slow query (default value is `50`)
 * `fetchWarnThreshold` - threshold in milliseconds, which specifies when to log a WARN level message in the log file about a slow fetch (default value is `200`)
 * `fetchInfoThreshold` - threshold in milliseconds, which specifies when to log an INFO level message in the log file about a slow fetch (default value is `100`)
 * `fetchDebugThreshold` - threshold in milliseconds, which specifies when to log a DEBUG level message in the log file about a slow fetch (default value is `50`)
 * `fetchTraceThreshold` - threshold in milliseconds, which specifies when to log a TRACE level message in the log file about a slow fetch (default value is `10`)
- New modules:
 * `com.b2international.index.api` - Generic Index API module
 * `com.b2international.index.lucene` - Lucene based implementation of Generic Index API module
 * `com.b2international.index.api.tests` - Generic test cases to verify implementation modules of the Index API module
 * `com.b2international.index.api.tests.tools` - Useful utility classes when writing Index API based test cases
 * `com.b2international.collections.jackson` - Jackson ser/deser module for `com.b2international.collections.api` module

### Changed
- Improved change processing performance by loading only the relevant revisions from the index
 
### Removed
- Deprecated public SNOMED CT APIs that have been replaced by the new Request based APIs
 * `SnomedTerminologyBrowser`
 * `SnomedStatementBrowser`
 * `SnomedPredicateBrowser`
 * `SnomedComponentService`
 * `SnomedTaxonomyService`
- Configuration options:
 * `indexTimeout` configuration has been removed, because the new index API uses a single index and it does not require disposal of branch specific Index Readers/Writers

## 4.7.0

TODO copy from extension branch when merging flat index to develop
>>>>>>> 0bcefa43

## 4.6.0

### Added
- All references set member properties are supported (using RF2 property names)
- Support for rebase queueing
 * `GET` `/merges` - returns all merges happened since the start of the server ()
 * `GET` `/merges/:id` - return a merge by its identifier
 * `POST` `/merges` - creates and starts a new merge between two branch points
 * `DELETE` `/merges/:id` - deletes a merge object by its identifier
- Expansion support improvements
 * Expand `targetComponent` on association reference set members
 * Expand `members` of any SNOMED CT core component (Concept, Description, Relationship) (eq. `expand=members()`)
 * Support `stated` and `inferred` expansion of `descendants` and `ancestors` (both Java and REST API)
- Representations (Java and REST API)
 * New `iconId` property on SNOMED CT model components (not available in JSON representations)
 * New, expandable `typeConcept` object property on SNOMED CT Relationships (by default only `id` is available on the object)
 * New, expandable `sourceConcept` object property on SNOMED CT Relationships (by default only `id` is available on the object)
 * New, expandable `destinationConcept` object property on SNOMED CT Relationships (by default only `id` is available on the object)
 * New, expandable `type` object property on SNOMED CT Relationships (by default only `id` is available on the object)

### Changed
- REST API property changes
 * `targetComponentId` changed to `targetComponent` (became nested object, expandable)
- Search improvements (Java API only, no REST support yet)
 * Support for fuzzy matching
 * Support for parsed terms
 * Support for DOI based scoring (using a default DOI file, not configurable yet)
 * Support for search profiles
- The type of the `group` property changed from `byte` to `int` to support greater than `127` values
- Using time based rolling policy with 90 days worth of history instead of fixed window with size restriction

## 4.5.0

### Added
- Support for simple and query type reference sets and members in RESTful API
 * `GET` `/:path/refsets`
 * `GET` `/:path/refsets/:id`
 * `GET` `/:path/refsets/:id/history`
 * `POST` `/:path/refsets`
 * `POST` `/:path/refsets/:id/actions`
 * `GET` `/:path/members`
 * `GET` `/:path/members/:id`
 * `POST` `/:path/members`
 * `PUT` `/:path/members/:id`
 * `DELETE` `/:path/members/:id`
 * `POST` `/:path/members/:id/actions`
- Integration with Component Identifier Service (CIS), see configuration_guide.adoc for details on how to configure it
- Indexing term, language code and acceptability values on SNOMED CT Description documents
- Initial version of the resource expansion API is currently available (expand `fsn`, `pt`, `descriptions` and other nested resources within a single request)
- `numberOfWorkers` configuration parameter to tweak worker threads per repository (by default it will be set to `3 x number of cores`)

### Changed
- Fixed bug in `Accept-Language` header by introducing Extended Locales, they do support language reference set IDs properly (the original header spec. restricts the number of extension characters to `8`)
- Increased `asyncTimeout` in Tomcat to 60 seconds
- Performance improvements on some endpoints by utilizing the new resource expansion API
- Marked a bunch of old APIs as deprecated, they will be removed in upcoming releases

### Removed
- Removed label indexing from SNOMED CT component indexing (using Description term index field to find a label)

### Merged pull requests
- https://github.com/b2ihealthcare/snow-owl/pull/35

### Known issues
- CIS is currently unsupported in SNOMED CT RF2 imports (manual synchronization is required)
- Simple type mapping reference set membership is not tracked properly if there are multiple mappings for a single referenced component

## 4.4.0

### Added
- Support of MRCM rules import before/after SNOMED CT import (previously was part of the SNOMED CT import)
- Few missing SNOMED CT Inactivation Indicators have been added

### Changed
- RF2 validation in SNOMED CT import validates content based on effective times (fixes invalid errors/warnings)
- Concept inactivation rewires immediate children to immediate parent (keeping all STATED ISA relationships and inactivating all inferred relationships)
- Hot backup script copies entire index folder of a repository instead of just the version indexes
- IndexService inactivity default timeout value changed to 30 minutes

### Removed
- PostProcessing support has been completely removed
- Stopwords in index services have been completely removed

### Bugs
- Fixed stored mapTargetDescription values in SNOMED CT Simple Map Reference Set Members
- Fixed invalid setting of released flag to false in case of already published component import (set only the effective time)
- Removed tokenization of source field in IndexStore
- Keep dirty indexes alive when running service inactivity checker

### Merged pull requests
- https://github.com/b2ihealthcare/snow-owl/pull/21
- https://github.com/b2ihealthcare/snow-owl/pull/22
- https://github.com/b2ihealthcare/snow-owl/pull/23
- https://github.com/b2ihealthcare/snow-owl/pull/24
- https://github.com/b2ihealthcare/snow-owl/pull/25
- https://github.com/b2ihealthcare/snow-owl/pull/26
- https://github.com/b2ihealthcare/snow-owl/pull/27
- https://github.com/b2ihealthcare/snow-owl/pull/28
- https://github.com/b2ihealthcare/snow-owl/pull/33
- https://github.com/b2ihealthcare/snow-owl/pull/34

## 4.3.1

### Added
- GET /:path/descriptions - support for association targets in SNOMED CT Description representations
- POST /:path/descriptions/:id/updates - support for inactivation indicators in SNOMED CT Description updates
- POST /:path/descriptions/:id/updates - support for association targets in SNOMED CT Description updates

### Changed
- Renamed `descriptionInactivationIndicator` to `inactivationIndicator` in SNOMED CT Description representations
- Changed commit notification logging to be more readable and traceable
- Rebase across deep branches is now supported

### Bugs
- Fixed major commit processing bug (https://github.com/b2ihealthcare/snow-owl/commit/4f1ec749bd74f065f9463b75a4a54e0c7f257d0f)

## 4.3.0
### Added
- Support for relationships with stated characteristic type
 * Importing/exporting sct2_StatedRelationship*.txt files
 * Indexing stated parentage (parent and ancestor fields) on concepts
- Low-level Java API improvements
 * Revamped index APIs (document building, query building, fields)
 * Revamped change processing API (partial updates, parallel execution)

### Changed
- Stated relationships support changes
 * Classifier now uses the stated graph to produce changes to the DNF (inferred view)
 * Classifier now deletes any unpublished redundant inferred relationships instead of inactivating them
 * /browser/concepts/{id}/children now has a new parameter `form` (allowed values are `stated` and `inferred`)
- Reference set lucene documents fields merged into their corresponding identifier concept doc
 
### Merged pull requests
 * https://github.com/b2ihealthcare/snow-owl/pull/20
 * https://github.com/b2ihealthcare/snow-owl/pull/19
 * https://github.com/b2ihealthcare/snow-owl/pull/18
 * https://github.com/b2ihealthcare/snow-owl/pull/17

## 4.2.0
### Added
- Support for terminology reviews
  * `POST` `/reviews`
  * `GET` `/reviews/:id`
  * `GET` `/reviews/:id/concept-changes`
  * `DELETE` `/reviews/:id`
  
  Changes are computed according to existing version comparison logic in Snow Owl Server; in particular, reference set identifier concepts are marked as changed if any members are added, removed or updated in the reference set. The first modification immediately after versioning triggers an update to "Module dependency", making it appear in concept change resources.
  
  Inbound relationship changes do not mark the target concept as changed. Inactivating a concept marks it as changed, not deleted.
  
  Concept change sets and review resources are kept for a limited time, which is configurable using the `snowowl_configuration.yml` file.

## 4.1.0
### Added
- Deep branching support has been implemented
  * `POST` `/branches` endpoint
  * `GET` `/branches` endpoint
  * `DELETE` `/branches/{path}` endpoint
  * `GET` `/branches/{path}` endpoint
  * `GET` `/branches/{path}/children` endpoint
  * `POST` `/merges` endpoint

### Changed
- Added support for Unpublished component import. RF2 rows with empty effectiveTime column can be imported into Snow Owl SNOMED CT repository.
- Breaking RESTful API changes
  * `/{tag}[/tasks/{taskId}]/...` URLs are replaced with URL beginning with `/{path}/...`, where "path" may include an arbitrary number of `/`-separated segments
- Separate API documentation for each RESTful API
  * `Administrative`: http://localhost:8080/snowowl/admin/
  * `SNOMED CT`: http://localhost:8080/snowowl/snomed-ct/v2/
- API documentation layout
  * Two column layout, one for the API docs and one for the Swagger UI
- Deep branching support for Import/Export configuration (new `branchPath`)
- API version is now included in SNOMED CT REST service URLs; the accepted media type is `application/vnd.com.b2international.snowowl+json` for both Administrative and SNOMED CT terminology services
- Deployment changes: The preferred transaction isolation level is READ-COMMITTED for MySQL databases. For changing the corresponding server variable, refer to https://dev.mysql.com/doc/refman/5.6/en/set-transaction.html.

### Removed
- Breaking RESTful API changes
  * Removed /tasks API endpoints

### Known issues
- Associated index directories are not purged when a branch and any children are deleted
- Reopening a branch can not be rolled back; if applying changes fails after reopening a branch during rebase or merge operations, previous changes will be lost
- No additional metadata is present on version tag branches

## 2015-03-26
### Added
- `WRP-89`: both `FULL` and `DELTA` imports are now separating incoming import files into "layers" based on the effective time columns, and individual layers get imported in order. This enables importing the `20150131` INT RF2 release delta, which includes components from `20140731` as well. The import process can now create versions after importing each "layer" for all import types.
  
  Note that the above mentioned `20150131` release would require "re-tagging" of an already released `20140731` version, which is not supported, or placing the additional content on the existing `20140731` version branch as a patch. This, however, would make the extra `20140731` content available on that version and that version **only**; it would be visible neither from `MAIN`, nor from `20150131`.
  
  The current implementation issues a warning when such cases are encountered; the extra content will become visible on `MAIN` and `20150131`, but not on version `20140731`, which is left untouched. A possible workaround is to import `20140731` from a delta with disabled version creation, then import the `20150131` delta with enabled version creation.

## 2015-03-19
### Added
- `WRP-135`: added properties `taskId` and `versionId` to the export configuration object to allow exporting content from task branches. URLs for exporting no longer include the version segment.
  * version/taskId is accepted, but not applicable (no tasks on versions)
  * when taskId left out, it means MAIN or head of a particular version
- Added the `transientEffectiveTime` property to the export configuration object for specifying 
effective time values in export files, if unpublished components are present. Valid values are:
  * `""` or not setting the property: uses `Unpublished` in exported files
  * `"NOW"`: uses the current server date in exported files
  * dates in `yyyyMMdd` format, eg. `"20150319"`: uses the specified date in exported files
  * anything else result in return code 400 bad request, date is not validated in terms of earlier/later (only proper format)
  Note: unpublished components are filtered out from `DELTA` exports if the export configuration specifies an ending effective time.

### Changed
- Changed the export service to export components from _all_ modules if the `moduleIds` property of the export configuration object is not set. The previous behavior resulted in empty export files under the assumption that _no_ modules should be exported.
- Querying or exporting a non-existent export config returns now code 404 as opposed to 200 and an empty object.
- After downloading the export result, the export config is cleaned up.

## DEV2.1 - 2015-03-05
### Changed
- Make the `Accept` header mandatory for requests to "B2i" URLs, and produce `application/json` 
responses on "Browser" URLs. This means that the latter endpoints will be hit when entered in a 
web browser's URL bar, making testing easier.
- Increase concept children collection performance by using a combination of low-level calls. This 
brings the test case of `123037004`'s children down from ~22 seconds to ~350 ms.
- Sort description search results by relevance, and add offset and limit to fetch search results in 
smaller segments.
- Split the API documentation into two sets: the administrative interface with the code system 
listing is separated from SNOMED CT services. The API viewer's own URL bar can be used to switch 
between generated documentation endpoints; two shortcuts were also added. The default URL is changed 
to http://localhost:8080/snowowl/admin/api-viewer/ .

## DEV2 - 2015-02-20
### Added
- New API viewer category for URLs specific to the IHTSDO Browser:
- `GET` `/{tag}[/tasks/{taskId}]/concepts/{SCTID}` for retrieving concepts and related details
- `GET` `/{tag}[/tasks/{taskId}]/concepts/{SCTID}/children` for retrieving concept children
- `GET` `/{tag}[/tasks/{taskId}]/descriptions?query={query_string}` for retrieving matching
descriptions
- `GET` `/{tag}[/tasks/{taskId}]/constants` for getting response constant FSNs and identifiers

### Changed
- `effectiveDate` and `effectiveTime` properties on SNOMED CT components and code system
versions now universally follow the short `yyyyMMdd` format (also applies when creating new
versions), other dates should use ISO8601 
- `Accept-Language` is required on all new endpoints which return descriptions, as Snow Owl
Server stores descriptions with different language codes and acceptability side-by-side
- Constants must be retrieved on a version/task basis, as the FSN of these enumeration
values can change between versions, tasks

### Removed
- `isLeafStated` is not returned, as Snow Owl Server holds a mixed set of relationships
which matches the inferred view only

## DEV1 - 2015-02-13
### Added
- `WRP-26`: Support importing deltas without corresponding unchanged artefacts
- `WRP-82`: Enable REST operation to support imports on branches
- `WRP-88`: Add support for namespace to REST API
- Added folder `delta-import-examples` which includes a set of RF2 release .zip 
files, containing the minimally required content for each change. A separate 
`readme.txt` file within the folder has additional instructions on how these 
archives can be used.

### Changed
- URLs under and including `/snomed-ct/imports` no longer require specifying the 
version to use as a path variable;
- The input object for `POST` `/snomed-ct/imports` should now include both the 
version as well as the task identifier, if applicable:
```
{
  "version": "MAIN",
  "taskId": "SO-001",
  "type": "DELTA",
  "languageRefSetId": "900000000000508004",
  "createVersions": false
}
```
- `GET` `/snomed-ct/imports/{importId}` will return information about the ongoing
import and the original values from the import configuration:
```
{
  "type": "DELTA",
  "version": "MAIN",
  "taskId": "SO-001",
  "createVersions": false,
  "languageRefSetId": "900000000000508004",
  "id": "89feb6f4-f6a7-4652-90b9-b89b6b8587ce",
  "status": "COMPLETED",
  "startDate": "2015-02-13T15:39:56Z",
  "completionDate": "2015-02-13T15:41:05Z"
}
```
### Removed
- To keep the release file's size small, no indexes and SQL dumps have been 
attached; the ones from the previous release can be used instead. A database
reload is required.<|MERGE_RESOLUTION|>--- conflicted
+++ resolved
@@ -1,51 +1,6 @@
 # Change Log
 All notable changes to this project will be documented in this file.
 
-<<<<<<< HEAD
-## 4.7.0
-
-### Added
-- New feature, SNOMED CT Extension support, see `snomed_extension_management.adoc` for details.
- * `POST` `/codesystems` - creates a new codesystem
- * `PUT` `/codesystems` - updates an existing codesystem
-- Representations
- * New `branchPath` property on CodeSystems (currently active path of a CodeSystem)
- * New `repositoryUuid` property on CodeSystems (the current repository of the CodeSystem )
- * New `extensionOf` property on CodeSystems (the base code system of the CodeSystem)
- * New `parentBranchPath` property on CodeSystemVersions (the parent branch path where the version branch is forked off)
-- `effectiveTime` based filtering for all components (currently members only, other components will be support on release of 4.7)
-- New module for support full javadoc of Snow Owl public APIs (`com.b2international.snowowl.javadoc`). The new module is part of the `site` Maven profile.
-
-### Changed
-- SNOMED CT Extension support
- * `GET` `/codesystems` - returns all currently known codesystems (in SNOMED CT, all releases, including extensions)
- * `GET` `/codesystems/:id` - returns a codesystem by its unique identifier, which can be its short name or its oid (both should be unique)
- * `POST` `/codesystems/:id/versions` - create a new version in a codesystem (or release in SNOMED CT)
-- SNOMED CT RF2 import
- * `POST` `/imports` - new optional property `codeSystemShortName`, identifies the target code system of the import, the default value is the short name of the SNOMED CT International Release
- * 
-- Revise handling of structural reference set members (language, inactivation and association members)
- * Try to reuse members where possible (reactivate if necessary)
- * Keep only one active language reference set member per description and do not create new ones when acceptability changes
-
-### Dependencies
-- Replaced custom `3.2.2` version of `org.semanticweb.owl.owlapi` module with a dependency to the `3.4.4` version of it.
- * Makes it possible to use `ELK v0.4.2` runtime and during tests
-- Upgrade custom `Protegé` libraries from `4.1` to `4.3`
-- Replaced the unsupported [pcj](http://pcj.sourceforge.net/) library with [FastUtil](https://github.com/vigna/fastutil) and also added a nice primitive collection API on top of it to support replacement of the primitive collection library underneath (and/or support multiple libraries with different capabilities, performance at the same time)
-- Migration from old terminology registry model to updated model, migration scripts are in `/documentation/src/main/asciidoc/scripts/migration_4.6_to_4.7/`
-
-### New modules
-- `com.b2international.collections.api` - primitive collections API
-- `com.b2international.collections.fastutil` - [FastUtil](https://github.com/vigna/fastutil) implementation of primitive collections API
- 
-### Bugs
-- Reduces thread usage of SNOMED CT change processing
-- Index initialization during SNOMED CT RF2 import now filters content based on the current latest system effective time, resulting in much more reliable imports and content when the import completes
-
-### Known issues
-- No RF2 import config validation when the branchPath is unrelated with the given `codeSystemShortName` property
-=======
 ## 5.0.0
 
 ### Breaking changes
@@ -114,8 +69,47 @@
 
 ## 4.7.0
 
-TODO copy from extension branch when merging flat index to develop
->>>>>>> 0bcefa43
+### Added
+- New feature, SNOMED CT Extension support, see `snomed_extension_management.adoc` for details.
+ * `POST` `/codesystems` - creates a new codesystem
+ * `PUT` `/codesystems` - updates an existing codesystem
+- Representations
+ * New `branchPath` property on CodeSystems (currently active path of a CodeSystem)
+ * New `repositoryUuid` property on CodeSystems (the current repository of the CodeSystem )
+ * New `extensionOf` property on CodeSystems (the base code system of the CodeSystem)
+ * New `parentBranchPath` property on CodeSystemVersions (the parent branch path where the version branch is forked off)
+- `effectiveTime` based filtering for all components (currently members only, other components will be support on release of 4.7)
+- New module for support full javadoc of Snow Owl public APIs (`com.b2international.snowowl.javadoc`). The new module is part of the `site` Maven profile.
+
+### Changed
+- SNOMED CT Extension support
+ * `GET` `/codesystems` - returns all currently known codesystems (in SNOMED CT, all releases, including extensions)
+ * `GET` `/codesystems/:id` - returns a codesystem by its unique identifier, which can be its short name or its oid (both should be unique)
+ * `POST` `/codesystems/:id/versions` - create a new version in a codesystem (or release in SNOMED CT)
+- SNOMED CT RF2 import
+ * `POST` `/imports` - new optional property `codeSystemShortName`, identifies the target code system of the import, the default value is the short name of the SNOMED CT International Release
+ * 
+- Revise handling of structural reference set members (language, inactivation and association members)
+ * Try to reuse members where possible (reactivate if necessary)
+ * Keep only one active language reference set member per description and do not create new ones when acceptability changes
+
+### Dependencies
+- Replaced custom `3.2.2` version of `org.semanticweb.owl.owlapi` module with a dependency to the `3.4.4` version of it.
+ * Makes it possible to use `ELK v0.4.2` runtime and during tests
+- Upgrade custom `Protegé` libraries from `4.1` to `4.3`
+- Replaced the unsupported [pcj](http://pcj.sourceforge.net/) library with [FastUtil](https://github.com/vigna/fastutil) and also added a nice primitive collection API on top of it to support replacement of the primitive collection library underneath (and/or support multiple libraries with different capabilities, performance at the same time)
+- Migration from old terminology registry model to updated model, migration scripts are in `/documentation/src/main/asciidoc/scripts/migration_4.6_to_4.7/`
+
+### New modules
+- `com.b2international.collections.api` - primitive collections API
+- `com.b2international.collections.fastutil` - [FastUtil](https://github.com/vigna/fastutil) implementation of primitive collections API
+ 
+### Bugs
+- Reduces thread usage of SNOMED CT change processing
+- Index initialization during SNOMED CT RF2 import now filters content based on the current latest system effective time, resulting in much more reliable imports and content when the import completes
+
+### Known issues
+- No RF2 import config validation when the branchPath is unrelated with the given `codeSystemShortName` property
 
 ## 4.6.0
 
