# Change Log
All notable changes to this project will be documented in this file.

<<<<<<< HEAD
=======
## 5.8.0

### Added
- Health Status has been added to Repository instances (https://github.com/b2ihealthcare/snow-owl/pull/138)
 * Repositories check their health status during the bootstrap process
 * `RED` state: administrative action is required (restoring content from backup or initiating reindex on the repository). Accessing content is disallowed.
 * `YELLOW` state: administrative operation (eg. reindex) is in progress, accessing content is allowed, but the content can be incomplete  
 * `GREEN` state: terminology content is consistent
- Server Info and Repository API (https://github.com/b2ihealthcare/snow-owl/pull/138)
 * `GET /snowowl/admin/info` endpoint to retrieve version and diagnostic information of the running server
 * `GET /snowowl/admin/repositories` endpoint to retrieve all available repositories with their health statuses
 * `GET /snowowl/admin/repositories/:id` endpoint to retrieve a single repository and its health status
- Console
 * `--version` command parameter has been added to `snowowl` command to retrieve the server's version
 * `snowowl repositories [id]` subcommand has been added to retrieve repository information and health status
- Sorting support in Java API (https://github.com/b2ihealthcare/snow-owl/pull/140) 
- Low-level API changes
 * Support custom repository content initialization for empty repositories during the bootstrap process (usually primary code system entries are created here)

### Changed
- SNOMED CT RF2 importer changes
 * Importer is no longer able to create codeSystem as part of the import process, how ever they require that the codeSystem exists before starting the import. 
- SNOMED CT ECL grammar improvements (https://github.com/b2ihealthcare/snow-owl/pull/137)
 * Optional `WS` before and after the `PIPE` terminals
 * Case insensitive keyword support
 * Fixed parser error when parsing empty ECL expression
- Branching API improvements (https://github.com/b2ihealthcare/snow-owl/pull/143)
 * Pagination support has been added to `GET /snowowl/snomed-ct/v2/branches` endpoint
 * Filter by `parent` property has been added to `GET /snowowl/snomed-ct/v2/branches` endpoint
 * Filter by `name` property has been addSed to `GET /snowowl/snomed-ct/v2/branches` endpoint
- `SnomedConcept` expansions 
 * Removed `form` parameter when expanding `ancestors`/`descendants` of SNOMED CT concepts
 * Added `statedAncestors`/`statedDescendants` expand parameters to expand concepts referenced via `stated` IS_A relationships
 * `ancestors`/`descendants` expansion expands concepts referenced via `inferred` IS_A relationships 

### Removed
- `GET /snowowl/admin/repositories/:id/versions` obsolete endpoint has been removed in favor of `GET /snowowl/admin/codesystem/:id/versions`
- `snowowl listrepositories` subcommand has been replaced with `snowowl repositories`  

### Dependencies
- Xtext/Xtend changed from 2.8.4 to 2.11.0 (https://github.com/b2ihealthcare/snow-owl/pull/137)
- EMF changed from 2.11.0 to 2.12.0 (https://github.com/b2ihealthcare/snow-owl/pull/137)
- RxJava changed from 1.0.6 to 2.0.7 (https://github.com/b2ihealthcare/snow-owl/pull/141) 

### Bugs
- Validate SNOMED CT Text Definition files (if present) when import RF2 content 
- Validate `branchPath` input parameter with given `codeSystemShortName` when running SNOMED CT RF2. It should be either full path or relative to the codesystem's main branch.
- Fixed issue where files could not be opened after downloading them using the `FileRegistry.download(...)` api (c1088e217e1954952b57e70aec9f0d28f09083af)
- Skip cdo repository initializer commits when reindexing a repository (b6d1e4f9e2cd170a8516bc2bcf1cda4f6ce6888c)

>>>>>>> bb5857ba
## 5.7.4

### Changed
- Support UUID as return value of a RemoteJob (bee443409401b0ece88a520c009e07130b924357)

### Bugs
- Fixed invalid MRCM domain expression calculation in case of CompositeConceptSetDefinition (1600d9e1821b9d403ab3365e15f05a96f238eba1)

## 5.7.3

### Bugs
- Fixed serialization of IdGenerationStrategy (555c3a585b8ea721c396de18d18c3fad4ac9568d)

## 5.7.2

### Added
- Support reference set filtering in SNOMED CT RF2 export Java API

### Changed
- Improved repository request log output

### Bugs
- Fixed serialization of ValidationException (62d3d0516b87c62e4841a6d9b0eba6e262e18410)
- Fixed class loading issue when using BulkRequests
- Fixed Highlighting.getMatchRegions() bug (e7d449df9843c188700c11591ca7e70755f9f140)

<<<<<<< HEAD

=======
>>>>>>> bb5857ba
## 5.7.1

### Bugs
- Fixed node initialization issue when connecting to a master node (client-server mode)
- Fixed serialization of GetResourceRequest classes

## 5.7.0

### Breaking changes
- SNOMED CT Complex Map Members properties, `mapGroup` and `mapPriority` are changed to integer type instead of byte. This requires migration of the SNOMED CT database (TODO ref to sql script).

### Added
- Reader/Writer database connection pool capacity configuration (see configuration guide)
- Domain representation classes for SNOMED CT MRCM Constraints
 * SnomedRelationshipConstraint
 * SnomedDescriptionConstraint
 * SnomedConcreteDomainConstraint
- Complete Java and REST support for SNOMED CT Reference Sets and Members (https://github.com/b2ihealthcare/snow-owl/pull/131)
- Generic request-based job API (https://github.com/b2ihealthcare/snow-owl/pull/132)
- RxJava-based notification observable support (part of https://github.com/b2ihealthcare/snow-owl/pull/132)
- File attachment API (https://github.com/b2ihealthcare/snow-owl/pull/129)

### Changed
- SNOMED CT RF2 export API
 * `startEffectiveTime` and `endEffectiveTime` export filters can be used for all RF2 export types
 * `codeSystemShortName` and `extensionOnly` properties to select the right content for your RF2 package
 * Export now always creates empty description, text definition and language refset files
 * Export now creates description/text definition/lang refset files per language code
 * A new RF2 API (https://github.com/b2ihealthcare/snow-owl/pull/135) 
- Index API
 * Support java.util.Date types in document mapping
- Refactored SNOMED CT API test cases (part of https://github.com/b2ihealthcare/snow-owl/pull/131)

### Removed
- The obsolete rpc-based quick search API (use SearchResourceRequests instead)

### Bugs
- Properly dispose ReviewManager instance when disposing the Repository

## 5.6.0

### Added
- GET /{path}/relationships endpoint to search SNOMED CT Relationship components
- Namespace filter support to
 * GET /{path}/descriptions
 * GET /{path}/relationships
- EffectiveTime filter support to
 * GET /{path}/concepts
 * GET /{path}/descriptions
 * GET /{path}/relationships
- ECL expression support to `GET /{path}/descriptions` endpoint's concept and type filter 
- `subclassDefinitionStatus` property to `SnomedConceptSearchRequest`
- `referenceSet` expand option to GET /{path}/concepts

### Bugs
- Fixed NPE when using only delimiter characters in `termFilter` query parameter
- Server now fails to start if multiple terminology repositories have the same storageKey namespace ID assigned
- Source and target effective time values are now indexed on module dependency reference set member index documents

## 5.5.0

### Added
- Support for inactive component creation. See endpoints:
 * POST /{path}/concepts
 * POST /{path}/descriptions
 * POST /{path}/relationships
 * POST /{path}/members
- Support the complete SNOMED CT Identifier functionality via a dedicated Java API (`SnomedRequests.identifiers()`)

### Changed
- SnomedDescription REST representation changes
 * Changed `acceptabilityMap` to `acceptability`
 * Changed `descriptionInactivationIndicator` to `inactivationIndicator`
- SnomedRelationship REST representation changes
 * Changed `sourceConcept` to `source`
 * Changed `typeConcept` to `type`
 * Changed `destinationConcept` to `destination`
 * Removed `refinability` property
- POST /{path}/concepts
 * Added support for relationship creation as part of concept creation
 * Added support for member creation as part of concept creation
- POST /{path}/concepts/{id}/updates
 * Added support for description updates
 * Added support for relationship updates
 * Added support for member updates
- Swagger API
 * Replaced ISnomed* types with the corresponding Snomed* type

### Removed
- The following endpoints have been completely removed from the REST API (equivalent requests can be initiated via expansion parameters, see GET /{path}/concepts endpoint)
 * GET /{path}/concepts/ancestors
 * GET /{path}/concepts/descriptions
 * GET /{path}/concepts/descendants
 * GET /{path}/concepts/outbound-relationships
 * GET /{path}/concepts/inbound-relationships
 * GET /{path}/concepts/pt
 * GET /{path}/concepts/fsn
- Removed `defaultModule` configuration option (requests should specify the desired module via `moduleId` parameter)
- Removed `defaultNamespace` configuration option (requests should specify the desired namespace via `namespaceId` parameter)
- Removed `enforceNamespace` configuration option

## 5.4.0

### Added
- Support for Expression Constraint Language v1.1.1 has been added, see http://snomed.org/ecl for details
- Support BigDecimal property mapping in index API

### Changed
- GET /{path}/concepts now supports filtering by ECL expressions via `ecl` query parameter
- Deprecated `escg` filter on GET /concepts endpoint. Use the `ecl` query parameter instead
- Snow Owl now uses sequential SNOMED CT identifier generation instead of random

### Bugs
- Fixed empty task branch issue when an exception occurs during rebase (rebase now works on a temporary branch until it completes and renames the branch to the original name using CDO branch rename functionality, see https://bugs.eclipse.org/bugs/show_bug.cgi?id=422145) (https://github.com/b2ihealthcare/snow-owl/pull/118)
- Fixed missing non-stated relationship file from delta export (https://github.com/b2ihealthcare/snow-owl/pull/119)
- Request new identifiers in bulk during bulk component updates (https://github.com/b2ihealthcare/snow-owl/pull/121)
- Improved performance and memory usage of SNOMED CT RF2 importer (https://github.com/b2ihealthcare/snow-owl/pull/122)

## 5.3.0

### Changed
- SNOMED CT Concept, Description and Relationship index schema changes
 * Added `referringRefSets` field to all three main SNOMED CT component documents
 * Added `referringMappingRefSets` field to all three main SNOMED CT component documents
 * Non-mapping reference set identifiers that reference a given component will be indexed in the `referringRefSets`
 * Mapping reference set identifiers that reference a given component will be indexed in the `referringMappingRefSets`
 * NOTE: to be able to use these fields reindex `snomedStore` repository using the `snowowl reindex snomedStore` command after dropping the index directory of it

### Bugs
- Fixed review change calculation bug, deleted components will mark their container component changed by default
- Fixed bug with new/dirty reference set (re)indexing without concept changes
- Handle unordered list index calculations properly during CDO revision compare

## 5.2.0

### Added
- New Java API to get/search commit information in a repository. See class `com.b2international.snowowl.datastore.request.CommitInfoRequests`. To make the new API work, you have to reindex your dataset using the `snowowl reindex` console command

### Changed
- SNOMED CT RF2 importer now uses the same change processing/indexing as regular commits
- Support DOI score indexing during change processing (aka when committing changes)

### Bugs
- Fixed incorrect calculation of stated/inferred parent/ancestor information on SNOMED CT Concept documents in case of status change

## 5.1.0

### Java 8 support

Snow Owl is now using Java 8 both compile time and runtime. Make sure your execution (and development, if you are developing custom plug-ins for Snow Owl) environment supports and uses Java 8. From 5.1.0, the minimum required Java version is 1.8.0 update 102. 

## 5.0.0

### Breaking changes

This section discusses the changes that you need to be aware of when migrating your application to Snow Owl 5.0.0.

#### Datasets created before 5.0.0
Snow Owl v5.0.0 no longer supports nested index directory format. The new format is flat, branches do not have their own directories under the corresponding terminology repository's root index folder. Branching and revision information are coded into each document and each terminology component has multiple documents in the index, which is called `revision index` and the documents are `revisions`. Additionally with the new index format, Snow Owl moved from Lucene v4.9.0 to v5.5.0. Indexes, that still use the old index API, but depend on the new Lucene version, should be accessible and readable by Lucene v5.5.0.

To support migration of incompatible datasets, Snow Owl v5.0.0 comes with a `reindex` command, which can be used to create the new index for any dataset based on the contents of the relational database. See updated [Admin Console Reference Guide](/documentation/src/main/asciidoc/administrative_console_reference.adoc#diagnostics-and-maintenance) for details.

#### Java API changes
Due to index format changes, public APIs (generic and/or SNOMED CT terminology related) - that used the old format - become obsolete, and either marked with deprecated annotation or have been completely removed. See the affected public APIs in the Removed section. 

#### Review API changes
In general the `Review API` still works the same way as in the `4.x` versions, but the new, changed, deleted concept ID sets might contain non-Concept identifiers when a member of a `Relationship/Description` changes, but the corresponding `Relationship/Description` does not. It is recommended to fetch the container `SNOMED CT Concept` identifier by querying the *source* branch for the new or changed Relationship/Descriptions, and extracting the SNOMED CT Concept identifier from either the conceptId or sourceId properties. Querying deleted revisions from the tip of a branch is currently not supported, see next section. 

With this change and limited capabilities, Snow Owl will no longer support the current version of the `Review API` starting from the next release (`5.1.0`), and it will replace it with a more generic `Branch Compare API`. This new API will return the new/changed/deleted document identifiers directly without trying to be smart and replace the document identifier with the corresponding container (root resource, like the `SNOMED CT Concept`) component identifier. API consumers will be responsible for fetching and computing the final compare result based on the actual changes between the branches, if they would like to still show the review in the scope of a `SNOMED CT Concept`. This enables `Snow Owl` to use the same `Branch Compare API` for different terminology implementations and the API will provide access points to query the proper revision of new/changed/deleted components (currently it only supports the latest revision, which returns `HTTP 404 Not Found` for deleted components).

### Added
- Maintenance commands:
 * `snowowl reindex <repositoryId> <failedCommitTimestamp>` - Reindexes the currently available database content from scratch, or from the specified commitTimestamp (if a previously initiated reindex process has failed at some point)
 * `snowowl optimize <repositoryId> <maxSegments>` - Optimizes the underlying index for the repository to have the supplied maximum number of segments (default number is 1)
 * `snowowl purge <repositoryId> <branchPath> <purgeStrategy>` - optimizes the underlying index by deleting unnecessary documents from the given branch using the given purge strategy (default strategy is `LATEST`, available strategies are `ALL`, `LATEST`, `HISTORY`)
- New search options for SNOMED CT Reference Set Members:
 * `acceptabilityId`
 * `characteristicTypeId`
 * `correlationId`
 * `descriptionFormat`
 * `mapCategoryId`
 * `operatorId`
 * `targetComponent`
 * `unitId`
 * `valueId`
- New `revisionCache` configuration option in `repository` section. Enables/Disables CDO revision cache based on its value (default value is `true`).
- New `index` configuration options under `repository` section:
 * `commitInterval` - the interval in milliseconds, which specifies how often flush and sync index changes to disk (default is `15000`, 15 seconds, minimum allowed value is `1000`, 1 second)
 * `translogSyncInterval` - the interval in milliseconds, which specifies how often the transaction log flushes its changes to disk (default is `5000`, 5 seconds, minimum allowed value is `1000`, 1 second)
 * `queryWarnThreshold` - threshold in milliseconds, which specifies when to log a WARN level message in the log file about a slow query (default value is `400`)
 * `queryInfoThreshold` - threshold in milliseconds, which specifies when to log an INFO level message in the log file about a slow query (default value is `300`)
 * `queryDebugThreshold` - threshold in milliseconds, which specifies when to log a DEBUG level message in the log file about a slow query (default value is `100`)
 * `queryTraceThreshold` - threshold in milliseconds, which specifies when to log a TRACE level message in the log file about a slow query (default value is `50`)
 * `fetchWarnThreshold` - threshold in milliseconds, which specifies when to log a WARN level message in the log file about a slow fetch (default value is `200`)
 * `fetchInfoThreshold` - threshold in milliseconds, which specifies when to log an INFO level message in the log file about a slow fetch (default value is `100`)
 * `fetchDebugThreshold` - threshold in milliseconds, which specifies when to log a DEBUG level message in the log file about a slow fetch (default value is `50`)
 * `fetchTraceThreshold` - threshold in milliseconds, which specifies when to log a TRACE level message in the log file about a slow fetch (default value is `10`)
- New modules:
 * `com.b2international.index.api` - Generic Index API module
 * `com.b2international.index.lucene` - Lucene based implementation of Generic Index API module
 * `com.b2international.index.api.tests` - Generic test cases to verify implementation modules of the Index API module
 * `com.b2international.index.api.tests.tools` - Useful utility classes when writing Index API based test cases
 * `com.b2international.collections.jackson` - Jackson ser/deser module for `com.b2international.collections.api` module

### Changed
- Improved change processing performance by loading only the relevant revisions from the index
- Log entry format of requests has changed to the following
 * The logged entry is now a valid JSON object  
 * Format: `{"repositoryId":"string", "type":"string", "metrics": {...}, ...request specific properties}`
- Metrics
 * All values are measured in milliseconds
 * Read operations measure their execution time (`responseTime`)
 * Commit operations measure their execution time (`responseTime`) and commit subtask execution times (`preCommit`, `preRequest`, `traceability`, `indexing`, `commit`)

### Removed
- Deprecated public SNOMED CT APIs that have been replaced by the new Request based APIs
 * `SnomedTerminologyBrowser`
 * `SnomedStatementBrowser`
 * `SnomedPredicateBrowser`
 * `SnomedComponentService`
 * `SnomedTaxonomyService`
- Configuration options:
 * `indexTimeout` configuration has been removed, because the new index API uses a single index and it does not require disposal of branch specific Index Readers/Writers

## 4.7.0

### Added
- New feature, SNOMED CT Extension support, see `snomed_extension_management.adoc` for details.
 * `POST` `/codesystems` - creates a new codesystem
 * `PUT` `/codesystems` - updates an existing codesystem
- Representations
 * New `branchPath` property on CodeSystems (currently active path of a CodeSystem)
 * New `repositoryUuid` property on CodeSystems (the current repository of the CodeSystem )
 * New `extensionOf` property on CodeSystems (the base code system of the CodeSystem)
 * New `parentBranchPath` property on CodeSystemVersions (the parent branch path where the version branch is forked off)
- `effectiveTime` based filtering for all components (currently members only, other components will be support on release of 4.7)
- New module for support full javadoc of Snow Owl public APIs (`com.b2international.snowowl.javadoc`). The new module is part of the `site` Maven profile.

### Changed
- SNOMED CT Extension support
 * `GET` `/codesystems` - returns all currently known codesystems (in SNOMED CT, all releases, including extensions)
 * `GET` `/codesystems/:id` - returns a codesystem by its unique identifier, which can be its short name or its oid (both should be unique)
 * `POST` `/codesystems/:id/versions` - create a new version in a codesystem (or release in SNOMED CT)
- SNOMED CT RF2 import
 * `POST` `/imports` - new optional property `codeSystemShortName`, identifies the target code system of the import, the default value is the short name of the SNOMED CT International Release
 * 
- Revise handling of structural reference set members (language, inactivation and association members)
 * Try to reuse members where possible (reactivate if necessary)
 * Keep only one active language reference set member per description and do not create new ones when acceptability changes

### Dependencies
- Replaced custom `3.2.2` version of `org.semanticweb.owl.owlapi` module with a dependency to the `3.4.4` version of it.
 * Makes it possible to use `ELK v0.4.2` runtime and during tests
- Upgrade custom `Protegé` libraries from `4.1` to `4.3`
- Replaced the unsupported [pcj](http://pcj.sourceforge.net/) library with [FastUtil](https://github.com/vigna/fastutil) and also added a nice primitive collection API on top of it to support replacement of the primitive collection library underneath (and/or support multiple libraries with different capabilities, performance at the same time)
- Migration from old terminology registry model to updated model, migration scripts are in `/documentation/src/main/asciidoc/scripts/migration_4.6_to_4.7/`

### New modules
- `com.b2international.collections.api` - primitive collections API
- `com.b2international.collections.fastutil` - [FastUtil](https://github.com/vigna/fastutil) implementation of primitive collections API
 
### Bugs
- Reduces thread usage of SNOMED CT change processing
- Index initialization during SNOMED CT RF2 import now filters content based on the current latest system effective time, resulting in much more reliable imports and content when the import completes

### Known issues
- No RF2 import config validation when the branchPath is unrelated with the given `codeSystemShortName` property

## 4.6.0

### Added
- All references set member properties are supported (using RF2 property names)
- Support for rebase queueing
 * `GET` `/merges` - returns all merges happened since the start of the server ()
 * `GET` `/merges/:id` - return a merge by its identifier
 * `POST` `/merges` - creates and starts a new merge between two branch points
 * `DELETE` `/merges/:id` - deletes a merge object by its identifier
- Expansion support improvements
 * Expand `targetComponent` on association reference set members
 * Expand `members` of any SNOMED CT core component (Concept, Description, Relationship) (eq. `expand=members()`)
 * Support `stated` and `inferred` expansion of `descendants` and `ancestors` (both Java and REST API)
- Representations (Java and REST API)
 * New `iconId` property on SNOMED CT model components (not available in JSON representations)
 * New, expandable `typeConcept` object property on SNOMED CT Relationships (by default only `id` is available on the object)
 * New, expandable `sourceConcept` object property on SNOMED CT Relationships (by default only `id` is available on the object)
 * New, expandable `destinationConcept` object property on SNOMED CT Relationships (by default only `id` is available on the object)
 * New, expandable `type` object property on SNOMED CT Relationships (by default only `id` is available on the object)

### Changed
- REST API property changes
 * `targetComponentId` changed to `targetComponent` (became nested object, expandable)
- Search improvements (Java API only, no REST support yet)
 * Support for fuzzy matching
 * Support for parsed terms
 * Support for DOI based scoring (using a default DOI file, not configurable yet)
 * Support for search profiles
- The type of the `group` property changed from `byte` to `int` to support greater than `127` values
- Using time based rolling policy with 90 days worth of history instead of fixed window with size restriction

## 4.5.0

### Added
- Support for simple and query type reference sets and members in RESTful API
 * `GET` `/:path/refsets`
 * `GET` `/:path/refsets/:id`
 * `GET` `/:path/refsets/:id/history`
 * `POST` `/:path/refsets`
 * `POST` `/:path/refsets/:id/actions`
 * `GET` `/:path/members`
 * `GET` `/:path/members/:id`
 * `POST` `/:path/members`
 * `PUT` `/:path/members/:id`
 * `DELETE` `/:path/members/:id`
 * `POST` `/:path/members/:id/actions`
- Integration with Component Identifier Service (CIS), see configuration_guide.adoc for details on how to configure it
- Indexing term, language code and acceptability values on SNOMED CT Description documents
- Initial version of the resource expansion API is currently available (expand `fsn`, `pt`, `descriptions` and other nested resources within a single request)
- `numberOfWorkers` configuration parameter to tweak worker threads per repository (by default it will be set to `3 x number of cores`)

### Changed
- Fixed bug in `Accept-Language` header by introducing Extended Locales, they do support language reference set IDs properly (the original header spec. restricts the number of extension characters to `8`)
- Increased `asyncTimeout` in Tomcat to 60 seconds
- Performance improvements on some endpoints by utilizing the new resource expansion API
- Marked a bunch of old APIs as deprecated, they will be removed in upcoming releases

### Removed
- Removed label indexing from SNOMED CT component indexing (using Description term index field to find a label)

### Merged pull requests
- https://github.com/b2ihealthcare/snow-owl/pull/35

### Known issues
- CIS is currently unsupported in SNOMED CT RF2 imports (manual synchronization is required)
- Simple type mapping reference set membership is not tracked properly if there are multiple mappings for a single referenced component

## 4.4.0

### Added
- Support of MRCM rules import before/after SNOMED CT import (previously was part of the SNOMED CT import)
- Few missing SNOMED CT Inactivation Indicators have been added

### Changed
- RF2 validation in SNOMED CT import validates content based on effective times (fixes invalid errors/warnings)
- Concept inactivation rewires immediate children to immediate parent (keeping all STATED ISA relationships and inactivating all inferred relationships)
- Hot backup script copies entire index folder of a repository instead of just the version indexes
- IndexService inactivity default timeout value changed to 30 minutes

### Removed
- PostProcessing support has been completely removed
- Stopwords in index services have been completely removed

### Bugs
- Fixed stored mapTargetDescription values in SNOMED CT Simple Map Reference Set Members
- Fixed invalid setting of released flag to false in case of already published component import (set only the effective time)
- Removed tokenization of source field in IndexStore
- Keep dirty indexes alive when running service inactivity checker

### Merged pull requests
- https://github.com/b2ihealthcare/snow-owl/pull/21
- https://github.com/b2ihealthcare/snow-owl/pull/22
- https://github.com/b2ihealthcare/snow-owl/pull/23
- https://github.com/b2ihealthcare/snow-owl/pull/24
- https://github.com/b2ihealthcare/snow-owl/pull/25
- https://github.com/b2ihealthcare/snow-owl/pull/26
- https://github.com/b2ihealthcare/snow-owl/pull/27
- https://github.com/b2ihealthcare/snow-owl/pull/28
- https://github.com/b2ihealthcare/snow-owl/pull/33
- https://github.com/b2ihealthcare/snow-owl/pull/34

## 4.3.1

### Added
- GET /:path/descriptions - support for association targets in SNOMED CT Description representations
- POST /:path/descriptions/:id/updates - support for inactivation indicators in SNOMED CT Description updates
- POST /:path/descriptions/:id/updates - support for association targets in SNOMED CT Description updates

### Changed
- Renamed `descriptionInactivationIndicator` to `inactivationIndicator` in SNOMED CT Description representations
- Changed commit notification logging to be more readable and traceable
- Rebase across deep branches is now supported

### Bugs
- Fixed major commit processing bug (https://github.com/b2ihealthcare/snow-owl/commit/4f1ec749bd74f065f9463b75a4a54e0c7f257d0f)

## 4.3.0
### Added
- Support for relationships with stated characteristic type
 * Importing/exporting sct2_StatedRelationship*.txt files
 * Indexing stated parentage (parent and ancestor fields) on concepts
- Low-level Java API improvements
 * Revamped index APIs (document building, query building, fields)
 * Revamped change processing API (partial updates, parallel execution)

### Changed
- Stated relationships support changes
 * Classifier now uses the stated graph to produce changes to the DNF (inferred view)
 * Classifier now deletes any unpublished redundant inferred relationships instead of inactivating them
 * /browser/concepts/{id}/children now has a new parameter `form` (allowed values are `stated` and `inferred`)
- Reference set lucene documents fields merged into their corresponding identifier concept doc
 
### Merged pull requests
 * https://github.com/b2ihealthcare/snow-owl/pull/20
 * https://github.com/b2ihealthcare/snow-owl/pull/19
 * https://github.com/b2ihealthcare/snow-owl/pull/18
 * https://github.com/b2ihealthcare/snow-owl/pull/17

## 4.2.0
### Added
- Support for terminology reviews
  * `POST` `/reviews`
  * `GET` `/reviews/:id`
  * `GET` `/reviews/:id/concept-changes`
  * `DELETE` `/reviews/:id`
  
  Changes are computed according to existing version comparison logic in Snow Owl Server; in particular, reference set identifier concepts are marked as changed if any members are added, removed or updated in the reference set. The first modification immediately after versioning triggers an update to "Module dependency", making it appear in concept change resources.
  
  Inbound relationship changes do not mark the target concept as changed. Inactivating a concept marks it as changed, not deleted.
  
  Concept change sets and review resources are kept for a limited time, which is configurable using the `snowowl_configuration.yml` file.

## 4.1.0
### Added
- Deep branching support has been implemented
  * `POST` `/branches` endpoint
  * `GET` `/branches` endpoint
  * `DELETE` `/branches/{path}` endpoint
  * `GET` `/branches/{path}` endpoint
  * `GET` `/branches/{path}/children` endpoint
  * `POST` `/merges` endpoint

### Changed
- Added support for Unpublished component import. RF2 rows with empty effectiveTime column can be imported into Snow Owl SNOMED CT repository.
- Breaking RESTful API changes
  * `/{tag}[/tasks/{taskId}]/...` URLs are replaced with URL beginning with `/{path}/...`, where "path" may include an arbitrary number of `/`-separated segments
- Separate API documentation for each RESTful API
  * `Administrative`: http://localhost:8080/snowowl/admin/
  * `SNOMED CT`: http://localhost:8080/snowowl/snomed-ct/v2/
- API documentation layout
  * Two column layout, one for the API docs and one for the Swagger UI
- Deep branching support for Import/Export configuration (new `branchPath`)
- API version is now included in SNOMED CT REST service URLs; the accepted media type is `application/vnd.com.b2international.snowowl+json` for both Administrative and SNOMED CT terminology services
- Deployment changes: The preferred transaction isolation level is READ-COMMITTED for MySQL databases. For changing the corresponding server variable, refer to https://dev.mysql.com/doc/refman/5.6/en/set-transaction.html.

### Removed
- Breaking RESTful API changes
  * Removed /tasks API endpoints

### Known issues
- Associated index directories are not purged when a branch and any children are deleted
- Reopening a branch can not be rolled back; if applying changes fails after reopening a branch during rebase or merge operations, previous changes will be lost
- No additional metadata is present on version tag branches

## 2015-03-26
### Added
- `WRP-89`: both `FULL` and `DELTA` imports are now separating incoming import files into "layers" based on the effective time columns, and individual layers get imported in order. This enables importing the `20150131` INT RF2 release delta, which includes components from `20140731` as well. The import process can now create versions after importing each "layer" for all import types.
  
  Note that the above mentioned `20150131` release would require "re-tagging" of an already released `20140731` version, which is not supported, or placing the additional content on the existing `20140731` version branch as a patch. This, however, would make the extra `20140731` content available on that version and that version **only**; it would be visible neither from `MAIN`, nor from `20150131`.
  
  The current implementation issues a warning when such cases are encountered; the extra content will become visible on `MAIN` and `20150131`, but not on version `20140731`, which is left untouched. A possible workaround is to import `20140731` from a delta with disabled version creation, then import the `20150131` delta with enabled version creation.

## 2015-03-19
### Added
- `WRP-135`: added properties `taskId` and `versionId` to the export configuration object to allow exporting content from task branches. URLs for exporting no longer include the version segment.
  * version/taskId is accepted, but not applicable (no tasks on versions)
  * when taskId left out, it means MAIN or head of a particular version
- Added the `transientEffectiveTime` property to the export configuration object for specifying 
effective time values in export files, if unpublished components are present. Valid values are:
  * `""` or not setting the property: uses `Unpublished` in exported files
  * `"NOW"`: uses the current server date in exported files
  * dates in `yyyyMMdd` format, eg. `"20150319"`: uses the specified date in exported files
  * anything else result in return code 400 bad request, date is not validated in terms of earlier/later (only proper format)
  Note: unpublished components are filtered out from `DELTA` exports if the export configuration specifies an ending effective time.

### Changed
- Changed the export service to export components from _all_ modules if the `moduleIds` property of the export configuration object is not set. The previous behavior resulted in empty export files under the assumption that _no_ modules should be exported.
- Querying or exporting a non-existent export config returns now code 404 as opposed to 200 and an empty object.
- After downloading the export result, the export config is cleaned up.

## DEV2.1 - 2015-03-05
### Changed
- Make the `Accept` header mandatory for requests to "B2i" URLs, and produce `application/json` 
responses on "Browser" URLs. This means that the latter endpoints will be hit when entered in a 
web browser's URL bar, making testing easier.
- Increase concept children collection performance by using a combination of low-level calls. This 
brings the test case of `123037004`'s children down from ~22 seconds to ~350 ms.
- Sort description search results by relevance, and add offset and limit to fetch search results in 
smaller segments.
- Split the API documentation into two sets: the administrative interface with the code system 
listing is separated from SNOMED CT services. The API viewer's own URL bar can be used to switch 
between generated documentation endpoints; two shortcuts were also added. The default URL is changed 
to http://localhost:8080/snowowl/admin/api-viewer/ .

## DEV2 - 2015-02-20
### Added
- New API viewer category for URLs specific to the IHTSDO Browser:
- `GET` `/{tag}[/tasks/{taskId}]/concepts/{SCTID}` for retrieving concepts and related details
- `GET` `/{tag}[/tasks/{taskId}]/concepts/{SCTID}/children` for retrieving concept children
- `GET` `/{tag}[/tasks/{taskId}]/descriptions?query={query_string}` for retrieving matching
descriptions
- `GET` `/{tag}[/tasks/{taskId}]/constants` for getting response constant FSNs and identifiers

### Changed
- `effectiveDate` and `effectiveTime` properties on SNOMED CT components and code system
versions now universally follow the short `yyyyMMdd` format (also applies when creating new
versions), other dates should use ISO8601 
- `Accept-Language` is required on all new endpoints which return descriptions, as Snow Owl
Server stores descriptions with different language codes and acceptability side-by-side
- Constants must be retrieved on a version/task basis, as the FSN of these enumeration
values can change between versions, tasks

### Removed
- `isLeafStated` is not returned, as Snow Owl Server holds a mixed set of relationships
which matches the inferred view only

## DEV1 - 2015-02-13
### Added
- `WRP-26`: Support importing deltas without corresponding unchanged artefacts
- `WRP-82`: Enable REST operation to support imports on branches
- `WRP-88`: Add support for namespace to REST API
- Added folder `delta-import-examples` which includes a set of RF2 release .zip 
files, containing the minimally required content for each change. A separate 
`readme.txt` file within the folder has additional instructions on how these 
archives can be used.

### Changed
- URLs under and including `/snomed-ct/imports` no longer require specifying the 
version to use as a path variable;
- The input object for `POST` `/snomed-ct/imports` should now include both the 
version as well as the task identifier, if applicable:
```
{
  "version": "MAIN",
  "taskId": "SO-001",
  "type": "DELTA",
  "languageRefSetId": "900000000000508004",
  "createVersions": false
}
```
- `GET` `/snomed-ct/imports/{importId}` will return information about the ongoing
import and the original values from the import configuration:
```
{
  "type": "DELTA",
  "version": "MAIN",
  "taskId": "SO-001",
  "createVersions": false,
  "languageRefSetId": "900000000000508004",
  "id": "89feb6f4-f6a7-4652-90b9-b89b6b8587ce",
  "status": "COMPLETED",
  "startDate": "2015-02-13T15:39:56Z",
  "completionDate": "2015-02-13T15:41:05Z"
}
```
### Removed
- To keep the release file's size small, no indexes and SQL dumps have been 
attached; the ones from the previous release can be used instead. A database
reload is required.<|MERGE_RESOLUTION|>--- conflicted
+++ resolved
@@ -1,8 +1,6 @@
 # Change Log
 All notable changes to this project will be documented in this file.
 
-<<<<<<< HEAD
-=======
 ## 5.8.0
 
 ### Added
@@ -53,7 +51,6 @@
 - Fixed issue where files could not be opened after downloading them using the `FileRegistry.download(...)` api (c1088e217e1954952b57e70aec9f0d28f09083af)
 - Skip cdo repository initializer commits when reindexing a repository (b6d1e4f9e2cd170a8516bc2bcf1cda4f6ce6888c)
 
->>>>>>> bb5857ba
 ## 5.7.4
 
 ### Changed
@@ -80,10 +77,6 @@
 - Fixed class loading issue when using BulkRequests
 - Fixed Highlighting.getMatchRegions() bug (e7d449df9843c188700c11591ca7e70755f9f140)
 
-<<<<<<< HEAD
-
-=======
->>>>>>> bb5857ba
 ## 5.7.1
 
 ### Bugs
