# Change Log
All notable changes to this project will be documented in this file.

<<<<<<< HEAD
## 7.0.0

### Breaking changes

This section discusses the changes that you need to be aware of when migrating your application to Snow Owl 7.0.0.

#### Datasets created before 7.0.0
Snow Owl v7.0.0 does not support indexes created by Snow Owl 6.x stream anymore. 
Migration from Snow Owl 6.x to 7.x is still work in progress, in the meantime if you would like to try Snow Owl 7.0.0 out, we recommend starting from scratch from an RF2 export from your Snow Owl 6.x instance or by importing an official RF2 distribution. 

#### Database
MySQL RDBMS software requirement has been removed and Snow Owl no longer requires it for its data source. 
Instead, Snow Owl requires only a single Elasticsearch cluster to operate on.

#### Documentation
The new improved and shiny Snow Owl 7.x documentation is available at `https://b2i.gitbook.io/snow-owl/`

### Added
- FHIR v3.0.1 API support (https://www.hl7.org/fhir/http.html)
  * New Swagger API endpoint collection is available at `/snowowl/fhir`
  * It supports read-only capabilities of `/CodeSystem`, `/ValueSet` and `/ConceptMap` concepts
- APIs
  * New `/stats` endpoint to scrape [micrometer](http://micrometer.io/) based statistics for [prometheus](https://prometheus.io/)
  * New `/commits` endpoint to query commits in a repository and for a given component
  * New `/compare` endpoint to efficiently compare two branches
  * New `<branch>@<timestamp>` branch path expression support to query a branch at any arbitrary point in time
  * `UTF-8` encoding to all endpoints
- SNOMED CT
  * New `JSON` based MRCM export and import format
  * Refactored classification services, using Elasticsearch indexes instead of custom Lucene store
- Configuration
  * `SO_PATH_CONF` environment variable to configure Snow Owl configuration folder
  * Environment variable substitution is now supported in `snowowl.yml` configuration file via `${...}` expressions
  * Added `monitoring.tags` support for tagging metrics with custom tags
- Packaging
  * Travis-CI build integration (https://travis-ci.org/b2ihealthcare/snow-owl/)
  * `tar.gz` packaging for Unix/Linux systems
  * RPM packaging for RPM based systems (like CentOS, RedHat, etc.)
- Modules
  * New plug-in mechanism with the help of classpath scanning to simplify development of third-party modules
  * `com.b2international.snowowl.fhir.core`
  * `com.b2international.snowowl.fhir.api`
  * `com.b2international.snowowl.snomed.fhir`
- Dependencies
  * Added zjsonpatch `0.4.4`
  * Added micrometer `1.0.6`
  * Added picocli `3.5.1`  
  * Added fast-classpath-scanner `3.1.6`
  * Bumped Spring to `4.3.10`
  * Bumped Protege to `5.0.0-beta21`
  * Bumped SLF4J to `1.7.13`
  * Bumped Logback to `1.1.3`

### Changed
- Revision control features have been rewritten from the ground up to support scaling to billions of revision documents (using IPv6 based addressing)
- SNOMED CT RF2 importer APIs now use the new RF2 importer implementation
- Console
  * Completely rewritten using the awesome `picocli` library with full version, help support, POSIX-style grouped short options and more
- Configuration
  * Renamed `snowowl_config.yml` configuration file to `snowowl.yml` and move it inside the `configuration` folder
  * Renamed `metrics` node to `monitoring`

### Removed
- SNOMED CT
  * XMI based MRCM import/export functionality has been removed (remaining options are `CSV` and `JSON`) 
- Modules
  * `org.eclipse.emf.cdo.*`
  * `org.eclipse.net4j.db.mysql`
  * `com.b2international.snowowl.snomed.model`
  * `com.b2international.snowowl.snomed.refset.model`
  * `com.b2international.snowowl.snomed.mrcm.model`
  * `com.b2international.snowowl.server.console`
  * `com.b2international.snowowl.datastore.server`
  * `com.b2international.snowowl.snomed.datastore.server`
  * `com.b2international.snowowl.snomed.exporter.server`
  * `com.b2international.snowowl.snomed.reasoner.server`
  * `com.b2international.snowowl.snomed.importer`
  * `com.b2international.snowowl.snomed.importer.rf2`
  * `system.bundle.package.exporter`
- Configuration
  * `yaml` and `json` file extension support for `snowowl.yml` configuration file
  * `resources/defaults` XML configuration folder and support 
  * Removed `database` configuration options from `repository` node
  * Removed `revisionCache` configuration option from `repository` node
=======
## 6.14.2

### Changed
- Change `moduleId` of updated relationship or concrete domain member using the currently set module assigner algorithm (#341)
- Redirect Elasticsearch log messages to SLF4J logger instead of logging to stdout (86fdc02)  

### Bugs
- Fix incorrect parent/ancestor array values on inactive SNOMED CT Concepts (#343)
- Fix random code system allocation bug in e2e SNOMED CT test cases (03b6001)

## 6.14.1

### Bugs
- Fix issue with SNOMED CT RF2 Snapshot file imports (c2a5bcd)
>>>>>>> d9547512

## 6.14.0

### Added
- OWL Axiom support 
  * Compute stated tree form based on OWL Axiom `SubClassOf` definitions
  * Query OWL Axioms when evaluating ECL expressions on stated form
  * Hybrid mode on definition status updates (either updates an existing OWL Expression member or the Concept's `definitionStatusId` property)
- Effective time restore functionality for SNOMED CT Reference Set Members
- Support for relationship group updates in classification
- Evaluation of ECL expressions on stated form
- New generic validation rule to report relationships with incorrect characteristic types

### Changed
- Report only active relationships with inactive reference as conflicts upon merge/rebase
- Severity change in MRCM range validation rule

### Bugs
- Fix repeated header in Validation DSV Export API
- Fix various issues with Simple/Map type DSV Exports
- Fix incorrect update of concrete domain MRCM predicates
- Fix `session disconnect` command bug
- Properly disconnect user after failed login attempt to prevent `Already logged in` exceptions

### Performance
- Improve performance of SNOMED CT Bulk updates with lots of Reference Set Member updates
- Improve performance of restore effective time functionality

### Dependencies
- Add SNOMED CT OWL Toolkit 2.3.2
- Upgrade Spring to 4.3.22
- Replace Swaggermvc 0.9.3 with Springfox 2.8.0
- Upgrade rest-assured library to 3.2.0
- Upgrade mapdb library to 3.0.7
- Upgrade SLF4J to 1.7.25 
- Upgrade Logback to 1.2.3
- Upgrade Fastutil to 8.2.2 
- Upgrade Tycho to 1.2.0

## 6.13.1

### Added
- New MRCM attribute range validation rule (#319)

### Changes
- Numerous improvements to classification time equivalent concept merging functionality (#318)

### Removed
- Acceptability merge conflict rule (#321)

### Bugs
- Fix incorrect update of members when more than 50 members were present for a concept (b224370)
- Fix occasional startup failure due to incorrect initialization phase used in the reasoner module (#325)
- Fix DSV export group occurence bug (c494229)

### Performance
- Normal form generation performance improvements (#318)

## 6.13.0

### Added
- SNOMED CT Validation API (#307)
  * Validate the content of SNOMED CT with custom queries and scripts
- Support sorting of validation issues by label (8b59181)
- SNOMED CT Query Language improvements (#306)
  * Support `active`, `moduleId` filters on `Concept` and `Description` components
  * Support `languageCode`, `typeId`, `caseSignificanceId`, `preferredIn`, `acceptableIn` and `languageRefSetId` filters on SNOMED CT Descriptions
  * Support regular expressions and exact term matching in `term` filter
  * Add `{{...}}` syntax to match the official SNOMED CT Query Language draft syntax

### Performance
- Ignore property chain hierarchies collection if no type IDs make use of this functionality, to speed up normal form computation (a31ce0c)
  
### Bugs
- Replace line break and tab characters with empty spaces when exporting `query` and `term` fields in RF2 (#304, 920a0e2)
- Fix issues with Simple type Reference Set DSV export (#309)
- Fix invalid validation errors when trying to import SNAPSHOT RF2 with Unpublished effective times (#308)
- Fix errors when trying to classify relationships with inactive source/destination concepts (fa540a8)
- Fix errors when trying to expand inactive `ancestors` or `descendants` in SNOMED CT Concept API (86f0aa0)
- Fix UUID validation in SNOMED CT RF2 import validator (#315)

## 6.12.1

### Changed
- Make classification requests more customizable/configurable (#305)

### Bugs
- Fix RF2 import lock timeout issue (#303)

## 6.12.0

### Added
- SNOMED CT Query Language feature (#298)
  * The initial version of the language supports the full `ECL v1.3` and description `term` filters
  * `filterByQuery` method has been added to `SNOMED CT Concept Java API` 
  * `query` parameter has been added to `GET /:path/concepts` API
- Customizable SNOMED CT RF2 export bash script has been added to automate RF2 export tasks (#299)  
- Support RF2 packages where the OWLExpression files names are using the new file naming convention (c3de2d0)  
- Environment variable substitution is now supported in `snowowl_config.yml` configuration file via ${...} expressions
- Support ECL expression in filterBy `languageRefSet`, `preferredIn` and `acceptableIn` description filters. (7709d5a)
- `locales` parameter to history API (04cb537)

### Changed
- Apply classification changes from 7.x (#300)

### Removed
- `snomed.language` configuration key has been removed. APIs, commands now accept a list of locales in preference order to compute display names/labels/etc. (2ef2a4a)
- Deprecated `Export RefSet to Excel` functionality has been removed (ac9927d)
- Deprecated `RF1` and `RF2` exporter implementations (46d22e1)

### Bugs
- Fixed hot backup file path bug (23f896a, 2fff0f6)
- Fix relationship affected component label bug in SNOMED CT validation (d69b56f)
- Fix a few bugs in SNOMED CT Reference Set DSV export (94ccf64)
- Improve performance of RF2 import by reducing the amount of loaded available components during init (2772cb2) 

## 6.11.0

### Breaking changes

This section discusses the changes that you need to be aware of when migrating your application to Snow Owl 6.11.0.

#### Concrete Domain Reference Set Member changes (#288)

Property groups now can contain concrete domain properties as well, not just relationships (new column `relationshipGroup`). Also, the `attributeName` property has been renamed to `typeId` and all concrete domain labels (attribute names) must be converted to valid, existing SNOMED CT Concepts in order to support new concrete domain schema. In case you did not had any concrete domain members and you are not planning to use this feature, you can safely use your existing dataset without issues. In other cases, feel free to contact [B2i](mailto:support@b2i.sg) to support your migration to Snow Owl 6.11.0.

### Added
- Add `repository.index.clusterName` configuration key to customize the clusterName of the embedded ES instance (#281)
- Add `so.index.es.useHttp` system property to enforce usage of HTTP connection to the embedded ES instance (#281)
- Support for TCP based connection to remote Elasticsearch clusters (`clusterUrl` configuration key now supports both `tcp://` and `http://`) (#281)
  * _NOTE: TCP connection to a cluster does not yet support authentication_
- Java API methods to simplify synchronous execution of requests (8d0e15d)
- Support for `childOf` HierarchyInclusionType in MRCM rules (#287)
- Support for `dependencies` between two code system. A Code System now declare another as a dependency (#286)
- New Concept and Description inactivation indicators (102b127) 

### Changed
- Make SNOMED CT Description `term` field mutable (#284)
- Allow non-SNOMED CT identifier in `mapCategoryId` column (8b325be) 
- Export FSN in description term columns when exporting Mapping Reference Sets to DSV (#283)

### Dependencies
- Elasticsearch has been bumped to the latest 6.5 version (#281)

### Bugs
- Set `write.wait_for_active_shards` setting to `all` to fix inconsistencies in the underlying index when using replicas
- Fix serialization issue when using the class `SctId` (8284600)
- Fix missing clause for `referencedComponentType` filters (b98308a)
- Report a conflict when an inbound relationship references detached destination concept. Fixes object not found and versioning errors (a8ce29e) 
- Fix script arguments unrecognized by Elasticsearch (#289)

## 6.10.0

### Dependencies
- Bump Jackson modules to 2.8.11 and Jackson Databind module to 2.8.11.2 (fixes security vulnerability issues reported by GitHub)

### Performance
- Simplify and improve SNOMED CT Description term fuzzy matching functionality (9d7bce4) 

### Bugs
- Delete all types of referring members when component is deleted (130d938)
- Fix de/serialization of module dependency member fields (a5f4369)
- Validate versionId before creating Code System Version entry (39efad0) 
- Fix reference set DSV import related issues (bb3efa0, bc8ec3b)
- Fix potentional validation issue duplication (7956697)
- Fix error when trying to revert effective time of an RF2 component without any released versions (7f16873)
- Use single-node discovery in embedded mode by default (38075a3)

## 6.9.0

### Added
- Support for unpublished component only validation (#271)
- Inbound relationship expand for SNOMED CT Concept search and get requests (#267)
- Configuration option for Elasticsearch cluster health request timeout (2819c8c)

### Changed
- Consider additional relationship types as well when computing MRCM rules for a concept (110f2e3)
- `sourceEffectiveTime` and `targetEffectiveTime` reference set member properties serialized as effective time instead of dates (8e0e830) 

### Removed
- Merged `com.b2international.snowowl.index.api`, `com.b2international.snowowl.index.es` and `com.b2international.org.apache.lucene` bundles into a single `com.b2international.snowowl.index` module (#269)

### Performance
- Improve evaluation of ECL queries targeting large set of focus concepts (c73fd72, 35e1380)
- Improve execution of Concept search requests with both ECL and TERM filters (530eb15)  

### Bugs
- Fix FUZZY + TERM filter bug when the term consist only of escaped characters (0cc2c4c) 
- Fix NSEE when attempting to export an RF2 package with no SNOMED CT versions yet in the system (c79dc21)
- Fix server startup issue due to a bug in startup script (2530f67)
- Ignore 404 responses thrown by Elasticsearch REST client (c6be1d2)

## 6.8.0

### Added
- Support SNOMED CT component effective time filter in Validation Issues Search API (#260)
- Support affectedComponent label filter in Validation Issues Search API (20962f2)
- Complete `searchAfter` paging API support for REST API endpoints (#261)
- A new `Other` Validation Rule severity type (#263) 
- Support basic authentication configuration values in Elasticsearch configuration in case of connecting to a remote cluster (#264)

### Changed
- Use serialized `String` values for `searchAfter` parameters in search Java APIs (#261)
- RF2 export archive and file effective times are now calculated based on module dependency refset entries of the selected module IDs (dc959e1)

### Bugs
- Fix attribute group cardinality bug in ECL evaluation (#259)
- Use socket timeout as retry timeout in Elasticsearch HTTP REST client (34a6eb4)
- Fix SSH connection to OSGi console (5e9cdff)

## 6.7.0

### Added
- A new `deploymentId` configuration key to specify both DB and Index name prefix to support multi-tenant deployments (#256)
- Support MRCM reference set member properties in `SnomedRefSetMemberSearchRequest` (a14b9d9) 

### Changed
- Use the high-level Elasticsearch REST Client to communicate with either an embedded note or remote cluster (#251)  
- Check all potential reference set member properties where a component ID might be referenced during module dependency updates (17b3a2a)

### Dependencies
- Bump Virgo package version from `3.7.0.M3` to `3.7.2` (#253)
- Bump Elasticsearch version from `6.0.1` to `6.3.2` (#251)

### Performance
- Improve SNOMED CT RF2 export performance (#249)
- Reduce number of documents to load when using `snomed-query` based validation rules (4f980a1) 

### Bugs
- Fix cache cleanup (memory leak) in `SnomedEditingContext/SnomedRefSetEditingContext` (d97bf3e)
- Fix occasionally failing unit tests due to index refresh bug in `EsDocumentSearcher` (2d3cd7f)
- Fix incorrect `RF2` archive effective date when using `endEffectiveDate` filter in `RF2` Delta exports (cd54af3)

## 6.6.0

### Added
- Configuration options for validation thread pool sizes and parallel execution of rules (#246, 09c971e)
- Support field selection in low-level aggregations API (b429a46, a59cb7e)

### Changed
- Support delimiter parameter in DSV exports (7ad7d6f)
- Support latest specification changes in OWL Axiom and Ontology Reference Sets (#248, 72994dc)
- Increase number of default shards for revision indexes to `6` (11ca54d) 

### Bugs
- Use Groovy Eclipse release update site instead of snapshot (0e15090) 
- Fix missing FSNs, PTs in RefSet DSV exports, change default file names to PT of the Reference Set (1bb3fe3, 3f7cd3e, af6d9d1)

### Performance
- Reduce memory consumption and execution time of large scale validation jobs (#246, 9e35a24)

## 6.5.0

### Breaking changes

This section discusses the changes that you need to be aware of when migrating your application to Snow Owl 6.5.0.

#### Datasets created before 6.5.0   
All datasets created before 6.5.0 require a full `reindex` due to changes in the MRCM document schema.

### Added
- API:
  * Add `iconId` property to SNOMED CT component representations on all endpoints (90ccb2e)
  * Add `limit` query parameter to `GET /branches` endpoint (e7fcaf7)
  * Support released flag filter in SNOMED CT component search API (091b8ea)
  * Support `typeId` filter in `descriptions()` expand parameter (https://github.com/b2ihealthcare/snow-owl/pull/235) 
  * Support support filtering members by set of referenced component IDs via `GET /:path/members`  (710c894)
- SNOMED CT:
  * Support new MRCM reference set types (https://github.com/b2ihealthcare/snow-owl/pull/187, https://github.com/b2ihealthcare/snow-owl/pull/231)
  * Support new OWL reference set types (https://github.com/b2ihealthcare/snow-owl/pull/187, https://github.com/b2ihealthcare/snow-owl/pull/231)
  * Support a dedicated Simple map with mapTargetDescription reference set type instead of reusing Simple map type (https://github.com/b2ihealthcare/snow-owl/pull/222)
  * Support bulk itemId generation (7279d1f)
- Validation:
  * Add `resourceDir` script argument to Groovy-based validation scripts (da44b75)

### Changed
- Improved donated content detection and resolution during SNOMED CT Extension upgrade (and merge) (https://github.com/b2ihealthcare/snow-owl/pull/185)
- Redesigned MRCM constraint document schema (https://github.com/b2ihealthcare/snow-owl/pull/236)
  * Add support for source-only object mappings
  * Add concept set definitions, predicates and attribute constraints from the MRCM Ecore model as document snippets
  * Add domain-level representation for all parts as well
  * Support the interpretation of the extended domain models in clients

### Bugs
- Fix missing argument when checking cluster health status (abf0dca)
- Fix deletion of SNOMED CT Reference Set Members referring to other components (https://github.com/b2ihealthcare/snow-owl/pull/227)
- Fix deletion of unreleased but inactive reference set members (https://github.com/b2ihealthcare/snow-owl/pull/232)
- Don't update certain descriptions twice in a change set (1de6633)

### Performance
- Over 80% reduction in time for large scale changes (e.g. for updating batches of content using templates). (https://github.com/b2ihealthcare/snow-owl/pull/230, f958f53, 6b58d0a, e0d041a)
- It now takes under 30 seconds to 1) create and save 10,000 new concepts with descriptions and an IS A relationship to SNOMED CT 2) Update all 10,000 concepts, changing their module and 3) Update all 10,000 concepts again, inactivating the relationship to SNOMED CT and adding a new one to Clinical finding. (see [test case](snomed/com.b2international.snowowl.snomed.api.rest.tests/src/com/b2international/snowowl/snomed/api/rest/perf/SnomedMergePerformanceTest.java))
- Decrease execution time of scroll requests, especially when ECL evaluation is involved (39e78a5)
- Decrease execution time of branch merge operations (243509d)
- Reduce memory requirement of large scale validation requests (2abae78)
- Reduce execution time of e2e tests (b3c824c)

## 6.4.0

### Breaking changes

This section discusses the changes that you need to be aware of when migrating your application to Snow Owl 6.4.0.

#### Datasets created before 6.4.0
All datasets created before 6.4.0 require a full `reindex` due to changes in all codesystem schemas.

### Added
- Add inferred and stated parent ID arrays to the SNOMED CT Concept representations (a5f1f1f)
- Support revision expression values in search requests path parameters (6e5ab16) 

### Changes
- Reintroduce revision hashing to support proper calculation of change sets between two branch points (#219)
- Allow locally running applications to access embedded ES instance (adbf017)
- Allow SNOMED CT Descriptions as simple map referenced component types (52b6ca9)

### Bugs
- Fix ID Filter bug in search requests (773b241)
- Reduce amount of memory allocated when deserializing SNOMED CT index documents (98c4f2f, 2d4d749)
- Fix incorrect scroll state checks when scrolling documents (597f36b)
- Skip logging of script arguments to prevent possible memory leak (3c0c578)
- Properly prevent deletion of released components (#217)
- Fix line duplication issue of RF2 export (c7c802e)
- Fix ECL evaluation issues in RF2 export process (5fcec36)

### Performance
- Improve index search request execution significantly (5f6d4fe)
- Improve performance of bulk member create requests (#216)
- Remove classification results from memory when saving changes (8d2456f)

## 6.3.0

### Breaking changes

This section discusses the changes that you need to be aware of when migrating your application to Snow Owl 6.3.0.

#### Datasets created before 6.3.0
All datasets created before 6.3.0 require a full `reindex` due to changes in SNOMED CT index schema. 

### Added
- Support multiple language code files in RF2 import (#194)
- Support locale specific term based sorting in SNOMED CT Concept API (#199)
- Support running a selection of validation rules instead of all of them (#196, #212)
- Include Additional relationship types when exporting Reference Sets to DSV (#208)
- Support expansion of `preferredDescriptions()` in SNOMED CT Concept API
- Support HEAD requests on `/snowowl/admin/info` endpoint (d8e90e5)
- Track inactive memberships of SNOMED CT core components in `memberOf` index field

### Changed
- Improve SNOMED CT RF2 Export API (#210)
- Allow SNOMED CT Relationships with inactive source/destination to be imported (#205)
- Reference Set identifier concept inactivation automatically inactivates members (e445053)
- Changed default CDO's soft reference based revision cache to time/size eviction based Guava Cache (#199)
- Field selection now uses indexed `docValues` instead of `_source` to improve response time of search requests (2895245)

### Removed
- Deprecated `filteredrefset` API (998368f)

### Bugs
- Fix conceptToKeep selection logic from equivalent concept sets (#200)
- Fix singleton module/namespace assigner bug in SNOMED CT Classification (#202)
- Fix branch timestamp update when importing RF2 with unpublished content (#203)
- Fix and simplify module dependency member collection logic (#191, #214)
- Reduce memory usage of revision compare (9d5b355)
- Reduce memory usage of RF2 import (a3642e9)
- Improve Validation Whitelist API performance (#206)
- Improve performance of Validation API (#209)
- Add `60s` timeout to `EventBus` address synchronization (3cfb315)
- Fix CDORemoveFeatureDelta bug (0929669)
- Fix occasionally failing bulk updates in index commits (cba7e18)

## 6.2.0

### Added
- Set status of stale remote jobs to FAILED during startup (580d3e3)

### Bugs
- Fix missing searchAfter argument from revision index searches (56a5e03)
- Serialize ECL expressions in a synchronized block (5d05844)

## 6.1.0

### Added
- New, generic scripting API module (com.b2international.scripting.api)
  * Groovy implementation of the new scripting API module (com.b2international.scripting.groovy)
- SNOMED CT Validation API
  * Add Groovy based validation rule implementation and execution
  * Add white list support (#189) 
- `isActiveMemberOf` filter now supports ECL expressions in SNOMED CT Component search requests
- Add module and namespace assigner feature from `4.x` branch ()
- Deleted branches can be reused by creating a branch with the same path (parent + name) (dc53ade) 

### Changed
- Dependencies:
  * Kotlin OSGI 1.1.51 has been added
  * Groovy from `2.0.7` to `2.4.13`
  * Jackson from `2.8.6` to `2.8.10`
  * EMF JSON Serializer library has been removed

### Removed
- Bunch of deprecated, unused API and functionality, related commits:
  * 1de52b0
  * 268bc5d
  * 7a23851
  * 94db418
  * 2145d55
  * 7b63998
  * bbacfb5
  * 5d104f8
  * e8a3323
  * 6db7221
  * 4a790d8
  * a67de24
  * e274766
  * 56c9636
  * 613dd59
  * b39ffd2
  * c733563
  * 3f92263
- Modules:
  * `com.b2international.commons.groovy`
  * `com.b2international.snowowl.scripting.core`
  * `com.b2international.snowowl.scripting.services`
  * `com.b2international.snowowl.scripting.server.feature`

### Bugs
- Fix DSV import bugs (02180b4)
- Fix component not found exception thrown when trying to look up new components from transaction (97918c5)
- Fix HTTP method type when communicating with external identifier service (CIS) (32e9e85)


## 6.0.0

### Breaking changes

This section discusses the changes that you need to be aware of when migrating your application to Snow Owl 6.0.0.

#### Datasets created before 6.0.0
Snow Owl v6.0.0 does not support Lucene based indexes anymore. We've decided to remove that module completely in favor of the now fully supported and stable Elasticsearch based module.
All datasets (including the ones created with the experimental Elasticsearch module) need a full `reindex`. 
See [Admin Console Reference Guide](/documentation/src/main/asciidoc/administrative_console_reference.adoc#diagnostics-and-maintenance) for details.

#### API changes
Removed `offset` properties from all collection resource representation classes. `Offset+Limit` based paging is resource-intensive, therefore it has been completely removed. 
Your queries should either search for the topN hits or if you need to scroll a large result set, then use the `scrollId` returned in the collection resource (alternatively you can scroll a live result set using the `searchAfter` parameter).
Read more about scrolling here: https://www.elastic.co/guide/en/elasticsearch/reference/current/search-request-scroll.html

#### @Analyzed annotations
Replaced `@Analyzed` with `@Text` and `@Keyword` to better reflect Elasticsearch field types `text` and `keyword`.

### Added
- Generic Terminology Validation API (750806e, ed64eae, 6102b86)
- SNOMED CT Request API based Validation Rule Support (f67aee5)
- A new, improved, but **experimental** SNOMED CT RF2 importer implementation 
- SNOMED CT Java API:
  * Support filtering SNOMED CT Descriptions by their `semantic tag` (659234e)
  * Support filtering SNOMED CT Components by multiple `namespace` IDs (7a7a5c1)
  * Support filtering SNOMED CT Components by `module` ECL query and by module ID set (416d1a9)
  * Support filtering SNOMED CT Descriptions by `case significance` (ECL or ID set) (416d1a9)
  * Support filtering by `term regex` in description search (e47ae40)
  * Support multiple SNOMED CT Reference Set IDs in `isActiveMemberOf` filter
  * Support language refset, acceptableIn and preferredIn filtering in description search (59e7b57)
- SNOMED CT ECL
  * ECL implementation now compatible with latest v1.3 spec (https://confluence.ihtsdotools.org/display/DOCECL/Previous+Versions)
  * Support nested expressions in `memberOf` rules (v1.2 spec change)
  * Support nested expressions in attribute part of dotted expressions (v1.3 spec change)
  * Support nested expressions in attribute part of refinement expressions (v1.3 spec change) 
- Low-level index API:
  * Support regular expression queries (0cb1c1c786c0fd7bcbc4c7b1e7d54c64a5c0baad)
  * Support terms aggregations with tophits (50fd7338831dea7c4f84efc7aaefb4ee38e8ecd7)
  * Support `Map` and `String[]` return types in index search API (33c3bd9)
  * Scroll support to Index API (de439e9)
  * SearchAfter based paging support to Index API (ee36a25)

### Changed
- Java API changes:
  * Type of Remote Job properties `parameters` and `result` changed to `String` (contains a JSON serialized object)
  * Also added `getParameterAs` and `getReturnAs` methods to convert them to Java Objects easily
  * `Void` return types have been changed to Boolean (fixes unanswered client side requests)
  * `Empty`-ish values are accepted in `filterBy*` methods (empty `Collection`s and empty `String` values)
- SNOMED CT RF2 import console command now accepts a single Code System short name instead of a descriptor file (bd7aea3d56822b405feb4adbf039cd4ce4599729)
- SNOMED CT Identifier Generation:
  * Improve Sequential ID generation by skipping exponentially growing chunks of reserved/assigned IDs in order to find the next available ID faster (#180) 
- SNOMED CT Classification changes:
  * Enabled classification of concepts with the UK Clinical extension module
  * Improved performance of SNOMED CT Classification by keeping the initially computed taxonomy in memory until normal form generation and change (https://github.com/b2ihealthcare/snow-owl/pull/181)
  * Generate inferred relationship IDs in bulk [5.x] (#176)
- File Attachment API now accepts any kind of file not just zip files (3b814b2)
- Low-level Index API changes:
  * Improved low-level, fluent index Query API (cc7b5c1) 
  * Default number of index shards has been increased to 5 (Elasticsearch default value).
  * ES module now executes bulk updates in parallel (5c5159b601a47e0d0bfad10eee70745eaa9641f1)  
  * Scripting language from Groovy to Painless in index layer scripts (see https://www.elastic.co/guide/en/elasticsearch/reference/5.0/breaking_50_scripting.html)
- Dependencies:
  * Bump Lucene to 7.0.1
  * Bump Elasticsearch to 6.0.0
  * Bump Jackson to 2.8.6
  * Bump Netty to 4.1.13
  * Bump SnakeYAML to 1.17.0
  * Add Jackson CBOR dataformat 2.8.6
  * Remove Compression LZF

### Removed
- ESCG support (it was deprecated since the introduction of ECL queries, v5.4)
- Bunch of deprecated, unused API and functionality, related commits:
  * 1c5fe51
  * 3d6d189
  * 6ac0954
  * 895a792
  * 6d4cf50
  * 5c10b7c
  * f40d41e
  * 16748d7
  * 5bea2d3
  * dcefb54
- Modules (completely removed or merged into a corresponding core module)
  * `com.b2international.snowowl.index.lucene`
  * `com.b2international.snowowl.index.diff`
  * `com.b2international.snowowl.importer`
  * `com.b2international.snowowl.snomed.mrcm.core`
  * `com.b2international.snowowl.snomed.mrcm.core.server`
  * `com.b2international.snowowl.snomed.mrcm.core.server.tests`
  * `com.b2international.snowowl.authorization.server`
  * `com.b2international.snowowl.terminologyregistry.core.server`

### Bugs
- Retry update-by-query requests in case of version conflicts (4a4ecf1)
- Fix partial field loading issue in SNOMED CT Reference Set Member API (2302aa0) 
- Fix bootstrap initialization order issue by moving ClientPreferences init to Environment constructor (1a882e0)

## 5.11.5

### Changed
- Use ECL when creating/evaluating query type refsets (b433de3ff7af35ef8654b806e6fb774cf628c779)

### Bugs
- Fix TaxonomyDefect serialization issue (b44b90ab3d8f13bd9c33b6eef12dd1c697730552)

## 5.11.4

### Changed
- Disable classification of UK module entirely (81987250976baa11e4eff21d1310438c4c2bde90)

### Bugs
- Fix concept effective time issue when updating concept's components via concept update request (5ea826daf38c9cedd8a59110403e2e23ca9f0610)

## 5.11.3

### Added
- Support filter members by `mapTargetDescription` field (774bc0bf9463840db08f539b5d2e88b54032f2ce)

### Removed
- `com.b2international.snowowl.emf.compare` module

### Bugs
- Fixed missing remote job documents issue (00ca848f624b0879bbeba27995be98116506d0b0)
- Fixed IOOBE issues when sending bulk delete requests (9a9b166d5b86c110d6a0bc86d63d0e630305ebe7)
- Remote jobs now properly track progress via the monitor available in the given context (8524e0e0d179e6bba331919c69bd616029282fb7, 83debbec4f1e86e35910d910d9f1a3fb299ae4d7)

### Performance
- Improve rebase/merge performance significantly by disabling unnecessary taxonomy check rule (9cd76b9342cf014346aa3e6d125bb6d314cf99f1)

## 5.11.2

### Added
- `componentTypes` to SNOMED CT RF2 Export API configuration (https://github.com/b2ihealthcare/snow-owl/pull/173)

### Changed
- Allow multiple simultaneous RF2 exports (https://github.com/b2ihealthcare/snow-owl/pull/173)

### Bugs
- Exporting a single reference set with their members should export only members (https://github.com/b2ihealthcare/snow-owl/pull/173)

## 5.11.1

### Bugs
- Fixed CDO versions (builds now contain 4.1.10.b2i version of CDO bundles)

## 5.11

### Added
- `snowowl migrate` command to migrate terminology content from an external CDO repository (https://github.com/b2ihealthcare/snow-owl/pull/170)
- `UserRequests` Java API to fetch available User identities and their Roles/Permissions (https://github.com/b2ihealthcare/snow-owl/pull/168)
- Allow multiple identity providers (not just a single one)
- `com.b2international.snowowl.identity` has been added
- `com.b2international.snowowl.identity.file` has been added
- `com.b2international.snowowl.identity.ldap` has been added

### Removed
- Snow Owl JAAS file has been removed in favor of the new YAML based identity provider configuration (see the updated `documentation/src/main/asciidoc/configuration_reference.adoc`)
- `com.b2international.snowowl.authentication` module has been removed
- `com.b2international.snowowl.authentication.file` module has been removed
- `com.b2international.snowowl.authentication.ldap` module has been removed
- `com.b2international.snowowl.authorization.server` module has been removed

### Bugs
- Fixed inconsistent and exponentially growing CDO list indexes (https://github.com/b2ihealthcare/snow-owl/pull/171)

## 5.10.13

### Removed
- `com.b2international.snowowl.authorization` module has been removed

### Fixed
- Invalid Lucene startup script after reverting back to 5.9.x GC settings
- Initialization issue in authorization module (32d3e11a313b1f060601693c7df05d0e343c2192, a00d40c255635e4ba258d04b74a2f69655165bc7)

## 5.10.12

### Added
- `includeInactiveMembers` flag to include inactive reference set members in DSV exports
- GC logging configuration to Windows and Linux startup scripts

### Changed
- Revert back to 5.9.x JVM GC configuration (default GC performs better than CMS in most of our use cases)

## 5.10.11

### Changed
- Replaced permission ID constants with six default permissions (https://github.com/b2ihealthcare/snow-owl/pull/163)

### Removed
- Deleted obsolete task context API

### Bugs
- Fixed performance issue in SNOMED CT Description/Language RefSet RF2 export (https://github.com/b2ihealthcare/snow-owl/pull/158)
- Fixed memory leak in Lucene based index implementation (https://github.com/b2ihealthcare/snow-owl/pull/157)

## 5.10.10

### Bugs
- Fix zip decompression issue in FileUtils.decompressZipArchive method when there are no folder entries (8d144f4010e8a5c4a1735d0577a862065fe63a9b) 
- Fix Java serialization issue when using DSV export via the Java API (bd96aa60993e2fbef15a12a307d0a0db51adb874)
- Fix JSON serialization of ClassificationSettings, fixes missing remote job entries (df8c4e545d8b6b5af6d3ada90b97347a71069c58)

## 5.10.9

### Bugs
- Fixed issue with MRCM constraint indexing (782a6ad9bc63b003bb94e5fb23b18f548d901d3a)
- Fix missing terminology component extension point for MRCM rules (a00a7f0f492d2eacb9d63b3d0f6dbe6517072f71)
- Fix issues with language reference set export (c423bb741a5e3b78d0b7f04ee7eff294ce7c21fa, c877c9cda07200a1fa831be2df4e90974962af08)

## 5.10.8

### Added
- Support inactivation indicator and association target updates on active SNOMED CT concepts
- Support postRun application bootstrap phase (ea64e8b9fe8b172fa95fd409ca61a3fdc207c8dd)

### Bugs
- Fixed SNOMED CT Mapping Reference Set DSV export (dc1300e54cea6c6756d0898b62eca0bb26ff5b87)

## 5.10.7

### Changed
- Normalize description scores into buckets using the following order:
  * 1. Exact
  * 2. All terms present
  * 3. All term prefixes present

### Bugs
- Fixed ordering of hits returned by `/:path/concepts` and `/:path/descriptions` endpoints when filtering them by term
- Include a unique tiebreaker sort field (`_id`) in search requests (both Lucene and Elasticsearch index modules)
- Fixed stated/inferred expansion in TerminologyTree (d5f8b0fc19d754a5d2602b5d1a4607e928f620fd)
- Fixed score computation issue in index.lucene module (735551e372acd528123ec8c57f8a39fafed81ef0)
- Fixed doiFactor script to properly compute the final score of a doc (88a0d116f6eb5667f8f9b8e7bd39ec82d5241afb)

## 5.10.6

### Added
- New SNOMED CT DSV export Java API is available (see `SnomedRequests.dsv().prepareExport()`) 
- Support for SNOMED CT Reference Set Member filtering by mapTarget values (48e5179f7c70a54747177d5559bcd91c1c74bf5c) 
- Support for SNOMED CT Relationship filtering by modifier values (1dcc314707286dbe650346d26724d1160668a804)

### Bugs
- Fixed issue with `pt()` and `fsn()` expansion in `/:path/concepts` endpoint (26ce744a7f8d0948831135d84da729c42e285f86)
- Fixed CDO object deletion bug by backporting changes from eclipse/cdo commit (d7e9aa038ef50b296540620f7158f9b9b516f8d4)
- Fixed NPE thrown by Protegé module on shutdown (2e591d3148a3c81eb84d8756831d42dc5f94b093)
- Delete temp RF2 file after export finishes (reduces allocated disk space) (901750d3c1b1adf0565a8d6518f93bade3d56305)

## 5.10.5

### Bugs
- Fixed MRCM rendering issue (29ed90711b75462b277c72ce5d6b7c0e03367c57)
- Fixed version creation failure if complex map uses invalid map category ids

## 5.10.4

### Changed
- Add versioning parameters to job params object (7ac489c6f715bb7fec791deb78bd83b681440613) 
- Exclude UK products by their module ID from classifications (12164c8116701f9a21bce822810c2cfb9851b310)
- SNOMED CT Identifier service now properly moves all ASSIGNED ids to PUBLISHED and reports errors after the changes

## 5.10.3

### Changed
- Default JVM settings have been changed to recommended default elasticsearch settings (835cbc700022abdc68bf8f764d92794cf8a42254)

### Bugs
- Exact term matching should use match query instead of term query (11ffb349d2e2b778d36f0673217e0446990dc795)
- Fixed invalid parsed text predicate -> ES query mapping (72043fb0d9c9b53a31b666643e5bce270beb9241)

## 5.10.2

### Added
- SNOMED CT Description API now supports exact term matching via new option `EXACT_TERM` (3e33b974fd67671b5d8f616c2d6eeefca46ad885)
- SNOMED CT Reference Set Member API now supports user supplied UUID parameters

### Bugs
- Fixed serialization issue of SyntaxException (20dbbea9eb13acb14237864d9be69258ccd7bf1b)
- Fixed RemoteJobEntry result field mapping (3bc8b16febe593a6692873100ae32cb6f633ac40)
- Fixed invalid BoostExpression -> ES Query mapping (00c57a81a0bf4c18f0796eb7583b361af70a9fe6)

## 5.10.1

### Changed
- Elasticsearch module now properly configures dynamic mapping on Object/Map field types

### Bugs
- Searching for SNOMED CT Concept with termFilter throws score evaluation exception

## 5.10.0

### Breaking changes
- `_id` document fields now indexed with doc_values enabled
- `EMBEDDED` identifier service now operates on its own index, named `snomedids`
- SNOMED CT Description index mapping now uses more precise analyzers to provide the best possible text matches when search for description terms
  * Exact term searches now possible via the new `term.exact` index field
  * Prefix searches now return better results (via the new `term.prefix` field), because the mapping now uses the `edgengram` tokenfilter to generate `1..20` length prefixes for each SNOMED CT Description term
- NOTE: Due to the above mentioned changes, datasets created before 5.10.0 require a **full reindex**

### Added
- Full (but still **experimental**) Elasticsearch support (https://github.com/b2ihealthcare/snow-owl/pull/147)
  * Supported elasticsearch version is `2.3.3`
  * Snow Owl starts a local-only Elasticsearch node by default, but it is possible to configure the node to connect to a cluster of others
  * Configure the Elasticsearch node with the `configuration/elasticsearch.yml` ES configuration file
  * This index API implementation does not support the `SHA-1` `_hash` field on revision documents thus it cannot skip them from a revision compare result and will return them. Clients should query the base and head of the branch and remove the false positive hits manually.
- Configuration options
  * Added `numberOfShards` configuration option to repository.index node in snowowl_config.yml
  * Added `commitConcurrencyLevel` configuration option to repository.index node in snowowl_config.yml
  
### Changed
- Low-level Index API chanages (see https://github.com/b2ihealthcare/snow-owl/pull/147 for details)
- API changes:
  * JSON representations now include non-null values instead of non-empty
  * SNOMED CT Concept inactivation properties are no longer auto-expanded. The new `inactivationProperties()` expand parameter need to be added to the expand parameter list in order to retrieve them.

### Bugs
- Fixed memory leak when using `gzip` compression on the in-JVM Net4j connection
- Fixed invalid SNOMED CT Identifier state when supplying the identifiers instead of generating them (1e4488e35884cfa6f458471e73c7fd6943239722)

### Performance
- Greatly improved performance of index queries by using filter clauses in boolean queries instead of must clauses (eac279977bf2b0c49da949701136ba19260b5aef)

## 5.9.0

### Breaking changes
- Datasets created before 5.9.0 require a **full reindex** in case you would like to use the new branch compare API (or you are using the old review-based compare feature). 

### Added
- New branch compare Java API (https://github.com/b2ihealthcare/snow-owl/pull/145)
- Index documents now store a `_hash` field. The value is computed from the semantic content of the document using `SHA-1` (requires reindex).

### Changed
- Classification Java API now returns only SNOMED CT concept identifiers
- Include component type in commit notification's new/changed/deleted buckets (470f4e99e42d7c2c1c2e4159ea2003bc51c7aa08)
- Include version and codesystem changes in commit notification events
- Enable gzip compression by default on all Net4j protocols (https://github.com/b2ihealthcare/snow-owl/pull/146)

### Removed
- `compression` configuration option from RPC

### Bugs
- Branch compare now skips unchanged components even if they had changed, but got reverted to their original form in the meantime (fixed as part of https://github.com/b2ihealthcare/snow-owl/pull/145)

## 5.8.6

### Changes
- Description preferred acceptability update no longer update acceptabilities of other description (5f012c30a8346bc4905bafa92d9920ce9525dc3a)

### Bugs
- Fix concept document indexing when changing destination of a relationship in place (4a0ab3a5bcb9b5108785b799f86a1258f88c65e9)

## 5.8.5

### Changes
- Allow editing immutable properties on unreleased SNOMED CT components (0e1444b9bac543c1cf5c22e90823c4ea42edd077)
  * `typeId`, `destinationId` on SNOMED CT Relationships
  * `typeId`, `term`, `languageCode` on SNOMED CT Descriptions

### Bugs
- Always create commit info document when processing a CDO commit (03e85d11b12c236ada328f8cce6e289558573bfc)

## 5.8.4

### Bugs
- Fix serialization issue of SortField when using it in SearchRequests (e733dbec3edb831d6fba4974ff9ea8a04832f50f)

## 5.8.3

### Bugs
- Initialize repositories only in GREEN health state (3bb706585d92ecc90336f62b6fc4530392486464)
- Fix expansion of `statedDescendants` when persisting classification results (b9de8620ca59f728adaeb82c3100b09f40737304)
- Fix missing backpressure exception when using `Notifications` event stream (ce022786e59c1ad14c8dc5877c076158c053fae6)

## 5.8.2

### Changes
- Field selection now supports single fields as well (049578f483150fb566ec2c92b9e2b1659e40dccb)

### Bugs
- Fix missing SNOMED CT icons after importing RF2 files (388c13b34f4194f759239506c2e8f09a1d4cfb5e)

## 5.8.1

### Bugs
- Fixed missing internal SNOMED CT ECL package export entry (required by ide and ui plugins)
- Fixed duplicate repository ID shown in diagnostic messages
- Fixed existing db index detection when ensuring index on CDO_CREATED columns

## 5.8.0

### Added
- Health Status has been added to Repository instances (https://github.com/b2ihealthcare/snow-owl/pull/138)
 * Repositories check their health status during the bootstrap process
 * `RED` state: administrative action is required (restoring content from backup or initiating reindex on the repository). Accessing content is disallowed.
 * `YELLOW` state: administrative operation (eg. reindex) is in progress, accessing content is allowed, but the content can be incomplete  
 * `GREEN` state: terminology content is consistent
- Server Info and Repository API (https://github.com/b2ihealthcare/snow-owl/pull/138)
 * `GET /snowowl/admin/info` endpoint to retrieve version and diagnostic information of the running server
 * `GET /snowowl/admin/repositories` endpoint to retrieve all available repositories with their health statuses
 * `GET /snowowl/admin/repositories/:id` endpoint to retrieve a single repository and its health status
- Console
 * `--version` command parameter has been added to `snowowl` command to retrieve the server's version
 * `snowowl repositories [id]` subcommand has been added to retrieve repository information and health status
- Sorting support in Java API (https://github.com/b2ihealthcare/snow-owl/pull/140) 
- Low-level API changes
 * Support custom repository content initialization for empty repositories during the bootstrap process (usually primary code system entries are created here)

### Changed
- SNOMED CT RF2 importer changes
 * Importer is no longer able to create codeSystem as part of the import process, how ever they require that the codeSystem exists before starting the import. 
- SNOMED CT ECL grammar improvements (https://github.com/b2ihealthcare/snow-owl/pull/137)
 * Optional `WS` before and after the `PIPE` terminals
 * Case insensitive keyword support
 * Fixed parser error when parsing empty ECL expression
- Branching API improvements (https://github.com/b2ihealthcare/snow-owl/pull/143)
 * Pagination support has been added to `GET /snowowl/snomed-ct/v2/branches` endpoint
 * Filter by `parent` property has been added to `GET /snowowl/snomed-ct/v2/branches` endpoint
 * Filter by `name` property has been addSed to `GET /snowowl/snomed-ct/v2/branches` endpoint
- `SnomedConcept` expansions 
 * Removed `form` parameter when expanding `ancestors`/`descendants` of SNOMED CT concepts
 * Added `statedAncestors`/`statedDescendants` expand parameters to expand concepts referenced via `stated` IS_A relationships
 * `ancestors`/`descendants` expansion expands concepts referenced via `inferred` IS_A relationships 

### Removed
- `GET /snowowl/admin/repositories/:id/versions` obsolete endpoint has been removed in favor of `GET /snowowl/admin/codesystem/:id/versions`
- `snowowl listrepositories` subcommand has been replaced with `snowowl repositories`  

### Dependencies
- Xtext/Xtend changed from 2.8.4 to 2.11.0 (https://github.com/b2ihealthcare/snow-owl/pull/137)
- EMF changed from 2.11.0 to 2.12.0 (https://github.com/b2ihealthcare/snow-owl/pull/137)
- RxJava changed from 1.0.6 to 2.0.7 (https://github.com/b2ihealthcare/snow-owl/pull/141) 

### Bugs
- Validate SNOMED CT Text Definition files (if present) when import RF2 content 
- Validate `branchPath` input parameter with given `codeSystemShortName` when running SNOMED CT RF2. It should be either full path or relative to the codesystem's main branch.
- Fixed issue where files could not be opened after downloading them using the `FileRegistry.download(...)` api (c1088e217e1954952b57e70aec9f0d28f09083af)
- Skip cdo repository initializer commits when reindexing a repository (b6d1e4f9e2cd170a8516bc2bcf1cda4f6ce6888c)

## 5.7.4

### Changed
- Support UUID as return value of a RemoteJob (bee443409401b0ece88a520c009e07130b924357)

### Bugs
- Fixed invalid MRCM domain expression calculation in case of CompositeConceptSetDefinition (1600d9e1821b9d403ab3365e15f05a96f238eba1)

## 5.7.3

### Bugs
- Fixed serialization of IdGenerationStrategy (555c3a585b8ea721c396de18d18c3fad4ac9568d)

## 5.7.2

### Added
- Support reference set filtering in SNOMED CT RF2 export Java API

### Changed
- Improved repository request log output

### Bugs
- Fixed serialization of ValidationException (62d3d0516b87c62e4841a6d9b0eba6e262e18410)
- Fixed class loading issue when using BulkRequests
- Fixed Highlighting.getMatchRegions() bug (e7d449df9843c188700c11591ca7e70755f9f140)

## 5.7.1

### Bugs
- Fixed node initialization issue when connecting to a master node (client-server mode)
- Fixed serialization of GetResourceRequest classes

## 5.7.0

### Breaking changes
- SNOMED CT Complex Map Members properties, `mapGroup` and `mapPriority` are changed to integer type instead of byte. This requires migration of the SNOMED CT database (TODO ref to sql script).

### Added
- Reader/Writer database connection pool capacity configuration (see configuration guide)
- Domain representation classes for SNOMED CT MRCM Constraints
 * SnomedRelationshipConstraint
 * SnomedDescriptionConstraint
 * SnomedConcreteDomainConstraint
- Complete Java and REST support for SNOMED CT Reference Sets and Members (https://github.com/b2ihealthcare/snow-owl/pull/131)
- Generic request-based job API (https://github.com/b2ihealthcare/snow-owl/pull/132)
- RxJava-based notification observable support (part of https://github.com/b2ihealthcare/snow-owl/pull/132)
- File attachment API (https://github.com/b2ihealthcare/snow-owl/pull/129)

### Changed
- SNOMED CT RF2 export API
 * `startEffectiveTime` and `endEffectiveTime` export filters can be used for all RF2 export types
 * `codeSystemShortName` and `extensionOnly` properties to select the right content for your RF2 package
 * Export now always creates empty description, text definition and language refset files
 * Export now creates description/text definition/lang refset files per language code
 * A new RF2 API (https://github.com/b2ihealthcare/snow-owl/pull/135) 
- Index API
 * Support java.util.Date types in document mapping
- Refactored SNOMED CT API test cases (part of https://github.com/b2ihealthcare/snow-owl/pull/131)

### Removed
- The obsolete rpc-based quick search API (use SearchResourceRequests instead)

### Bugs
- Properly dispose ReviewManager instance when disposing the Repository

## 5.6.0

### Added
- GET /{path}/relationships endpoint to search SNOMED CT Relationship components
- Namespace filter support to
 * GET /{path}/descriptions
 * GET /{path}/relationships
- EffectiveTime filter support to
 * GET /{path}/concepts
 * GET /{path}/descriptions
 * GET /{path}/relationships
- ECL expression support to `GET /{path}/descriptions` endpoint's concept and type filter 
- `subclassDefinitionStatus` property to `SnomedConceptSearchRequest`
- `referenceSet` expand option to GET /{path}/concepts

### Bugs
- Fixed NPE when using only delimiter characters in `termFilter` query parameter
- Server now fails to start if multiple terminology repositories have the same storageKey namespace ID assigned
- Source and target effective time values are now indexed on module dependency reference set member index documents

## 5.5.0

### Added
- Support for inactive component creation. See endpoints:
 * POST /{path}/concepts
 * POST /{path}/descriptions
 * POST /{path}/relationships
 * POST /{path}/members
- Support the complete SNOMED CT Identifier functionality via a dedicated Java API (`SnomedRequests.identifiers()`)

### Changed
- SnomedDescription REST representation changes
 * Changed `acceptabilityMap` to `acceptability`
 * Changed `descriptionInactivationIndicator` to `inactivationIndicator`
- SnomedRelationship REST representation changes
 * Changed `sourceConcept` to `source`
 * Changed `typeConcept` to `type`
 * Changed `destinationConcept` to `destination`
 * Removed `refinability` property
- POST /{path}/concepts
 * Added support for relationship creation as part of concept creation
 * Added support for member creation as part of concept creation
- POST /{path}/concepts/{id}/updates
 * Added support for description updates
 * Added support for relationship updates
 * Added support for member updates
- Swagger API
 * Replaced ISnomed* types with the corresponding Snomed* type

### Removed
- The following endpoints have been completely removed from the REST API (equivalent requests can be initiated via expansion parameters, see GET /{path}/concepts endpoint)
 * GET /{path}/concepts/ancestors
 * GET /{path}/concepts/descriptions
 * GET /{path}/concepts/descendants
 * GET /{path}/concepts/outbound-relationships
 * GET /{path}/concepts/inbound-relationships
 * GET /{path}/concepts/pt
 * GET /{path}/concepts/fsn
- Removed `defaultModule` configuration option (requests should specify the desired module via `moduleId` parameter)
- Removed `defaultNamespace` configuration option (requests should specify the desired namespace via `namespaceId` parameter)
- Removed `enforceNamespace` configuration option

## 5.4.0

### Added
- Support for Expression Constraint Language v1.1.1 has been added, see http://snomed.org/ecl for details
- Support BigDecimal property mapping in index API

### Changed
- GET /{path}/concepts now supports filtering by ECL expressions via `ecl` query parameter
- Deprecated `escg` filter on GET /concepts endpoint. Use the `ecl` query parameter instead
- Snow Owl now uses sequential SNOMED CT identifier generation instead of random

### Bugs
- Fixed empty task branch issue when an exception occurs during rebase (rebase now works on a temporary branch until it completes and renames the branch to the original name using CDO branch rename functionality, see https://bugs.eclipse.org/bugs/show_bug.cgi?id=422145) (https://github.com/b2ihealthcare/snow-owl/pull/118)
- Fixed missing non-stated relationship file from delta export (https://github.com/b2ihealthcare/snow-owl/pull/119)
- Request new identifiers in bulk during bulk component updates (https://github.com/b2ihealthcare/snow-owl/pull/121)
- Improved performance and memory usage of SNOMED CT RF2 importer (https://github.com/b2ihealthcare/snow-owl/pull/122)

## 5.3.0

### Changed
- SNOMED CT Concept, Description and Relationship index schema changes
 * Added `referringRefSets` field to all three main SNOMED CT component documents
 * Added `referringMappingRefSets` field to all three main SNOMED CT component documents
 * Non-mapping reference set identifiers that reference a given component will be indexed in the `referringRefSets`
 * Mapping reference set identifiers that reference a given component will be indexed in the `referringMappingRefSets`
 * NOTE: to be able to use these fields reindex `snomedStore` repository using the `snowowl reindex snomedStore` command after dropping the index directory of it

### Bugs
- Fixed review change calculation bug, deleted components will mark their container component changed by default
- Fixed bug with new/dirty reference set (re)indexing without concept changes
- Handle unordered list index calculations properly during CDO revision compare

## 5.2.0

### Added
- New Java API to get/search commit information in a repository. See class `com.b2international.snowowl.datastore.request.CommitInfoRequests`. To make the new API work, you have to reindex your dataset using the `snowowl reindex` console command

### Changed
- SNOMED CT RF2 importer now uses the same change processing/indexing as regular commits
- Support DOI score indexing during change processing (aka when committing changes)

### Bugs
- Fixed incorrect calculation of stated/inferred parent/ancestor information on SNOMED CT Concept documents in case of status change

## 5.1.0

### Java 8 support

Snow Owl is now using Java 8 both compile time and runtime. Make sure your execution (and development, if you are developing custom plug-ins for Snow Owl) environment supports and uses Java 8. From 5.1.0, the minimum required Java version is 1.8.0 update 102. 

## 5.0.0

### Breaking changes

This section discusses the changes that you need to be aware of when migrating your application to Snow Owl 5.0.0.

#### Datasets created before 5.0.0
Snow Owl v5.0.0 no longer supports nested index directory format. The new format is flat, branches do not have their own directories under the corresponding terminology repository's root index folder. Branching and revision information are coded into each document and each terminology component has multiple documents in the index, which is called `revision index` and the documents are `revisions`. Additionally with the new index format, Snow Owl moved from Lucene v4.9.0 to v5.5.0. Indexes, that still use the old index API, but depend on the new Lucene version, should be accessible and readable by Lucene v5.5.0.

To support migration of incompatible datasets, Snow Owl v5.0.0 comes with a `reindex` command, which can be used to create the new index for any dataset based on the contents of the relational database. See updated [Admin Console Reference Guide](/documentation/src/main/asciidoc/administrative_console_reference.adoc#diagnostics-and-maintenance) for details.

#### Java API changes
Due to index format changes, public APIs (generic and/or SNOMED CT terminology related) - that used the old format - become obsolete, and either marked with deprecated annotation or have been completely removed. See the affected public APIs in the Removed section. 

#### Review API changes
In general the `Review API` still works the same way as in the `4.x` versions, but the new, changed, deleted concept ID sets might contain non-Concept identifiers when a member of a `Relationship/Description` changes, but the corresponding `Relationship/Description` does not. It is recommended to fetch the container `SNOMED CT Concept` identifier by querying the *source* branch for the new or changed Relationship/Descriptions, and extracting the SNOMED CT Concept identifier from either the conceptId or sourceId properties. Querying deleted revisions from the tip of a branch is currently not supported, see next section. 

With this change and limited capabilities, Snow Owl will no longer support the current version of the `Review API` starting from the next release (`5.1.0`), and it will replace it with a more generic `Branch Compare API`. This new API will return the new/changed/deleted document identifiers directly without trying to be smart and replace the document identifier with the corresponding container (root resource, like the `SNOMED CT Concept`) component identifier. API consumers will be responsible for fetching and computing the final compare result based on the actual changes between the branches, if they would like to still show the review in the scope of a `SNOMED CT Concept`. This enables `Snow Owl` to use the same `Branch Compare API` for different terminology implementations and the API will provide access points to query the proper revision of new/changed/deleted components (currently it only supports the latest revision, which returns `HTTP 404 Not Found` for deleted components).

### Added
- Maintenance commands:
 * `snowowl reindex <repositoryId> <failedCommitTimestamp>` - Reindexes the currently available database content from scratch, or from the specified commitTimestamp (if a previously initiated reindex process has failed at some point)
 * `snowowl optimize <repositoryId> <maxSegments>` - Optimizes the underlying index for the repository to have the supplied maximum number of segments (default number is 1)
 * `snowowl purge <repositoryId> <branchPath> <purgeStrategy>` - optimizes the underlying index by deleting unnecessary documents from the given branch using the given purge strategy (default strategy is `LATEST`, available strategies are `ALL`, `LATEST`, `HISTORY`)
- New search options for SNOMED CT Reference Set Members:
 * `acceptabilityId`
 * `characteristicTypeId`
 * `correlationId`
 * `descriptionFormat`
 * `mapCategoryId`
 * `operatorId`
 * `targetComponent`
 * `unitId`
 * `valueId`
- New `revisionCache` configuration option in `repository` section. Enables/Disables CDO revision cache based on its value (default value is `true`).
- New `index` configuration options under `repository` section:
 * `commitInterval` - the interval in milliseconds, which specifies how often flush and sync index changes to disk (default is `15000`, 15 seconds, minimum allowed value is `1000`, 1 second)
 * `translogSyncInterval` - the interval in milliseconds, which specifies how often the transaction log flushes its changes to disk (default is `5000`, 5 seconds, minimum allowed value is `1000`, 1 second)
 * `queryWarnThreshold` - threshold in milliseconds, which specifies when to log a WARN level message in the log file about a slow query (default value is `400`)
 * `queryInfoThreshold` - threshold in milliseconds, which specifies when to log an INFO level message in the log file about a slow query (default value is `300`)
 * `queryDebugThreshold` - threshold in milliseconds, which specifies when to log a DEBUG level message in the log file about a slow query (default value is `100`)
 * `queryTraceThreshold` - threshold in milliseconds, which specifies when to log a TRACE level message in the log file about a slow query (default value is `50`)
 * `fetchWarnThreshold` - threshold in milliseconds, which specifies when to log a WARN level message in the log file about a slow fetch (default value is `200`)
 * `fetchInfoThreshold` - threshold in milliseconds, which specifies when to log an INFO level message in the log file about a slow fetch (default value is `100`)
 * `fetchDebugThreshold` - threshold in milliseconds, which specifies when to log a DEBUG level message in the log file about a slow fetch (default value is `50`)
 * `fetchTraceThreshold` - threshold in milliseconds, which specifies when to log a TRACE level message in the log file about a slow fetch (default value is `10`)
- New modules:
 * `com.b2international.index.api` - Generic Index API module
 * `com.b2international.index.lucene` - Lucene based implementation of Generic Index API module
 * `com.b2international.index.api.tests` - Generic test cases to verify implementation modules of the Index API module
 * `com.b2international.index.api.tests.tools` - Useful utility classes when writing Index API based test cases
 * `com.b2international.collections.jackson` - Jackson ser/deser module for `com.b2international.collections.api` module

### Changed
- Improved change processing performance by loading only the relevant revisions from the index
- Log entry format of requests has changed to the following
 * The logged entry is now a valid JSON object  
 * Format: `{"repositoryId":"string", "type":"string", "metrics": {...}, ...request specific properties}`
- Metrics
 * All values are measured in milliseconds
 * Read operations measure their execution time (`responseTime`)
 * Commit operations measure their execution time (`responseTime`) and commit subtask execution times (`preCommit`, `preRequest`, `traceability`, `indexing`, `commit`)

### Removed
- Deprecated public SNOMED CT APIs that have been replaced by the new Request based APIs
 * `SnomedTerminologyBrowser`
 * `SnomedStatementBrowser`
 * `SnomedPredicateBrowser`
 * `SnomedComponentService`
 * `SnomedTaxonomyService`
- Configuration options:
 * `indexTimeout` configuration has been removed, because the new index API uses a single index and it does not require disposal of branch specific Index Readers/Writers

## 4.7.0

### Added
- New feature, SNOMED CT Extension support, see `snomed_extension_management.adoc` for details.
 * `POST` `/codesystems` - creates a new codesystem
 * `PUT` `/codesystems` - updates an existing codesystem
- Representations
 * New `branchPath` property on CodeSystems (currently active path of a CodeSystem)
 * New `repositoryUuid` property on CodeSystems (the current repository of the CodeSystem )
 * New `extensionOf` property on CodeSystems (the base code system of the CodeSystem)
 * New `parentBranchPath` property on CodeSystemVersions (the parent branch path where the version branch is forked off)
- `effectiveTime` based filtering for all components (currently members only, other components will be support on release of 4.7)
- New module for support full javadoc of Snow Owl public APIs (`com.b2international.snowowl.javadoc`). The new module is part of the `site` Maven profile.

### Changed
- SNOMED CT Extension support
 * `GET` `/codesystems` - returns all currently known codesystems (in SNOMED CT, all releases, including extensions)
 * `GET` `/codesystems/:id` - returns a codesystem by its unique identifier, which can be its short name or its oid (both should be unique)
 * `POST` `/codesystems/:id/versions` - create a new version in a codesystem (or release in SNOMED CT)
- SNOMED CT RF2 import
 * `POST` `/imports` - new optional property `codeSystemShortName`, identifies the target code system of the import, the default value is the short name of the SNOMED CT International Release
 * 
- Revise handling of structural reference set members (language, inactivation and association members)
 * Try to reuse members where possible (reactivate if necessary)
 * Keep only one active language reference set member per description and do not create new ones when acceptability changes

### Dependencies
- Replaced custom `3.2.2` version of `org.semanticweb.owl.owlapi` module with a dependency to the `3.4.4` version of it.
 * Makes it possible to use `ELK v0.4.2` runtime and during tests
- Upgrade custom `Protegé` libraries from `4.1` to `4.3`
- Replaced the unsupported [pcj](http://pcj.sourceforge.net/) library with [FastUtil](https://github.com/vigna/fastutil) and also added a nice primitive collection API on top of it to support replacement of the primitive collection library underneath (and/or support multiple libraries with different capabilities, performance at the same time)
- Migration from old terminology registry model to updated model, migration scripts are in `/documentation/src/main/asciidoc/scripts/migration_4.6_to_4.7/`

### New modules
- `com.b2international.collections.api` - primitive collections API
- `com.b2international.collections.fastutil` - [FastUtil](https://github.com/vigna/fastutil) implementation of primitive collections API
 
### Bugs
- Reduces thread usage of SNOMED CT change processing
- Index initialization during SNOMED CT RF2 import now filters content based on the current latest system effective time, resulting in much more reliable imports and content when the import completes

### Known issues
- No RF2 import config validation when the branchPath is unrelated with the given `codeSystemShortName` property

## 4.6.0

### Added
- All references set member properties are supported (using RF2 property names)
- Support for rebase queueing
 * `GET` `/merges` - returns all merges happened since the start of the server ()
 * `GET` `/merges/:id` - return a merge by its identifier
 * `POST` `/merges` - creates and starts a new merge between two branch points
 * `DELETE` `/merges/:id` - deletes a merge object by its identifier
- Expansion support improvements
 * Expand `targetComponent` on association reference set members
 * Expand `members` of any SNOMED CT core component (Concept, Description, Relationship) (eq. `expand=members()`)
 * Support `stated` and `inferred` expansion of `descendants` and `ancestors` (both Java and REST API)
- Representations (Java and REST API)
 * New `iconId` property on SNOMED CT model components (not available in JSON representations)
 * New, expandable `typeConcept` object property on SNOMED CT Relationships (by default only `id` is available on the object)
 * New, expandable `sourceConcept` object property on SNOMED CT Relationships (by default only `id` is available on the object)
 * New, expandable `destinationConcept` object property on SNOMED CT Relationships (by default only `id` is available on the object)
 * New, expandable `type` object property on SNOMED CT Relationships (by default only `id` is available on the object)

### Changed
- REST API property changes
 * `targetComponentId` changed to `targetComponent` (became nested object, expandable)
- Search improvements (Java API only, no REST support yet)
 * Support for fuzzy matching
 * Support for parsed terms
 * Support for DOI based scoring (using a default DOI file, not configurable yet)
 * Support for search profiles
- The type of the `group` property changed from `byte` to `int` to support greater than `127` values
- Using time based rolling policy with 90 days worth of history instead of fixed window with size restriction

## 4.5.0

### Added
- Support for simple and query type reference sets and members in RESTful API
 * `GET` `/:path/refsets`
 * `GET` `/:path/refsets/:id`
 * `GET` `/:path/refsets/:id/history`
 * `POST` `/:path/refsets`
 * `POST` `/:path/refsets/:id/actions`
 * `GET` `/:path/members`
 * `GET` `/:path/members/:id`
 * `POST` `/:path/members`
 * `PUT` `/:path/members/:id`
 * `DELETE` `/:path/members/:id`
 * `POST` `/:path/members/:id/actions`
- Integration with Component Identifier Service (CIS), see configuration_guide.adoc for details on how to configure it
- Indexing term, language code and acceptability values on SNOMED CT Description documents
- Initial version of the resource expansion API is currently available (expand `fsn`, `pt`, `descriptions` and other nested resources within a single request)
- `numberOfWorkers` configuration parameter to tweak worker threads per repository (by default it will be set to `3 x number of cores`)

### Changed
- Fixed bug in `Accept-Language` header by introducing Extended Locales, they do support language reference set IDs properly (the original header spec. restricts the number of extension characters to `8`)
- Increased `asyncTimeout` in Tomcat to 60 seconds
- Performance improvements on some endpoints by utilizing the new resource expansion API
- Marked a bunch of old APIs as deprecated, they will be removed in upcoming releases

### Removed
- Removed label indexing from SNOMED CT component indexing (using Description term index field to find a label)

### Merged pull requests
- https://github.com/b2ihealthcare/snow-owl/pull/35

### Known issues
- CIS is currently unsupported in SNOMED CT RF2 imports (manual synchronization is required)
- Simple type mapping reference set membership is not tracked properly if there are multiple mappings for a single referenced component

## 4.4.0

### Added
- Support of MRCM rules import before/after SNOMED CT import (previously was part of the SNOMED CT import)
- Few missing SNOMED CT Inactivation Indicators have been added

### Changed
- RF2 validation in SNOMED CT import validates content based on effective times (fixes invalid errors/warnings)
- Concept inactivation rewires immediate children to immediate parent (keeping all STATED ISA relationships and inactivating all inferred relationships)
- Hot backup script copies entire index folder of a repository instead of just the version indexes
- IndexService inactivity default timeout value changed to 30 minutes

### Removed
- PostProcessing support has been completely removed
- Stopwords in index services have been completely removed

### Bugs
- Fixed stored mapTargetDescription values in SNOMED CT Simple Map Reference Set Members
- Fixed invalid setting of released flag to false in case of already published component import (set only the effective time)
- Removed tokenization of source field in IndexStore
- Keep dirty indexes alive when running service inactivity checker

### Merged pull requests
- https://github.com/b2ihealthcare/snow-owl/pull/21
- https://github.com/b2ihealthcare/snow-owl/pull/22
- https://github.com/b2ihealthcare/snow-owl/pull/23
- https://github.com/b2ihealthcare/snow-owl/pull/24
- https://github.com/b2ihealthcare/snow-owl/pull/25
- https://github.com/b2ihealthcare/snow-owl/pull/26
- https://github.com/b2ihealthcare/snow-owl/pull/27
- https://github.com/b2ihealthcare/snow-owl/pull/28
- https://github.com/b2ihealthcare/snow-owl/pull/33
- https://github.com/b2ihealthcare/snow-owl/pull/34

## 4.3.1

### Added
- GET /:path/descriptions - support for association targets in SNOMED CT Description representations
- POST /:path/descriptions/:id/updates - support for inactivation indicators in SNOMED CT Description updates
- POST /:path/descriptions/:id/updates - support for association targets in SNOMED CT Description updates

### Changed
- Renamed `descriptionInactivationIndicator` to `inactivationIndicator` in SNOMED CT Description representations
- Changed commit notification logging to be more readable and traceable
- Rebase across deep branches is now supported

### Bugs
- Fixed major commit processing bug (https://github.com/b2ihealthcare/snow-owl/commit/4f1ec749bd74f065f9463b75a4a54e0c7f257d0f)

## 4.3.0
### Added
- Support for relationships with stated characteristic type
 * Importing/exporting sct2_StatedRelationship*.txt files
 * Indexing stated parentage (parent and ancestor fields) on concepts
- Low-level Java API improvements
 * Revamped index APIs (document building, query building, fields)
 * Revamped change processing API (partial updates, parallel execution)

### Changed
- Stated relationships support changes
 * Classifier now uses the stated graph to produce changes to the DNF (inferred view)
 * Classifier now deletes any unpublished redundant inferred relationships instead of inactivating them
 * /browser/concepts/{id}/children now has a new parameter `form` (allowed values are `stated` and `inferred`)
- Reference set lucene documents fields merged into their corresponding identifier concept doc
 
### Merged pull requests
 * https://github.com/b2ihealthcare/snow-owl/pull/20
 * https://github.com/b2ihealthcare/snow-owl/pull/19
 * https://github.com/b2ihealthcare/snow-owl/pull/18
 * https://github.com/b2ihealthcare/snow-owl/pull/17

## 4.2.0
### Added
- Support for terminology reviews
  * `POST` `/reviews`
  * `GET` `/reviews/:id`
  * `GET` `/reviews/:id/concept-changes`
  * `DELETE` `/reviews/:id`
  
  Changes are computed according to existing version comparison logic in Snow Owl Server; in particular, reference set identifier concepts are marked as changed if any members are added, removed or updated in the reference set. The first modification immediately after versioning triggers an update to "Module dependency", making it appear in concept change resources.
  
  Inbound relationship changes do not mark the target concept as changed. Inactivating a concept marks it as changed, not deleted.
  
  Concept change sets and review resources are kept for a limited time, which is configurable using the `snowowl_configuration.yml` file.

## 4.1.0
### Added
- Deep branching support has been implemented
  * `POST` `/branches` endpoint
  * `GET` `/branches` endpoint
  * `DELETE` `/branches/{path}` endpoint
  * `GET` `/branches/{path}` endpoint
  * `GET` `/branches/{path}/children` endpoint
  * `POST` `/merges` endpoint

### Changed
- Added support for Unpublished component import. RF2 rows with empty effectiveTime column can be imported into Snow Owl SNOMED CT repository.
- Breaking RESTful API changes
  * `/{tag}[/tasks/{taskId}]/...` URLs are replaced with URL beginning with `/{path}/...`, where "path" may include an arbitrary number of `/`-separated segments
- Separate API documentation for each RESTful API
  * `Administrative`: http://localhost:8080/snowowl/admin/
  * `SNOMED CT`: http://localhost:8080/snowowl/snomed-ct/v2/
- API documentation layout
  * Two column layout, one for the API docs and one for the Swagger UI
- Deep branching support for Import/Export configuration (new `branchPath`)
- API version is now included in SNOMED CT REST service URLs; the accepted media type is `application/vnd.com.b2international.snowowl+json` for both Administrative and SNOMED CT terminology services
- Deployment changes: The preferred transaction isolation level is READ-COMMITTED for MySQL databases. For changing the corresponding server variable, refer to https://dev.mysql.com/doc/refman/5.6/en/set-transaction.html.

### Removed
- Breaking RESTful API changes
  * Removed /tasks API endpoints

### Known issues
- Associated index directories are not purged when a branch and any children are deleted
- Reopening a branch can not be rolled back; if applying changes fails after reopening a branch during rebase or merge operations, previous changes will be lost
- No additional metadata is present on version tag branches

## 2015-03-26
### Added
- `WRP-89`: both `FULL` and `DELTA` imports are now separating incoming import files into "layers" based on the effective time columns, and individual layers get imported in order. This enables importing the `20150131` INT RF2 release delta, which includes components from `20140731` as well. The import process can now create versions after importing each "layer" for all import types.
  
  Note that the above mentioned `20150131` release would require "re-tagging" of an already released `20140731` version, which is not supported, or placing the additional content on the existing `20140731` version branch as a patch. This, however, would make the extra `20140731` content available on that version and that version **only**; it would be visible neither from `MAIN`, nor from `20150131`.
  
  The current implementation issues a warning when such cases are encountered; the extra content will become visible on `MAIN` and `20150131`, but not on version `20140731`, which is left untouched. A possible workaround is to import `20140731` from a delta with disabled version creation, then import the `20150131` delta with enabled version creation.

## 2015-03-19
### Added
- `WRP-135`: added properties `taskId` and `versionId` to the export configuration object to allow exporting content from task branches. URLs for exporting no longer include the version segment.
  * version/taskId is accepted, but not applicable (no tasks on versions)
  * when taskId left out, it means MAIN or head of a particular version
- Added the `transientEffectiveTime` property to the export configuration object for specifying 
effective time values in export files, if unpublished components are present. Valid values are:
  * `""` or not setting the property: uses `Unpublished` in exported files
  * `"NOW"`: uses the current server date in exported files
  * dates in `yyyyMMdd` format, eg. `"20150319"`: uses the specified date in exported files
  * anything else result in return code 400 bad request, date is not validated in terms of earlier/later (only proper format)
  Note: unpublished components are filtered out from `DELTA` exports if the export configuration specifies an ending effective time.

### Changed
- Changed the export service to export components from _all_ modules if the `moduleIds` property of the export configuration object is not set. The previous behavior resulted in empty export files under the assumption that _no_ modules should be exported.
- Querying or exporting a non-existent export config returns now code 404 as opposed to 200 and an empty object.
- After downloading the export result, the export config is cleaned up.

## DEV2.1 - 2015-03-05
### Changed
- Make the `Accept` header mandatory for requests to "B2i" URLs, and produce `application/json` 
responses on "Browser" URLs. This means that the latter endpoints will be hit when entered in a 
web browser's URL bar, making testing easier.
- Increase concept children collection performance by using a combination of low-level calls. This 
brings the test case of `123037004`'s children down from ~22 seconds to ~350 ms.
- Sort description search results by relevance, and add offset and limit to fetch search results in 
smaller segments.
- Split the API documentation into two sets: the administrative interface with the code system 
listing is separated from SNOMED CT services. The API viewer's own URL bar can be used to switch 
between generated documentation endpoints; two shortcuts were also added. The default URL is changed 
to http://localhost:8080/snowowl/admin/api-viewer/ .

## DEV2 - 2015-02-20
### Added
- New API viewer category for URLs specific to the IHTSDO Browser:
- `GET` `/{tag}[/tasks/{taskId}]/concepts/{SCTID}` for retrieving concepts and related details
- `GET` `/{tag}[/tasks/{taskId}]/concepts/{SCTID}/children` for retrieving concept children
- `GET` `/{tag}[/tasks/{taskId}]/descriptions?query={query_string}` for retrieving matching
descriptions
- `GET` `/{tag}[/tasks/{taskId}]/constants` for getting response constant FSNs and identifiers

### Changed
- `effectiveDate` and `effectiveTime` properties on SNOMED CT components and code system
versions now universally follow the short `yyyyMMdd` format (also applies when creating new
versions), other dates should use ISO8601 
- `Accept-Language` is required on all new endpoints which return descriptions, as Snow Owl
Server stores descriptions with different language codes and acceptability side-by-side
- Constants must be retrieved on a version/task basis, as the FSN of these enumeration
values can change between versions, tasks

### Removed
- `isLeafStated` is not returned, as Snow Owl Server holds a mixed set of relationships
which matches the inferred view only

## DEV1 - 2015-02-13
### Added
- `WRP-26`: Support importing deltas without corresponding unchanged artefacts
- `WRP-82`: Enable REST operation to support imports on branches
- `WRP-88`: Add support for namespace to REST API
- Added folder `delta-import-examples` which includes a set of RF2 release .zip 
files, containing the minimally required content for each change. A separate 
`readme.txt` file within the folder has additional instructions on how these 
archives can be used.

### Changed
- URLs under and including `/snomed-ct/imports` no longer require specifying the 
version to use as a path variable;
- The input object for `POST` `/snomed-ct/imports` should now include both the 
version as well as the task identifier, if applicable:
```
{
  "version": "MAIN",
  "taskId": "SO-001",
  "type": "DELTA",
  "languageRefSetId": "900000000000508004",
  "createVersions": false
}
```
- `GET` `/snomed-ct/imports/{importId}` will return information about the ongoing
import and the original values from the import configuration:
```
{
  "type": "DELTA",
  "version": "MAIN",
  "taskId": "SO-001",
  "createVersions": false,
  "languageRefSetId": "900000000000508004",
  "id": "89feb6f4-f6a7-4652-90b9-b89b6b8587ce",
  "status": "COMPLETED",
  "startDate": "2015-02-13T15:39:56Z",
  "completionDate": "2015-02-13T15:41:05Z"
}
```
### Removed
- To keep the release file's size small, no indexes and SQL dumps have been 
attached; the ones from the previous release can be used instead. A database
reload is required.<|MERGE_RESOLUTION|>--- conflicted
+++ resolved
@@ -1,7 +1,6 @@
 # Change Log
 All notable changes to this project will be documented in this file.
 
-<<<<<<< HEAD
 ## 7.0.0
 
 ### Breaking changes
@@ -86,7 +85,7 @@
   * `resources/defaults` XML configuration folder and support 
   * Removed `database` configuration options from `repository` node
   * Removed `revisionCache` configuration option from `repository` node
-=======
+
 ## 6.14.2
 
 ### Changed
@@ -101,7 +100,6 @@
 
 ### Bugs
 - Fix issue with SNOMED CT RF2 Snapshot file imports (c2a5bcd)
->>>>>>> d9547512
 
 ## 6.14.0
 
