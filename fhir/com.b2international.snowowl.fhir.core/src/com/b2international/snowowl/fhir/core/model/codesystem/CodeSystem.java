/*
 * Copyright 2011-2021 B2i Healthcare Pte Ltd, http://b2i.sg
 * 
 * Licensed under the Apache License, Version 2.0 (the "License");
 * you may not use this file except in compliance with the License.
 * You may obtain a copy of the License at
 *
 *      http://www.apache.org/licenses/LICENSE-2.0
 *
 * Unless required by applicable law or agreed to in writing, software
 * distributed under the License is distributed on an "AS IS" BASIS,
 * WITHOUT WARRANTIES OR CONDITIONS OF ANY KIND, either express or implied.
 * See the License for the specific language governing permissions and
 * limitations under the License.
 */
package com.b2international.snowowl.fhir.core.model.codesystem;

<<<<<<< HEAD
import java.util.*;
=======
import java.util.ArrayList;
import java.util.Collection;
import java.util.Date;
import java.util.Set;
>>>>>>> b89b455a

import javax.validation.Valid;
import javax.validation.constraints.Min;
import javax.validation.constraints.NotNull;

import com.b2international.snowowl.core.ResourceURI;
import com.b2international.snowowl.fhir.core.codesystems.CodeSystemContentMode;
import com.b2international.snowowl.fhir.core.codesystems.CodeSystemHierarchyMeaning;
import com.b2international.snowowl.fhir.core.model.ContactDetail;
import com.b2international.snowowl.fhir.core.model.Meta;
import com.b2international.snowowl.fhir.core.model.MetadataResource;
import com.b2international.snowowl.fhir.core.model.Meta.Builder;
import com.b2international.snowowl.fhir.core.model.dt.*;
import com.b2international.snowowl.fhir.core.model.usagecontext.UsageContext;
import com.b2international.snowowl.fhir.core.search.Mandatory;
import com.b2international.snowowl.fhir.core.search.Summary;
<<<<<<< HEAD
import com.fasterxml.jackson.annotation.JsonFormat;
=======
import com.fasterxml.jackson.annotation.JsonIgnore;
>>>>>>> b89b455a
import com.fasterxml.jackson.annotation.JsonInclude;
import com.fasterxml.jackson.annotation.JsonInclude.Include;
import com.fasterxml.jackson.annotation.JsonProperty;
import com.fasterxml.jackson.databind.JsonDeserializer;
import com.fasterxml.jackson.databind.annotation.JsonDeserialize;
import com.fasterxml.jackson.databind.annotation.JsonPOJOBuilder;
import com.google.common.collect.ImmutableSet;

/**
 * This class represents a FHIR code system. The CodeSystem resource is used to
 * declare the existence of a code system, and its key properties:
 * 
 * <ul>
 * <li>Identifying URL and version
 * <li>Description, Copyright, publication date, and other metadata
 * <li>Some key properties of the code system itself - whether it's case
 * sensitive, version safe, and whether it defines a compositional grammar
 * <li>What filters can be used in value sets that use the code system in a
 * ValueSet.compose element
 * <li>What properties the concepts defined by the code system
 * </ul>
 * 
 * @see <a href="https://www.hl7.org/fhir/codesystem.html">FHIR:CodeSystem</a>
 * @since 6.3
 */
<<<<<<< HEAD
@ApiModel("CodeSystem")
@JsonDeserialize(builder = CodeSystem.Builder.class, using = JsonDeserializer.None.class)
=======
>>>>>>> b89b455a
public class CodeSystem extends MetadataResource {

	private static final long serialVersionUID = 1L;

	/**
	 * @since 8.0
	 */
	public static final class Fields extends MetadataResource.Fields {

		// XXX do we need caseSensitive???
		public static final String CONTENT = "content";
		// TODO valueSet
		public static final String COUNT = "count";
		// XXX do we need hierarchyMeaning???
		// XXX do we need compositional???
		// XXX do we need versionNeeded???
		// XXX do we need supplements???
		
		// complex properties
		public static final String FILTER = "filter";
		public static final String PROPERTY = "property";
		public static final String CONCEPT = "concept";
		
		public static final Set<String> MANDATORY = ImmutableSet.<String>builder()
				.addAll(MetadataResource.Fields.MANDATORY)
				.add(CONTENT)
				.build();
		
		public static final Set<String> SUMMARY = ImmutableSet.<String>builder()
				.addAll(MetadataResource.Fields.SUMMARY)
				.add(COUNT, FILTER, PROPERTY)
				.build();
		
		public static final Set<String> SUMMARY_TEXT = ImmutableSet.<String>builder()
				.addAll(MetadataResource.Fields.MANDATORY)
				.add(TEXT)
				.build();
		
		public static final Set<String> SUMMARY_DATA = MANDATORY;
		
		public static final Set<String> ALL = ImmutableSet.<String>builder()
				.addAll(MANDATORY)
				.addAll(SUMMARY)
				.add(TEXT)
				.add(CONCEPT)
				.build();
		
	}
	
	public static final String RESOURCE_TYPE_CODE_SYSTEM = "CodeSystem";
	
	@Mandatory
	@JsonProperty
	private String resourceType;

	@Summary
	@JsonProperty
	private Boolean caseSensitive;
	
	@Summary
	//@Valid - bbanfai: why is this invoked on a null?
	@JsonProperty
	private Uri valueSet;
	
	@Summary
	@JsonProperty
	private Code hierarchyMeaning;
	
	@Summary
	@JsonProperty
	private Boolean compositional;
	
	@Summary
	@JsonProperty
	private Boolean versionNeeded;
	
	@Mandatory
	@Valid
	@NotNull
	@JsonProperty
	private Code content;
	
	@Summary
	@Valid
	@JsonProperty
	private Uri supplements;

	//not primitive int to avoid serialization when the default value is 0
	@Summary
	@Min(value = 0, message = "Count must be equal to or larger than 0")
	@JsonProperty
	private Integer count;

	@Summary
<<<<<<< HEAD
	@JsonProperty(CodeSystem.Fields.FILTER)
	@JsonInclude(value = Include.NON_EMPTY)
=======
	@Valid
>>>>>>> b89b455a
	private Collection<Filter> filters;

	/*
	 * The properties supported by this code system
	 */
	@Summary
	@Valid
	private Collection<SupportedConceptProperty> properties;

	/*
	 * Concepts in the code system, up to the server if they are returned
	 */
	@Valid
	private Collection<Concept> concepts;
	
	private String toolingId;

	@SuppressWarnings("rawtypes")
<<<<<<< HEAD
	CodeSystem(Id id, final Meta meta, final Uri impliciteRules, Code language, 
			final Narrative text, Uri url, Collection<Identifier> identifiers, String version, String name, String title, Code status,
			final Boolean experimental, final Date date, final String publisher, final Collection<ContactDetail> contacts, final String description, final Collection<UsageContext> usageContexts, 
			final Collection<CodeableConcept> jurisdictions, final String purpose, final String copyright,
			
			//CodeSystem only
			final String resourceType,
			final Boolean caseSensitive, final Uri valueSet, final Code hierarchyMeaning, final Boolean compositional, final Boolean versionNeeded,
			final Code content, final Uri supplements, final Integer count, 
			Collection<Filter> filters, Collection<SupportedConceptProperty> properties, Collection<Concept> concepts) {
=======
	CodeSystem(
			final Id id, 
			final Meta meta, 
			final Uri impliciteRules, 
			final Code language, 
			final Narrative text, 
			final Uri url, 
			final Identifier identifier, 
			final String version, 
			final String name, 
			final String title, 
			final Code status,
			final Date date, 
			final String publisher, 
			final Collection<ContactDetail> contacts, 
			final String description, 
			final Collection<UsageContext> usageContexts, 
			final Collection<CodeableConcept> jurisdictions, 
			final String purpose, 
			final String copyright,
			
			//CodeSystem only
			final Boolean caseSensitive, 
			final Uri valueSet, 
			final Code hierarchyMeaning, 
			final Boolean compositional, 
			final Boolean versionNeeded,
			final Code content, 
			final Uri supplements, 
			final Integer count, 
			final Collection<Filter> filters, 
			final Collection<SupportedConceptProperty> properties, 
			final Collection<Concept> concepts,
			final String toolingId) {
>>>>>>> b89b455a

		super(id, meta, impliciteRules, language, text, url, identifiers, version, name, title, status, experimental, date, publisher, contacts, 
				description, usageContexts, jurisdictions, purpose, copyright);

		this.resourceType = resourceType;
		this.caseSensitive = caseSensitive;
		this.valueSet = valueSet;
		this.hierarchyMeaning = hierarchyMeaning;
		this.compositional = compositional;
		this.versionNeeded = versionNeeded;
		this.content = content;
		this.supplements = supplements;
		this.count = count;
		this.filters = filters;
		this.properties = properties;
		this.concepts = concepts;
		this.toolingId = toolingId;
	}

	@JsonProperty(CodeSystem.Fields.CONCEPT)
	@JsonInclude(value = Include.NON_EMPTY)
	public Collection<Concept> getConcepts() {
		return concepts;
	}
	
	@JsonProperty(CodeSystem.Fields.FILTER)
	@JsonInclude(value = Include.NON_EMPTY)
	public Collection<Filter> getFilters() {
		return filters;
	}
	
	@JsonProperty(CodeSystem.Fields.PROPERTY)
	@JsonInclude(value = Include.NON_EMPTY)
	public Collection<SupportedConceptProperty> getProperties() {
		return properties;
	}
	
	@JsonIgnore
	public ResourceURI getResourceURI() {
		return ResourceURI.of(com.b2international.snowowl.core.codesystem.CodeSystem.RESOURCE_TYPE, getId().getIdValue());
	}
	
	@JsonIgnore
	public String getToolingId() {
		return toolingId;
	}
	
	public String getResourceType() {
		return resourceType;
	}
	
	public Boolean getCaseSensitive() {
		return caseSensitive;
	}
	
	public Uri getValueSet() {
		return valueSet;
	}
	
	public Code getHierarchyMeaning() {
		return hierarchyMeaning;
	}
	
	public Boolean getCompositional() {
		return compositional;
	}
	
	public Boolean getVersionNeeded() {
		return versionNeeded;
	}
	
	public Code getContent() {
		return content;
	}
	
	public Uri getSupplements() {
		return supplements;
	}
	
	public Integer getCount() {
		return count;
	}
	
	public Collection<Filter> getFilters() {
		return filters;
	}
	
	public Collection<SupportedConceptProperty> getProperties() {
		return properties;
	}
	
	public Collection<Concept> getConcepts() {
		return concepts;
	}
	
	public static Builder builder() {
		return new Builder();
	}

	public static Builder builder(String codeSystemId) {
		return new Builder(codeSystemId);
	}

	@JsonPOJOBuilder(withPrefix = "")
	public static class Builder extends MetadataResource.Builder<Builder, CodeSystem> {

		private String resourceType = RESOURCE_TYPE_CODE_SYSTEM;
		
		private Boolean caseSensitive;
		
		private Uri valueSet;
		
		private Code hierarchyMeaning;
		
		private Boolean compositional;
		
		private Boolean versionNeeded;

		private Code content;
		
		private Uri supplements;

		private Integer count;

		private Collection<Filter> filters;
<<<<<<< HEAD

		private Collection<SupportedConceptProperty> properties;

		private Collection<Concept> concepts;
=======

		private Collection<SupportedConceptProperty> properties;

		private Collection<Concept> concepts;

		private String toolingId;
>>>>>>> b89b455a

		/**
		 * Use this constructor when a new resource is sent to the server to be created.
		 */
		public Builder() {
		}

		public Builder(String codeSystemId) {
			super(codeSystemId);
		}

		@Override
		protected Builder getSelf() {
			return this;
		}
		
		public Builder resourceType(String resourceType) {
			this.resourceType = resourceType;
			return getSelf();
		}
		
		public Builder caseSensitive(Boolean caseSensitive) {
			this.caseSensitive = caseSensitive;
			return getSelf();
		}
		
		public Builder valueSet(Uri valueSetUri) {
			this.valueSet = valueSetUri;
			return getSelf();
		}
		
		public Builder valueSet(String valueSet) {
			this.valueSet = new Uri(valueSet);
			return getSelf();
		}
		
		public Builder hierarchyMeaning(CodeSystemHierarchyMeaning codeSystemHierarchyMeaning) {
			if (codeSystemHierarchyMeaning == null) {
				hierarchyMeaning = null;
			} else {
				this.hierarchyMeaning = codeSystemHierarchyMeaning.getCode();
			}
			return getSelf();
		}
		
		public Builder compositional(Boolean compositional) {
			this.compositional = compositional;
			return getSelf();
		}
		
		public Builder versionNeeded(Boolean versionNeeded) {
			this.versionNeeded = versionNeeded;
			return getSelf();
		}

		public Builder content(CodeSystemContentMode contentMode) {
			this.content = contentMode.getCode();
			return getSelf();
		}

		public Builder supplements(Uri supplementsUri) {
			this.supplements = supplementsUri;
			return getSelf();
		}

		public Builder count(int count) {
			this.count = count;
			return getSelf();
		}
		
		@JsonProperty("filter")
		@JsonFormat(with = JsonFormat.Feature.ACCEPT_SINGLE_VALUE_AS_ARRAY)
		public Builder filters(Collection<Filter> filters) {
			this.filters = filters;
			return getSelf();
		}

		public Builder addFilter(Filter filter) {
			if (filters == null) {
				filters = new ArrayList<>();
			}
			this.filters.add(filter);
			return getSelf();
		}
		
		@JsonProperty("property")
		@JsonFormat(with = JsonFormat.Feature.ACCEPT_SINGLE_VALUE_AS_ARRAY)
		public Builder properties(Collection<SupportedConceptProperty> properties) {
			this.properties = properties;
			return getSelf();
		}

		public Builder addProperty(SupportedConceptProperty property) {
<<<<<<< HEAD
			
			if (properties == null) {
				properties = new ArrayList<SupportedConceptProperty>();
			}
			
=======
			if (this.properties == null) {
				this.properties = new ArrayList<>();
			}
>>>>>>> b89b455a
			this.properties.add(property);
			return getSelf();
		}
		
		@JsonProperty("concept")
		@JsonFormat(with = JsonFormat.Feature.ACCEPT_SINGLE_VALUE_AS_ARRAY)
		public Builder concepts(Collection<Concept> concepts) {
			this.concepts = concepts;
			return getSelf();
		}

		public Builder addConcept(Concept concept) {
<<<<<<< HEAD
			if (concepts == null) {
				concepts = Sets.newHashSet();
			}
			concepts.add(concept);
=======
			if (this.concepts == null) {
				this.concepts = new ArrayList<>();
			}
			this.concepts.add(concept);
>>>>>>> b89b455a
			return getSelf();
		}
		
		public Builder filters(Collection<Filter> filters) {
			if (this.filters == null) {
				this.filters = new ArrayList<>();
			}
			this.filters = filters;
			return getSelf();
		}
		
		public Builder properties(Collection<SupportedConceptProperty> properties) {
			this.properties = properties;
			return getSelf();
		}
		
		public Builder concepts(Collection<Concept> concepts) {
			this.concepts = concepts;
			return getSelf();
		}
		
		public Builder toolingId(String toolingId) {
			this.toolingId = toolingId;
			return getSelf();
		}

		@Override
		protected CodeSystem doBuild() {
<<<<<<< HEAD
			return new CodeSystem(id, meta, implicitRules, language, text, url, identifiers, version, name, title, status, 
				experimental, date, publisher, contacts, description, usageContexts, jurisdictions, purpose, copyright,
				resourceType, caseSensitive, valueSet, hierarchyMeaning, compositional, versionNeeded,
				content, supplements, count, filters, properties, concepts);
=======
			return new CodeSystem(id, meta, implicitRules, language, text, url, identifier, version, name, title, status, date, publisher, contacts, 
				description, usageContexts, jurisdictions, purpose, copyright,
				caseSensitive, valueSet, hierarchyMeaning, compositional, versionNeeded,
				content, supplements, count, filters, properties, concepts, toolingId);
>>>>>>> b89b455a
		}
	}

}<|MERGE_RESOLUTION|>--- conflicted
+++ resolved
@@ -15,20 +15,12 @@
  */
 package com.b2international.snowowl.fhir.core.model.codesystem;
 
-<<<<<<< HEAD
 import java.util.*;
-=======
-import java.util.ArrayList;
-import java.util.Collection;
-import java.util.Date;
-import java.util.Set;
->>>>>>> b89b455a
 
 import javax.validation.Valid;
 import javax.validation.constraints.Min;
 import javax.validation.constraints.NotNull;
 
-import com.b2international.snowowl.core.ResourceURI;
 import com.b2international.snowowl.fhir.core.codesystems.CodeSystemContentMode;
 import com.b2international.snowowl.fhir.core.codesystems.CodeSystemHierarchyMeaning;
 import com.b2international.snowowl.fhir.core.model.ContactDetail;
@@ -39,11 +31,7 @@
 import com.b2international.snowowl.fhir.core.model.usagecontext.UsageContext;
 import com.b2international.snowowl.fhir.core.search.Mandatory;
 import com.b2international.snowowl.fhir.core.search.Summary;
-<<<<<<< HEAD
 import com.fasterxml.jackson.annotation.JsonFormat;
-=======
-import com.fasterxml.jackson.annotation.JsonIgnore;
->>>>>>> b89b455a
 import com.fasterxml.jackson.annotation.JsonInclude;
 import com.fasterxml.jackson.annotation.JsonInclude.Include;
 import com.fasterxml.jackson.annotation.JsonProperty;
@@ -51,6 +39,10 @@
 import com.fasterxml.jackson.databind.annotation.JsonDeserialize;
 import com.fasterxml.jackson.databind.annotation.JsonPOJOBuilder;
 import com.google.common.collect.ImmutableSet;
+import com.google.common.collect.Lists;
+import com.google.common.collect.Sets;
+
+import io.swagger.annotations.ApiModel;
 
 /**
  * This class represents a FHIR code system. The CodeSystem resource is used to
@@ -69,11 +61,8 @@
  * @see <a href="https://www.hl7.org/fhir/codesystem.html">FHIR:CodeSystem</a>
  * @since 6.3
  */
-<<<<<<< HEAD
 @ApiModel("CodeSystem")
 @JsonDeserialize(builder = CodeSystem.Builder.class, using = JsonDeserializer.None.class)
-=======
->>>>>>> b89b455a
 public class CodeSystem extends MetadataResource {
 
 	private static final long serialVersionUID = 1L;
@@ -168,12 +157,8 @@
 	private Integer count;
 
 	@Summary
-<<<<<<< HEAD
 	@JsonProperty(CodeSystem.Fields.FILTER)
 	@JsonInclude(value = Include.NON_EMPTY)
-=======
-	@Valid
->>>>>>> b89b455a
 	private Collection<Filter> filters;
 
 	/*
@@ -181,18 +166,19 @@
 	 */
 	@Summary
 	@Valid
+	@JsonProperty(CodeSystem.Fields.PROPERTY)
+	@JsonInclude(value = Include.NON_EMPTY)
 	private Collection<SupportedConceptProperty> properties;
 
 	/*
 	 * Concepts in the code system, up to the server if they are returned
 	 */
 	@Valid
+	@JsonProperty("concept")
+	@JsonInclude(value = Include.NON_EMPTY)
 	private Collection<Concept> concepts;
-	
-	private String toolingId;
 
 	@SuppressWarnings("rawtypes")
-<<<<<<< HEAD
 	CodeSystem(Id id, final Meta meta, final Uri impliciteRules, Code language, 
 			final Narrative text, Uri url, Collection<Identifier> identifiers, String version, String name, String title, Code status,
 			final Boolean experimental, final Date date, final String publisher, final Collection<ContactDetail> contacts, final String description, final Collection<UsageContext> usageContexts, 
@@ -202,43 +188,7 @@
 			final String resourceType,
 			final Boolean caseSensitive, final Uri valueSet, final Code hierarchyMeaning, final Boolean compositional, final Boolean versionNeeded,
 			final Code content, final Uri supplements, final Integer count, 
-			Collection<Filter> filters, Collection<SupportedConceptProperty> properties, Collection<Concept> concepts) {
-=======
-	CodeSystem(
-			final Id id, 
-			final Meta meta, 
-			final Uri impliciteRules, 
-			final Code language, 
-			final Narrative text, 
-			final Uri url, 
-			final Identifier identifier, 
-			final String version, 
-			final String name, 
-			final String title, 
-			final Code status,
-			final Date date, 
-			final String publisher, 
-			final Collection<ContactDetail> contacts, 
-			final String description, 
-			final Collection<UsageContext> usageContexts, 
-			final Collection<CodeableConcept> jurisdictions, 
-			final String purpose, 
-			final String copyright,
-			
-			//CodeSystem only
-			final Boolean caseSensitive, 
-			final Uri valueSet, 
-			final Code hierarchyMeaning, 
-			final Boolean compositional, 
-			final Boolean versionNeeded,
-			final Code content, 
-			final Uri supplements, 
-			final Integer count, 
-			final Collection<Filter> filters, 
-			final Collection<SupportedConceptProperty> properties, 
-			final Collection<Concept> concepts,
-			final String toolingId) {
->>>>>>> b89b455a
+			Collection<Filter> filters, Collection<SupportedConceptProperty> properties, Collection<Concept> concepts, final String toolingId) {
 
 		super(id, meta, impliciteRules, language, text, url, identifiers, version, name, title, status, experimental, date, publisher, contacts, 
 				description, usageContexts, jurisdictions, purpose, copyright);
@@ -257,7 +207,55 @@
 		this.concepts = concepts;
 		this.toolingId = toolingId;
 	}
-
+	
+	public String getResourceType() {
+		return resourceType;
+	}
+	
+	public Boolean getCaseSensitive() {
+		return caseSensitive;
+	}
+	
+	public Uri getValueSet() {
+		return valueSet;
+	}
+	
+	public Code getHierarchyMeaning() {
+		return hierarchyMeaning;
+	}
+	
+	public Boolean getCompositional() {
+		return compositional;
+	}
+	
+	public Boolean getVersionNeeded() {
+		return versionNeeded;
+	}
+	
+	public Code getContent() {
+		return content;
+	}
+	
+	public Uri getSupplements() {
+		return supplements;
+	}
+	
+	public Integer getCount() {
+		return count;
+	}
+	
+	public Collection<Filter> getFilters() {
+		return filters;
+	}
+	
+	public Collection<SupportedConceptProperty> getProperties() {
+		return properties;
+	}
+	
+	public Collection<Concept> getConcepts() {
+		return concepts;
+	}
+	
 	@JsonProperty(CodeSystem.Fields.CONCEPT)
 	@JsonInclude(value = Include.NON_EMPTY)
 	public Collection<Concept> getConcepts() {
@@ -285,55 +283,7 @@
 	public String getToolingId() {
 		return toolingId;
 	}
-	
-	public String getResourceType() {
-		return resourceType;
-	}
-	
-	public Boolean getCaseSensitive() {
-		return caseSensitive;
-	}
-	
-	public Uri getValueSet() {
-		return valueSet;
-	}
-	
-	public Code getHierarchyMeaning() {
-		return hierarchyMeaning;
-	}
-	
-	public Boolean getCompositional() {
-		return compositional;
-	}
-	
-	public Boolean getVersionNeeded() {
-		return versionNeeded;
-	}
-	
-	public Code getContent() {
-		return content;
-	}
-	
-	public Uri getSupplements() {
-		return supplements;
-	}
-	
-	public Integer getCount() {
-		return count;
-	}
-	
-	public Collection<Filter> getFilters() {
-		return filters;
-	}
-	
-	public Collection<SupportedConceptProperty> getProperties() {
-		return properties;
-	}
-	
-	public Collection<Concept> getConcepts() {
-		return concepts;
-	}
-	
+
 	public static Builder builder() {
 		return new Builder();
 	}
@@ -364,19 +314,12 @@
 		private Integer count;
 
 		private Collection<Filter> filters;
-<<<<<<< HEAD
 
 		private Collection<SupportedConceptProperty> properties;
 
 		private Collection<Concept> concepts;
-=======
-
-		private Collection<SupportedConceptProperty> properties;
-
-		private Collection<Concept> concepts;
-
+		
 		private String toolingId;
->>>>>>> b89b455a
 
 		/**
 		 * Use this constructor when a new resource is sent to the server to be created.
@@ -470,17 +413,11 @@
 		}
 
 		public Builder addProperty(SupportedConceptProperty property) {
-<<<<<<< HEAD
 			
 			if (properties == null) {
 				properties = new ArrayList<SupportedConceptProperty>();
 			}
 			
-=======
-			if (this.properties == null) {
-				this.properties = new ArrayList<>();
-			}
->>>>>>> b89b455a
 			this.properties.add(property);
 			return getSelf();
 		}
@@ -493,35 +430,10 @@
 		}
 
 		public Builder addConcept(Concept concept) {
-<<<<<<< HEAD
 			if (concepts == null) {
 				concepts = Sets.newHashSet();
 			}
 			concepts.add(concept);
-=======
-			if (this.concepts == null) {
-				this.concepts = new ArrayList<>();
-			}
-			this.concepts.add(concept);
->>>>>>> b89b455a
-			return getSelf();
-		}
-		
-		public Builder filters(Collection<Filter> filters) {
-			if (this.filters == null) {
-				this.filters = new ArrayList<>();
-			}
-			this.filters = filters;
-			return getSelf();
-		}
-		
-		public Builder properties(Collection<SupportedConceptProperty> properties) {
-			this.properties = properties;
-			return getSelf();
-		}
-		
-		public Builder concepts(Collection<Concept> concepts) {
-			this.concepts = concepts;
 			return getSelf();
 		}
 		
@@ -532,17 +444,10 @@
 
 		@Override
 		protected CodeSystem doBuild() {
-<<<<<<< HEAD
 			return new CodeSystem(id, meta, implicitRules, language, text, url, identifiers, version, name, title, status, 
 				experimental, date, publisher, contacts, description, usageContexts, jurisdictions, purpose, copyright,
 				resourceType, caseSensitive, valueSet, hierarchyMeaning, compositional, versionNeeded,
-				content, supplements, count, filters, properties, concepts);
-=======
-			return new CodeSystem(id, meta, implicitRules, language, text, url, identifier, version, name, title, status, date, publisher, contacts, 
-				description, usageContexts, jurisdictions, purpose, copyright,
-				caseSensitive, valueSet, hierarchyMeaning, compositional, versionNeeded,
 				content, supplements, count, filters, properties, concepts, toolingId);
->>>>>>> b89b455a
 		}
 	}
 
