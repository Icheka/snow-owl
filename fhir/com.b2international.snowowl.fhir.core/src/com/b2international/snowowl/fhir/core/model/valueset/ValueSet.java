/*
 * Copyright 2011-2021 B2i Healthcare Pte Ltd, http://b2i.sg
 * 
 * Licensed under the Apache License, Version 2.0 (the "License");
 * you may not use this file except in compliance with the License.
 * You may obtain a copy of the License at
 *
 *      http://www.apache.org/licenses/LICENSE-2.0
 *
 * Unless required by applicable law or agreed to in writing, software
 * distributed under the License is distributed on an "AS IS" BASIS,
 * WITHOUT WARRANTIES OR CONDITIONS OF ANY KIND, either express or implied.
 * See the License for the specific language governing permissions and
 * limitations under the License.
 */
package com.b2international.snowowl.fhir.core.model.valueset;

import java.util.ArrayList;
import java.util.Collection;
import java.util.Date;
import java.util.Set;

import javax.validation.Valid;

import com.b2international.snowowl.fhir.core.model.ContactDetail;
import com.b2international.snowowl.fhir.core.model.Meta;
import com.b2international.snowowl.fhir.core.model.MetadataResource;
import com.b2international.snowowl.fhir.core.model.dt.*;
import com.b2international.snowowl.fhir.core.model.usagecontext.UsageContext;
import com.b2international.snowowl.fhir.core.model.valueset.expansion.Expansion;
import com.b2international.snowowl.fhir.core.search.Mandatory;
import com.b2international.snowowl.fhir.core.search.Summary;
import com.fasterxml.jackson.annotation.JsonCreator;
import com.fasterxml.jackson.annotation.JsonFormat;
import com.fasterxml.jackson.annotation.JsonInclude;
import com.fasterxml.jackson.annotation.JsonInclude.Include;
import com.fasterxml.jackson.annotation.JsonProperty;
import com.fasterxml.jackson.databind.JsonDeserializer;
import com.fasterxml.jackson.databind.annotation.JsonDeserialize;
import com.fasterxml.jackson.databind.annotation.JsonPOJOBuilder;
import com.google.common.collect.ImmutableSet;

/**
 * A value set contains a set of codes from those defined by one or more code systems to specify which codes can be used in a particular context.
 * 
 * Value sets aspects:
 * <ul>
 * <li>.compose: A definition of which codes are intended to be in the value set ("intension")
 * <li>.expansion: The list of codes that are actually in the value set under a given set of conditions ("extension")
 * </ul>
 * 
 * @see <a href="https://www.hl7.org/fhir/valueset.html">FHIR:ValueSet</a>
 * @since 6.3
 */
@JsonDeserialize(builder = ValueSet.Builder.class, using = JsonDeserializer.None.class)
public class ValueSet extends MetadataResource {
	
	private static final long serialVersionUID = 1L;
	
	public static final String RESOURCE_TYPE_VALUE_SET = "ValueSet";
	
	/**
	 * @since 8.0
	 */
	public static final class Fields extends MetadataResource.Fields {
		
		public static final String IMMUTABLE = "immutable";
		public static final String COMPOSE = "compose";
		public static final String EXPANSION = "expansion";
		
		public static final Set<String> MANDATORY = ImmutableSet.<String>builder()
				.addAll(MetadataResource.Fields.MANDATORY)
				.build();
		
		public static final Set<String> SUMMARY = ImmutableSet.<String>builder()
				.addAll(MetadataResource.Fields.SUMMARY)
				.build();
		
		public static final Set<String> SUMMARY_TEXT = ImmutableSet.<String>builder()
				.addAll(MetadataResource.Fields.MANDATORY)
				.build();
		
		public static final Set<String> SUMMARY_DATA = MANDATORY;
		
		public static final Set<String> ALL = ImmutableSet.<String>builder()
				.addAll(MANDATORY)
				.addAll(SUMMARY)
				.add(IMMUTABLE)
				.add(COMPOSE)
				.add(EXPANSION)
				.build();
			
	}

	//FHIR header "resourceType" : "ValueSet",
	@Mandatory
	@JsonProperty
	private final String resourceType;
	
	@Summary
	@JsonProperty("identifier")
	@JsonInclude(value = Include.NON_EMPTY)
	private Collection<Identifier> identifiers;
	
	@JsonProperty
	private String copyright;
	
	@Summary
	@JsonProperty
	private final Boolean immutable;
	
	//at least one compose or expansion should exist
	@Valid
	private final Compose compose;
	
	@Valid
	@JsonProperty
	private final Expansion expansion;
	
	@SuppressWarnings("rawtypes")
	public ValueSet(Id id, final Meta meta, final Uri impliciteRules, Code language, Narrative text,
			
			final Uri url, final String version, final String name, final String title, Code status, 
			final Boolean experimental, final Date date, String publisher, 
			final Collection<ContactDetail> contacts, String description, final Collection<UsageContext> usageContexts,
			final Collection<CodeableConcept> jurisdictions, 
			final String resourceType, final Collection<Identifier> identifiers, final String copyright,
			final Boolean immutable, final String purpose, final String toolingId,
			final Compose compose, final Expansion expansion) {
		
		super(id, meta, impliciteRules, language, text, url, version, name, title, status, experimental, 
				date, publisher, contacts, description, usageContexts, jurisdictions, purpose, toolingId);
		
		this.resourceType = resourceType;
		this.identifiers = identifiers;
		this.copyright = copyright;
		this.immutable = immutable;
		this.compose = compose;
		this.expansion = expansion;
	}
	
	public String getResourceType() {
		return resourceType;
	}
	
	public Boolean getImmutable() {
		return immutable;
	}
	
	public Collection<Identifier> getIdentifiers() {
		return identifiers;
	}
	
	public String getCopyright() {
		return copyright;
	}
	
	public Compose getCompose() {
		return compose;
	}
	
	public Expansion getExpansion() {
		return expansion;
	}
	
	public ValueSet withExpansion(Expansion newExpansion) {
		return new ValueSet(
			getId(), getMeta(), getImplicitRules(), getLanguage(), getText(), getUrl(), getVersion(), getName(), getTitle(), getStatus(), getExperimental(), 
			getDate(), getPublisher(), getContacts(), getDescription(), getUsageContexts(),	getJurisdictions(), 
			getResourceType(), getIdentifiers(), getImmutable(), getPurpose(), getCopyright(), getToolingId(), getCompose(), newExpansion
		);
	}
	
	public static Builder builder() {
		return new Builder();
	}
	
	public static Builder builder(String valueSetId) {
		return new Builder(valueSetId);
	}

	@JsonPOJOBuilder(withPrefix = "")
	public static class Builder extends MetadataResource.Builder<Builder, ValueSet> {

		private String resourceType = RESOURCE_TYPE_VALUE_SET;
		
		private Collection<Identifier> identifiers;
		private String copyright;
		private Boolean immutable;
		private Compose compose;
		private Expansion expansion;

		@JsonCreator
		private Builder() {
		}
		
		private Builder(String valueSetId) {
			super(valueSetId);
		}
		
		public Builder resourceType(String resourceType) {
			this.resourceType = resourceType;
			return getSelf();
		}
		
		@JsonProperty("identifier")
		@JsonFormat(with = JsonFormat.Feature.ACCEPT_SINGLE_VALUE_AS_ARRAY)
		public Builder identifiers(final Collection<Identifier> identifers) {
			this.identifiers = identifers;
			return getSelf();
		}
		
		public Builder addIdentifier(Identifier identifier) {
			if (identifiers == null) {
				identifiers = new ArrayList<>();
			}
			identifiers.add(identifier);
			return getSelf();
		}
		
		public Builder copyright(final String copyright) {
			this.copyright = copyright;
			return getSelf();
		}
		
		public Builder immutable(Boolean immutable) {
			this.immutable = immutable;
			return getSelf();
		}
		
		public Builder compose(final Compose compose) {
			this.compose = compose;
			return getSelf();
		}
		
		public Builder expansion(Expansion expansion) {
			this.expansion = expansion;
			return getSelf();
		}
		
		@Override
		protected Builder getSelf() {
			return this;
		}
		
		@Override
		protected ValueSet doBuild() {
<<<<<<< HEAD
			
			//cross field validation
			//if (composeParts.isEmpty() && expansion == null) {
			//	throw new FhirException("No 'compose' or 'expansion' fields are defined for the value set.", "ValueSet");
			//}
			
			return new ValueSet(id, meta, implicitRules, language, text, url, version, name,  title, status, experimental, 
					date, publisher, contacts, description, usageContexts,	jurisdictions, 
					
					resourceType, identifiers, copyright, immutable, purpose, toolingId, compose, expansion);
=======
			return new ValueSet(
				id, meta, implicitRules, language, text, url, version, name,  title, status, experimental, 
				date, publisher, contacts, description, usageContexts,	jurisdictions, 
				resourceType, identifiers, immutable, purpose, copyright, toolingId, compose, expansion
			);
>>>>>>> 2f5d45a2
		}
	}
		
}<|MERGE_RESOLUTION|>--- conflicted
+++ resolved
@@ -118,17 +118,36 @@
 	private final Expansion expansion;
 	
 	@SuppressWarnings("rawtypes")
-	public ValueSet(Id id, final Meta meta, final Uri impliciteRules, Code language, Narrative text,
-			
-			final Uri url, final String version, final String name, final String title, Code status, 
-			final Boolean experimental, final Date date, String publisher, 
-			final Collection<ContactDetail> contacts, String description, final Collection<UsageContext> usageContexts,
+	public ValueSet(
+			// MetadataResource properties
+			final Id id, 
+			final Meta meta, 
+			final Uri implicitRules, 
+			final Code language, 
+			final Narrative text,
+			final Uri url, 
+			final String version, 
+			final String name, 
+			final String title, 
+			final Code status, 
+			final Boolean experimental, 
+			final Date date, 
+			final String publisher, 
+			final Collection<ContactDetail> contacts, 
+			final String description, 
+			final Collection<UsageContext> usageContexts,
 			final Collection<CodeableConcept> jurisdictions, 
-			final String resourceType, final Collection<Identifier> identifiers, final String copyright,
-			final Boolean immutable, final String purpose, final String toolingId,
-			final Compose compose, final Expansion expansion) {
-		
-		super(id, meta, impliciteRules, language, text, url, version, name, title, status, experimental, 
+			final String purpose,
+			final String toolingId,
+			// ValueSet properties
+			final String resourceType, 
+			final Collection<Identifier> identifiers, 
+			final String copyright, 
+			final Boolean immutable,
+			final Compose compose, 
+			final Expansion expansion) {
+		
+		super(id, meta, implicitRules, language, text, url, version, name, title, status, experimental, 
 				date, publisher, contacts, description, usageContexts, jurisdictions, purpose, toolingId);
 		
 		this.resourceType = resourceType;
@@ -165,10 +184,34 @@
 	
 	public ValueSet withExpansion(Expansion newExpansion) {
 		return new ValueSet(
-			getId(), getMeta(), getImplicitRules(), getLanguage(), getText(), getUrl(), getVersion(), getName(), getTitle(), getStatus(), getExperimental(), 
-			getDate(), getPublisher(), getContacts(), getDescription(), getUsageContexts(),	getJurisdictions(), 
-			getResourceType(), getIdentifiers(), getImmutable(), getPurpose(), getCopyright(), getToolingId(), getCompose(), newExpansion
-		);
+			// MetadataResource properties
+			getId(), 
+			getMeta(), 
+			getImplicitRules(), 
+			getLanguage(), 
+			getText(), 
+			getUrl(), 
+			getVersion(), 
+			getName(),
+			getTitle(), 
+			getStatus(), 
+			getExperimental(), 
+			getDate(), 
+			getPublisher(), 
+			getContacts(), 
+			getDescription(), 
+			getUsageContexts(),
+			getJurisdictions(), 
+			getPurpose(), 
+			getToolingId(),
+			// ValueSet properties
+			getResourceType(), 
+			getIdentifiers(), 
+			getCopyright(), 
+			getImmutable(), 
+			getCompose(), 
+			newExpansion)
+		;
 	}
 	
 	public static Builder builder() {
@@ -245,24 +288,39 @@
 		
 		@Override
 		protected ValueSet doBuild() {
-<<<<<<< HEAD
+//			// cross field validation
+//			if (composeParts.isEmpty() && expansion == null) {
+//				throw new FhirException("No 'compose' or 'expansion' fields are defined for the value set.", "ValueSet");
+//			}
 			
-			//cross field validation
-			//if (composeParts.isEmpty() && expansion == null) {
-			//	throw new FhirException("No 'compose' or 'expansion' fields are defined for the value set.", "ValueSet");
-			//}
-			
-			return new ValueSet(id, meta, implicitRules, language, text, url, version, name,  title, status, experimental, 
-					date, publisher, contacts, description, usageContexts,	jurisdictions, 
-					
-					resourceType, identifiers, copyright, immutable, purpose, toolingId, compose, expansion);
-=======
 			return new ValueSet(
-				id, meta, implicitRules, language, text, url, version, name,  title, status, experimental, 
-				date, publisher, contacts, description, usageContexts,	jurisdictions, 
-				resourceType, identifiers, immutable, purpose, copyright, toolingId, compose, expansion
-			);
->>>>>>> 2f5d45a2
+				// MetadataResource properties
+				id, 
+				meta, 
+				implicitRules, 
+				language, 
+				text, 
+				url, 
+				version, 
+				name,
+				title, 
+				status, 
+				experimental, 
+				date, 
+				publisher, 
+				contacts, 
+				description, 
+				usageContexts,
+				jurisdictions, 
+				purpose, 
+				toolingId,
+				// ValueSet properties
+				resourceType, 
+				identifiers, 
+				copyright, 
+				immutable, 
+				compose, 
+				expansion);
 		}
 	}
 		
