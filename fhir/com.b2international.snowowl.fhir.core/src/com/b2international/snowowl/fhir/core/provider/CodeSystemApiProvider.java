--- conflicted
+++ resolved
@@ -38,14 +38,9 @@
 import com.b2international.commons.http.ExtendedLocale;
 import com.b2international.snowowl.core.codesystem.CodeSystemRequests;
 import com.b2international.snowowl.core.codesystem.CodeSystemSearchRequestBuilder;
-import com.b2international.snowowl.core.codesystem.CodeSystemVersion;
-import com.b2international.snowowl.core.codesystem.CodeSystemVersionEntry;
-import com.b2international.snowowl.core.codesystem.CodeSystemVersions;
 import com.b2international.snowowl.core.codesystem.CodeSystems;
-import com.b2international.snowowl.core.codesystem.version.CodeSystemVersionSearchRequestBuilder;
 import com.b2international.snowowl.core.domain.IComponent;
 import com.b2international.snowowl.core.request.SearchResourceRequest;
-import com.b2international.snowowl.core.uri.CodeSystemURI;
 import com.b2international.snowowl.eventbus.IEventBus;
 import com.b2international.snowowl.fhir.core.codesystems.CodeSystemContentMode;
 import com.b2international.snowowl.fhir.core.codesystems.CodeSystemHierarchyMeaning;
@@ -120,55 +115,6 @@
 	@Override
 	public CodeSystem getCodeSystem(CodeSystemURI codeSystemURI) {
 		
-<<<<<<< HEAD
-		String branchPath = codeSystemLogicalId.getBranchPath();
-		
-		if (branchPath.equals(IBranchPath.MAIN_BRANCH)) {
-			throw FhirException.createFhirError(String.format("No code system version found for code system %s", codeSystemLogicalId), OperationOutcomeCode.MSG_PARAM_INVALID, "CodeSystem");
-		} else {
-			Optional<CodeSystemVersion> csve = CodeSystemRequests.prepareSearchVersion()
-				.one()
-				.filterByBranchPath(branchPath)
-				.build(repositoryId)
-				.execute(getBus())
-				.getSync()
-				.first();
-			
-			//could not find code system + version
-			if (!csve.isPresent()) {
-				throw FhirException.createFhirError(String.format("No code system version found for code system %s", codeSystemLogicalId), OperationOutcomeCode.MSG_PARAM_INVALID, "CodeSystem");
-			}
-			
-			CodeSystemVersion codeSystemVersionEntry = csve.get();
-			
-			com.b2international.snowowl.core.codesystem.CodeSystem codeSystem = CodeSystemRequests
-					.prepareGetCodeSystem(codeSystemVersionEntry.getUri().getCodeSystem())
-					.build(repositoryId)
-					.execute(getBus())
-					.getSync();
-
-			return createCodeSystemBuilder(codeSystem, codeSystemVersionEntry).build();
-		}
-	}
-	
-	@Override
-	public final CodeSystem getCodeSystem(String codeSystemUri) {
-		if (!isSupported(codeSystemUri)) {
-			throw new BadRequestException(String.format("Code system with URI %s is not supported by this provider %s.", codeSystemUri, this.getClass().getSimpleName()));
-		}
-		return getCodeSystems()
-				.stream()
-				.filter(cs -> cs.getUrl().getUriValue().equals(codeSystemUri))
-				.findFirst()
-				.orElseThrow(() -> new NotFoundException("Could not find any code systems for %s.", codeSystemUri));
-	}
-	
-	@Override
-	public Collection<CodeSystem> getCodeSystems() {
-		
-		//Create a code system for every extension and every version
-=======
->>>>>>> e0190642
 		CodeSystems codeSystems = CodeSystemRequests.prepareSearchCodeSystem()
 			.one()
 			.filterById(codeSystemURI.getCodeSystem())
@@ -183,17 +129,10 @@
 		
 		com.b2international.snowowl.core.codesystem.CodeSystem codeSystem = optionalCodeSystem.get();
 		
-<<<<<<< HEAD
-		//fetch all the versions
-		CodeSystemVersions codeSystemVersions = CodeSystemRequests.prepareSearchVersion()
-			.all()
-			.sortBy(SearchResourceRequest.SortField.descending(CodeSystemVersionEntry.Fields.EFFECTIVE_DATE))
-=======
 		CodeSystemVersions codeSystemVersions = CodeSystemRequests.prepareSearchCodeSystemVersion()
 			.one()
 			.filterByCodeSystemShortName(codeSystem.getShortName())
 			.filterByVersionId(codeSystemURI.getPath())
->>>>>>> e0190642
 			.build(repositoryId)
 			.execute(getBus())
 			.getSync(1000, TimeUnit.MILLISECONDS);
@@ -401,32 +340,7 @@
 		}
 	}
 	
-<<<<<<< HEAD
-	/**
-	 * Returns the version information from the request
-	 * @param subsumptionRequest 
-	 * @return version string
-	 */
-	protected String getVersion(SubsumptionRequest subsumptionRequest) {
-		String version = subsumptionRequest.getVersion();
-
-		//get the latest version
-		if (version == null) {
-			return CodeSystemRequests.prepareSearchVersion()
-				.one()
-				.filterByCodeSystemShortName(getCodeSystemShortName())
-				.sortBy(SearchResourceRequest.SortField.descending(CodeSystemVersionEntry.Fields.EFFECTIVE_DATE))
-				.build(getRepositoryId())
-				.execute(getBus())
-				.getSync()
-				.first()
-				.map(CodeSystemVersion::getVersion)
-				//never been versioned
-				.orElse(null);
-		}
-=======
 	protected CodeSystemURI getCodeSystemUri(final String system, final String version) {
->>>>>>> e0190642
 		
 		if (!StringUtils.isEmpty(version)) {
 			return new CodeSystemURI(getCodeSystemShortName() + "/" + version);
