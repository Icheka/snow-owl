<?xml version="1.0" encoding="UTF-8" standalone="no"?>
<launchConfiguration type="org.eclipse.pde.ui.RuntimeWorkbench">
    <booleanAttribute key="append.args" value="true"/>
    <booleanAttribute key="askclear" value="true"/>
    <booleanAttribute key="automaticAdd" value="false"/>
    <booleanAttribute key="automaticValidate" value="true"/>
    <stringAttribute key="bootstrap" value=""/>
    <stringAttribute key="checked" value="[NONE]"/>
    <booleanAttribute key="clearConfig" value="false"/>
    <booleanAttribute key="clearws" value="false"/>
    <booleanAttribute key="clearwslog" value="false"/>
    <stringAttribute key="configLocation" value="${workspace_loc}/.metadata/.plugins/org.eclipse.pde.core/fhir-api-server"/>
    <booleanAttribute key="default" value="false"/>
    <setAttribute key="deselected_workspace_bundles"/>
    <booleanAttribute key="includeOptional" value="false"/>
    <stringAttribute key="location" value="${workspace_loc}/../runtime-so_server.product"/>
    <booleanAttribute key="org.eclipse.jdt.launching.ATTR_ATTR_USE_ARGFILE" value="false"/>
    <booleanAttribute key="org.eclipse.jdt.launching.ATTR_SHOW_CODEDETAILS_IN_EXCEPTION_MESSAGES" value="true"/>
    <booleanAttribute key="org.eclipse.jdt.launching.ATTR_USE_START_ON_FIRST_THREAD" value="true"/>
    <stringAttribute key="org.eclipse.jdt.launching.JRE_CONTAINER" value="org.eclipse.jdt.launching.JRE_CONTAINER/org.eclipse.jdt.internal.debug.ui.launcher.StandardVMType/JavaSE-17"/>
    <stringAttribute key="org.eclipse.jdt.launching.PROGRAM_ARGUMENTS" value="-os ${target.os} -ws ${target.ws} -arch ${target.arch} -nl ${target.nl} -consoleLog -console"/>
    <stringAttribute key="org.eclipse.jdt.launching.SOURCE_PATH_PROVIDER" value="org.eclipse.pde.ui.workbenchClasspathProvider"/>
    <stringAttribute key="org.eclipse.jdt.launching.VM_ARGUMENTS" value="-Dosgi.requiredJavaVersion=1.5 -Xms8g -Xmx8g -server -Declipse.ignoreApp=true -Dosgi.noShutdown=true -Djetty.http.port=8080 -Dosgi.classloader.type=nonparallel -Djetty.home.bundle=org.eclipse.jetty.osgi.boot --add-opens java.base/java.lang.reflect=ALL-UNNAMED --add-opens java.base/java.lang=ALL-UNNAMED --add-opens java.base/java.util=ALL-UNNAMED --add-opens java.base/java.time=ALL-UNNAMED --add-opens java.base/sun.security.x509=ALL-UNNAMED -Dsnowowl.home=${project_loc:com.b2international.snowowl.ext.server.uk}/runtime"/>
    <stringAttribute key="pde.version" value="3.3"/>
    <stringAttribute key="product" value="com.b2international.snowowl.server.product.product"/>
    <stringAttribute key="productFile" value="\com.b2international.snowowl.server.update\so_server.product"/>
    <setAttribute key="selected_target_bundles">
        <setEntry value="ch.qos.logback.classic@default:default"/>
        <setEntry value="ch.qos.logback.core@default:default"/>
        <setEntry value="com.b2international.snomed.ecl@default:default"/>
        <setEntry value="com.diffplug.osgi.extension.sun.misc@default:false"/>
        <setEntry value="com.diffplug.osgi.extension.sun.reflect@default:false"/>
        <setEntry value="com.fasterxml.classmate@default:default"/>
        <setEntry value="com.fasterxml.jackson.core.jackson-annotations@default:default"/>
        <setEntry value="com.fasterxml.jackson.core.jackson-core@default:default"/>
        <setEntry value="com.fasterxml.jackson.core.jackson-databind@default:default"/>
        <setEntry value="com.fasterxml.jackson.dataformat.jackson-dataformat-cbor@default:default"/>
        <setEntry value="com.fasterxml.jackson.dataformat.jackson-dataformat-csv@default:default"/>
        <setEntry value="com.fasterxml.jackson.dataformat.jackson-dataformat-smile@default:default"/>
        <setEntry value="com.fasterxml.jackson.dataformat.jackson-dataformat-yaml@default:default"/>
        <setEntry value="com.fasterxml.jackson.datatype.jackson-datatype-jsr310@default:default"/>
        <setEntry value="com.fasterxml.jackson.module.jackson-module-afterburner@default:default"/>
        <setEntry value="com.github.f4b6a3.uuid@default:default"/>
        <setEntry value="com.google.guava@default:default"/>
        <setEntry value="com.google.inject@default:default"/>
        <setEntry value="com.ibm.icu@default:default"/>
        <setEntry value="com.sun.activation.javax.activation@default:default"/>
        <setEntry value="com.sun.el@default:default"/>
        <setEntry value="com.sun.xml.bind.jaxb-core@default:default"/>
        <setEntry value="com.sun.xml.bind.jaxb-impl@default:default"/>
        <setEntry value="de.svenkubiak.jBCrypt@default:default"/>
        <setEntry value="io.github.classgraph.classgraph@default:default"/>
        <setEntry value="io.github.classgraph@default:default"/>
        <setEntry value="io.netty.buffer@default:default"/>
        <setEntry value="io.netty.codec-http@default:default"/>
        <setEntry value="io.netty.codec@default:default"/>
        <setEntry value="io.netty.common@default:default"/>
        <setEntry value="io.netty.handler@default:default"/>
        <setEntry value="io.netty.resolver@default:default"/>
        <setEntry value="io.netty.transport@default:default"/>
        <setEntry value="io.reactivex.rxjava2.rxjava@default:default"/>
        <setEntry value="io.swagger.core.v3.swagger-annotations@default:default"/>
        <setEntry value="io.swagger.core.v3.swagger-models@default:default"/>
        <setEntry value="it.unimi.dsi.fastutil@default:default"/>
        <setEntry value="jakarta.annotation-api@default:default"/>
        <setEntry value="jakarta.enterprise.cdi-api@default:default"/>
        <setEntry value="jakarta.interceptor-api@default:default"/>
        <setEntry value="jakarta.servlet-api@default:default"/>
        <setEntry value="jakarta.transaction-api@default:default"/>
        <setEntry value="javax.activation-api@default:default"/>
        <setEntry value="javax.el@default:default"/>
        <setEntry value="javax.inject@default:default"/>
        <setEntry value="jaxb-api@default:default"/>
        <setEntry value="jcl.over.slf4j@default:default"/>
        <setEntry value="jul.to.slf4j@default:default"/>
        <setEntry value="log4j.over.slf4j@default:default"/>
        <setEntry value="net.bytebuddy.byte-buddy-agent@default:default"/>
        <setEntry value="net.bytebuddy.byte-buddy@default:default"/>
        <setEntry value="net.jodah.failsafe@default:default"/>
        <setEntry value="net.jodah.typetools@default:default"/>
        <setEntry value="org.antlr.runtime@default:default"/>
        <setEntry value="org.apache.ant@default:default"/>
        <setEntry value="org.apache.aries.spifly.dynamic.bundle@default:default"/>
        <setEntry value="org.apache.commons.codec@default:default"/>
        <setEntry value="org.apache.commons.io@default:default"/>
        <setEntry value="org.apache.commons.lang3@default:default"/>
        <setEntry value="org.apache.felix.gogo.command@default:default"/>
        <setEntry value="org.apache.felix.gogo.runtime@default:default"/>
        <setEntry value="org.apache.felix.gogo.shell@default:default"/>
        <setEntry value="org.apache.felix.scr@1:true"/>
        <setEntry value="org.apache.httpcomponents.httpasyncclient@default:default"/>
        <setEntry value="org.apache.httpcomponents.httpclient*4.5.10@default:default"/>
        <setEntry value="org.apache.httpcomponents.httpcore*4.4.12@default:default"/>
<<<<<<< HEAD
=======
        <setEntry value="org.bouncycastle.bcpg@default:default"/>
        <setEntry value="org.bouncycastle.bcprov@default:default"/>
>>>>>>> ffbec523
        <setEntry value="org.eclipse.ant.core@default:default"/>
        <setEntry value="org.eclipse.core.commands@default:default"/>
        <setEntry value="org.eclipse.core.contenttype@default:default"/>
        <setEntry value="org.eclipse.core.databinding.observable@default:default"/>
        <setEntry value="org.eclipse.core.databinding.property@default:default"/>
        <setEntry value="org.eclipse.core.databinding@default:default"/>
        <setEntry value="org.eclipse.core.expressions@default:default"/>
        <setEntry value="org.eclipse.core.filesystem@default:default"/>
        <setEntry value="org.eclipse.core.jobs@default:default"/>
        <setEntry value="org.eclipse.core.net@default:default"/>
        <setEntry value="org.eclipse.core.resources@default:default"/>
        <setEntry value="org.eclipse.core.runtime@default:true"/>
        <setEntry value="org.eclipse.core.variables@default:default"/>
        <setEntry value="org.eclipse.debug.core@default:default"/>
        <setEntry value="org.eclipse.emf.codegen.ecore@default:default"/>
        <setEntry value="org.eclipse.emf.codegen@default:default"/>
        <setEntry value="org.eclipse.emf.common@default:default"/>
        <setEntry value="org.eclipse.emf.ecore.change@default:default"/>
        <setEntry value="org.eclipse.emf.ecore.xmi@default:default"/>
        <setEntry value="org.eclipse.emf.ecore@default:default"/>
        <setEntry value="org.eclipse.emf.edit@default:default"/>
        <setEntry value="org.eclipse.equinox.app@default:default"/>
        <setEntry value="org.eclipse.equinox.cm@default:default"/>
        <setEntry value="org.eclipse.equinox.common@2:true"/>
        <setEntry value="org.eclipse.equinox.console.ssh@default:default"/>
        <setEntry value="org.eclipse.equinox.console@default:default"/>
        <setEntry value="org.eclipse.equinox.frameworkadmin.equinox@default:default"/>
        <setEntry value="org.eclipse.equinox.frameworkadmin@default:default"/>
        <setEntry value="org.eclipse.equinox.http.servlet@default:default"/>
        <setEntry value="org.eclipse.equinox.p2.artifact.repository@default:default"/>
        <setEntry value="org.eclipse.equinox.p2.core@default:default"/>
        <setEntry value="org.eclipse.equinox.p2.director@default:default"/>
        <setEntry value="org.eclipse.equinox.p2.directorywatcher@default:default"/>
        <setEntry value="org.eclipse.equinox.p2.engine@default:default"/>
        <setEntry value="org.eclipse.equinox.p2.extensionlocation@default:default"/>
        <setEntry value="org.eclipse.equinox.p2.garbagecollector@default:default"/>
        <setEntry value="org.eclipse.equinox.p2.jarprocessor@default:default"/>
        <setEntry value="org.eclipse.equinox.p2.metadata.repository@default:default"/>
        <setEntry value="org.eclipse.equinox.p2.metadata@default:default"/>
        <setEntry value="org.eclipse.equinox.p2.publisher.eclipse@default:default"/>
        <setEntry value="org.eclipse.equinox.p2.publisher@default:default"/>
        <setEntry value="org.eclipse.equinox.p2.reconciler.dropins@default:default"/>
        <setEntry value="org.eclipse.equinox.p2.repository@default:default"/>
        <setEntry value="org.eclipse.equinox.p2.touchpoint.eclipse@default:default"/>
        <setEntry value="org.eclipse.equinox.preferences@default:default"/>
        <setEntry value="org.eclipse.equinox.registry@default:default"/>
        <setEntry value="org.eclipse.equinox.security@default:default"/>
        <setEntry value="org.eclipse.equinox.simpleconfigurator.manipulator@default:default"/>
        <setEntry value="org.eclipse.equinox.simpleconfigurator@1:true"/>
        <setEntry value="org.eclipse.jdt.core@default:default"/>
        <setEntry value="org.eclipse.jdt.debug@default:default"/>
        <setEntry value="org.eclipse.jdt.launching@default:default"/>
        <setEntry value="org.eclipse.jetty.alpn.client@default:default"/>
        <setEntry value="org.eclipse.jetty.annotations@default:default"/>
        <setEntry value="org.eclipse.jetty.client@default:default"/>
        <setEntry value="org.eclipse.jetty.deploy@default:default"/>
        <setEntry value="org.eclipse.jetty.http@default:default"/>
        <setEntry value="org.eclipse.jetty.io@default:default"/>
        <setEntry value="org.eclipse.jetty.jmx@default:default"/>
        <setEntry value="org.eclipse.jetty.jndi@default:default"/>
        <setEntry value="org.eclipse.jetty.osgi.boot@default:default"/>
        <setEntry value="org.eclipse.jetty.plus@default:default"/>
        <setEntry value="org.eclipse.jetty.security@default:default"/>
        <setEntry value="org.eclipse.jetty.server@default:default"/>
        <setEntry value="org.eclipse.jetty.servlet-api@default:default"/>
        <setEntry value="org.eclipse.jetty.servlet@default:default"/>
        <setEntry value="org.eclipse.jetty.util@default:default"/>
        <setEntry value="org.eclipse.jetty.webapp@default:default"/>
        <setEntry value="org.eclipse.jetty.websocket-api@default:default"/>
        <setEntry value="org.eclipse.jetty.websocket.api@default:default"/>
        <setEntry value="org.eclipse.jetty.websocket.common@default:default"/>
        <setEntry value="org.eclipse.jetty.websocket.core.client@default:default"/>
        <setEntry value="org.eclipse.jetty.websocket.core.common@default:default"/>
        <setEntry value="org.eclipse.jetty.websocket.core.server@default:default"/>
        <setEntry value="org.eclipse.jetty.websocket.javax.client@default:default"/>
        <setEntry value="org.eclipse.jetty.websocket.javax.common@default:default"/>
        <setEntry value="org.eclipse.jetty.websocket.javax.server@default:default"/>
        <setEntry value="org.eclipse.jetty.websocket.server@default:default"/>
        <setEntry value="org.eclipse.jetty.websocket.servlet@default:default"/>
        <setEntry value="org.eclipse.jetty.xml@default:default"/>
        <setEntry value="org.eclipse.osgi.services@default:default"/>
        <setEntry value="org.eclipse.osgi.util@default:default"/>
        <setEntry value="org.eclipse.osgi@-1:true"/>
        <setEntry value="org.eclipse.text@default:default"/>
        <setEntry value="org.eclipse.xtend.lib.macro@default:default"/>
        <setEntry value="org.eclipse.xtend.lib@default:default"/>
        <setEntry value="org.eclipse.xtext.common.types@default:default"/>
        <setEntry value="org.eclipse.xtext.ecore@default:default"/>
        <setEntry value="org.eclipse.xtext.util@default:default"/>
        <setEntry value="org.eclipse.xtext.xbase.lib@default:default"/>
        <setEntry value="org.eclipse.xtext.xtext.generator@default:default"/>
        <setEntry value="org.eclipse.xtext@default:default"/>
        <setEntry value="org.hamcrest.core@default:default"/>
        <setEntry value="org.hdrhistogram.HdrHistogram@default:default"/>
        <setEntry value="org.jetbrains.kotlin.osgi-bundle@default:default"/>
        <setEntry value="org.junit@default:default"/>
        <setEntry value="org.mapstruct@default:default"/>
        <setEntry value="org.objectweb.asm.commons@default:default"/>
        <setEntry value="org.objectweb.asm.tree.analysis@default:default"/>
        <setEntry value="org.objectweb.asm.tree@default:default"/>
        <setEntry value="org.objectweb.asm.util@default:default"/>
        <setEntry value="org.objectweb.asm@default:default"/>
        <setEntry value="org.protege.common@default:default"/>
        <setEntry value="org.protege.editor.core.application@default:default"/>
        <setEntry value="org.protege.editor.owl@default:default"/>
        <setEntry value="org.reactivestreams.reactive-streams@default:default"/>
        <setEntry value="org.sat4j.core@default:default"/>
        <setEntry value="org.sat4j.pb@default:default"/>
        <setEntry value="org.semanticweb.owl.owlapi@default:default"/>
        <setEntry value="org.snomed.otf.snomed-owl-toolkit@default:default"/>
        <setEntry value="org.tukaani.xz@default:default"/>
        <setEntry value="org.yaml.snakeyaml@default:default"/>
        <setEntry value="slf4j.api@default:default"/>
        <setEntry value="stax2-api@default:default"/>
    </setAttribute>
    <setAttribute key="selected_workspace_bundles">
        <setEntry value="com.b2international.collections.api@default:default"/>
        <setEntry value="com.b2international.collections.fastutil@default:false"/>
        <setEntry value="com.b2international.collections.jackson@default:default"/>
        <setEntry value="com.b2international.commons@default:default"/>
        <setEntry value="com.b2international.groovy@default:default"/>
        <setEntry value="com.b2international.index.es8@default:default"/>
        <setEntry value="com.b2international.index@default:default"/>
        <setEntry value="com.b2international.mapdb@default:default"/>
        <setEntry value="com.b2international.snowowl.core@default:default"/>
        <setEntry value="com.b2international.snowowl.eventbus@default:default"/>
        <setEntry value="com.b2international.snowowl.fhir.core@default:default"/>
        <setEntry value="com.b2international.snowowl.identity.ldap@default:false"/>
        <setEntry value="com.b2international.snowowl.server.product@default:default"/>
        <setEntry value="com.b2international.snowowl.snomed.cis@default:default"/>
        <setEntry value="com.b2international.snowowl.snomed.common@default:default"/>
        <setEntry value="com.b2international.snowowl.snomed.datastore@default:default"/>
        <setEntry value="com.b2international.snowowl.snomed.fhir@default:default"/>
        <setEntry value="com.b2international.snowowl.snomed.icons@default:default"/>
        <setEntry value="com.b2international.snowowl.snomed.reasoner@default:default"/>
    </setAttribute>
    <booleanAttribute key="show_selected_only" value="false"/>
    <booleanAttribute key="tracing" value="false"/>
    <booleanAttribute key="useCustomFeatures" value="false"/>
    <booleanAttribute key="useDefaultConfig" value="true"/>
    <booleanAttribute key="useDefaultConfigArea" value="true"/>
    <booleanAttribute key="useProduct" value="true"/>
    <booleanAttribute key="usefeatures" value="false"/>
</launchConfiguration><|MERGE_RESOLUTION|>--- conflicted
+++ resolved
@@ -91,11 +91,8 @@
         <setEntry value="org.apache.httpcomponents.httpasyncclient@default:default"/>
         <setEntry value="org.apache.httpcomponents.httpclient*4.5.10@default:default"/>
         <setEntry value="org.apache.httpcomponents.httpcore*4.4.12@default:default"/>
-<<<<<<< HEAD
-=======
         <setEntry value="org.bouncycastle.bcpg@default:default"/>
         <setEntry value="org.bouncycastle.bcprov@default:default"/>
->>>>>>> ffbec523
         <setEntry value="org.eclipse.ant.core@default:default"/>
         <setEntry value="org.eclipse.core.commands@default:default"/>
         <setEntry value="org.eclipse.core.contenttype@default:default"/>
