/*
 * Copyright 2021-2023 B2i Healthcare Pte Ltd, http://b2i.sg
 * 
 * Licensed under the Apache License, Version 2.0 (the "License");
 * you may not use this file except in compliance with the License.
 * You may obtain a copy of the License at
 *
 *      http://www.apache.org/licenses/LICENSE-2.0
 *
 * Unless required by applicable law or agreed to in writing, software
 * distributed under the License is distributed on an "AS IS" BASIS,
 * WITHOUT WARRANTIES OR CONDITIONS OF ANY KIND, either express or implied.
 * See the License for the specific language governing permissions and
 * limitations under the License.
 */
package com.b2international.snowowl.fhir.rest;

import java.io.ByteArrayOutputStream;
import java.io.InputStream;

import org.linuxforhealth.fhir.model.format.Format;
import org.linuxforhealth.fhir.model.generator.exception.FHIRGeneratorException;
import org.linuxforhealth.fhir.model.parser.exception.FHIRParserException;
import org.linuxforhealth.fhir.model.r5.generator.FHIRGenerator;
import org.linuxforhealth.fhir.model.r5.parser.FHIRParser;
import org.springframework.http.HttpHeaders;
import org.springframework.http.HttpStatus;
import org.springframework.http.MediaType;
import org.springframework.http.ResponseEntity;
import org.springframework.web.bind.annotation.*;
import org.springframework.web.servlet.mvc.method.annotation.MvcUriComponentsBuilder;
import org.springframework.web.util.UriComponentsBuilder;

import com.b2international.commons.StringUtils;
import com.b2international.commons.http.AcceptLanguageHeader;
import com.b2international.snowowl.core.events.util.Promise;
import com.b2international.snowowl.core.rest.FhirApiConfig;
import com.b2international.snowowl.fhir.core.exceptions.BadRequestException;
import com.b2international.snowowl.fhir.core.model.converter.ValueSetConverter_50;
import com.b2international.snowowl.fhir.core.model.dt.Code;
<<<<<<< HEAD
import com.b2international.snowowl.fhir.core.model.valueset.ExpandValueSetRequest;
=======
import com.b2international.snowowl.fhir.core.model.dt.Parameters;
import com.b2international.snowowl.fhir.core.model.dt.Uri;
import com.b2international.snowowl.fhir.core.model.valueset.ExpandValueSetRequest;
import com.b2international.snowowl.fhir.core.model.valueset.ValueSet;
import com.b2international.snowowl.fhir.core.model.valueset.expansion.Expansion;
>>>>>>> 14d6882d
import com.b2international.snowowl.fhir.core.request.FhirRequests;

import io.swagger.v3.oas.annotations.Operation;
import io.swagger.v3.oas.annotations.Parameter;
import io.swagger.v3.oas.annotations.media.Content;
import io.swagger.v3.oas.annotations.media.Schema;
import io.swagger.v3.oas.annotations.responses.ApiResponse;
import io.swagger.v3.oas.annotations.responses.ApiResponses;
import io.swagger.v3.oas.annotations.tags.Tag;

/**
 * @see <a href="http://hl7.org/fhir/R5/valueset-operation-expand.html">4.9.18.1 Operation $expand on ValueSet</a>
 * @since 8.0
 */
@Tag(description = "ValueSet", name = FhirApiConfig.VALUESET)
@RestController
@RequestMapping(value = "/ValueSet")
public class FhirValueSetExpandOperationController extends AbstractFhirController {

	/**
	 * <code><b>GET /ValueSet/$epxand</b></code>
	 * 
	 * @param url
	 * @param filter
	 * @param activeOnly
	 * @param displayLanguage
	 * @param includeDesignations
	 * @param withHistorySupplements
	 * @param count
	 * @param after
	 */
	@Operation(
		summary = "Expand a value set",
		description = "Expand a value set specified by its URL."
	)
<<<<<<< HEAD
	@ApiResponse(responseCode = "200", description = "OK")
	@ApiResponse(responseCode = "400", description = "Bad request")
	@ApiResponse(responseCode = "404", description = "Value set not found")
	@GetMapping(value = "/$expand", produces = { AbstractFhirController.APPLICATION_FHIR_JSON })
	public Promise<ResponseEntity<byte[]>> expandType(
			
		@Parameter(description = "Canonical URL of the value set") 
		@RequestParam(value = "url", required = true) 
		final String url,

=======
	@ApiResponses({
		@ApiResponse(responseCode = "200", description = "OK"),
		@ApiResponse(responseCode = "400", description = "Bad Request"),
		@ApiResponse(responseCode = "404", description = "Not Found")
	})
	@GetMapping(value="/{id:**}/$expand")
	public Promise<ValueSet> expand(
			
		@Parameter(description = "The logical id of the value set to expand") 
		@PathVariable(value = "id", required = true) 
		final String id,
		
>>>>>>> 14d6882d
		@Parameter(description = "Textual filter value to use") 
		@RequestParam(value = "filter", required = false)
		final String filter,
		
		@Parameter(description = "Return only active codes or not (default: return both)") 
		@RequestParam(value = "activeOnly", required = false)
		final Boolean activeOnly,
		
		@Parameter(description = "Specify the display language for the returned codes") 
		@RequestParam(value = "displayLanguage", defaultValue = AcceptLanguageHeader.DEFAULT_ACCEPT_LANGUAGE_HEADER, required = false)
		final String displayLanguage,
		
		@Parameter(description = "Controls whether concept designations are to be included or excluded in value set expansions") 
		@RequestParam(value = "includeDesignations", required = false)
		final Boolean includeDesignations,
		
		@Parameter(description = "Include historical association components when generating the Value Set expansion response") 
		@RequestParam(value = "withHistorySupplements", required = false)
		final Boolean withHistorySupplements,
		
		@Parameter(description = "The number of codes to return in a page") 
		@RequestParam(value = "count", required = false, defaultValue = "10")
		final Integer count,
		
		@Parameter(description = "Specify the search after value to return the next page") 
		@RequestParam(value = "after", required = false)
		final String after
		
	) {
		
<<<<<<< HEAD
		ExpandValueSetRequest.Builder builder = ExpandValueSetRequest.builder()
			.url(url)
=======
		final UriComponentsBuilder uriComponentsBuilder = MvcUriComponentsBuilder.fromMethodName(FhirValueSetExpandOperationController.class, "expand", 
			id, 
			filter, 
			activeOnly, 
			displayLanguage, 
			includeDesignations, 
			withHistorySupplements, 
			count, 
			after);
		
		final ExpandValueSetRequest expandRequest = ExpandValueSetRequest.builder()
			.url(id)
>>>>>>> 14d6882d
			.filter(filter)
			.after(after)
			.activeOnly(activeOnly)
			.count(count)
<<<<<<< HEAD
			.includeDesignations(includeDesignations)
			.withHistorySupplements(withHistorySupplements);
		
		if (!StringUtils.isEmpty(displayLanguage)) {
			builder.displayLanguage(new Code(displayLanguage));
		}
			
		return expand(builder.build());
	}
	
	/**
	 * <code><b>POST /ValueSet/$expand</b></code>
	 * 
	 * @param body
	 * @return
	 */
=======
			.displayLanguage(displayLanguage == null ? null : new Code(displayLanguage))
			.withHistorySupplements(withHistorySupplements)
			.build();
		
		return FhirRequests.valueSets()
			.prepareExpand()
			.setRequest(expandRequest)
			.buildAsync()
			.execute(getBus())
			.then(vs -> convertAfterToNext(uriComponentsBuilder, vs));
	}

>>>>>>> 14d6882d
	@Operation(
		summary="Expand a value set",
		description="Expand a value set specified by a request body."
	)
	@ApiResponses({
		@ApiResponse(responseCode = "200", description = "OK"),
		@ApiResponse(responseCode = "400", description = "Bad request"),
		@ApiResponse(responseCode = "404", description = "Value set not found")
	})
<<<<<<< HEAD
	@PostMapping(
		value="/$expand", 
		consumes = { AbstractFhirController.APPLICATION_FHIR_JSON },
		produces = { AbstractFhirController.APPLICATION_FHIR_JSON }
	)
	public Promise<ResponseEntity<byte[]>> expand(
			
		@io.swagger.v3.oas.annotations.parameters.RequestBody(description = "The operation's input parameters", content = { 
			@Content(mediaType = AbstractFhirController.APPLICATION_FHIR_JSON, schema = @Schema(type = "object"))
		})
		final InputStream requestBody
			
	) {
		
		final ExpandValueSetRequest request;

		try {
			
			final var parameters = FHIRParser.parser(Format.JSON).parse(requestBody);
		
			if (!parameters.is(org.linuxforhealth.fhir.model.r5.resource.Parameters.class)) {
				throw new BadRequestException("Expected a complete Parameters resource as the request body, got '" 
					+ parameters.getClass().getSimpleName() + "'.");
			}
			
			final var fhirParameters = parameters.as(org.linuxforhealth.fhir.model.r5.resource.Parameters.class);
			request = ValueSetConverter_50.INSTANCE.toExpandRequest(fhirParameters);
			
		} catch (FHIRParserException e) {
			throw new BadRequestException("Failed to parse request body as a complete Parameters resource.");
		}
=======
	@GetMapping(value="/$expand")
	public Promise<ValueSet> expandByURL(
			
		@Parameter(description = "Canonical URL of the value set") 
		@RequestParam(value = "url", required = true) 
		final String url,

		@Parameter(description = "Textual filter value to use") 
		@RequestParam(value = "filter", required = false)
		final String filter,
		
		@Parameter(description = "Return only active codes or not (default: return both)") 
		@RequestParam(value = "activeOnly", required = false)
		final Boolean activeOnly,
		
		@Parameter(description = "Specify the display language for the returned codes") 
		@RequestParam(value = "displayLanguage", defaultValue = AcceptLanguageHeader.DEFAULT_ACCEPT_LANGUAGE_HEADER, required = false)
		final String displayLanguage,
		
		@Parameter(description = "Controls whether concept designations are to be included or excluded in value set expansions") 
		@RequestParam(value = "includeDesignations", required = false)
		final Boolean includeDesignations,
		
		@Parameter(description = "Include historical association components when generating the Value Set expansion response") 
		@RequestParam(value = "withHistorySupplements", required = false)
		final Boolean withHistorySupplements,
		
		@Parameter(description = "The number of codes to return in a page") 
		@RequestParam(value = "count", required = false, defaultValue = "10")
		final Integer count,
		
		@Parameter(description = "Specify the search after value to return the next page") 
		@RequestParam(value = "after", required = false)
		final String after
		
	) {
		
		final UriComponentsBuilder uriComponentsBuilder = MvcUriComponentsBuilder.fromMethodName(FhirValueSetExpandOperationController.class, "expandByURL", 
			url, 
			filter, 
			activeOnly, 
			displayLanguage, 
			includeDesignations, 
			withHistorySupplements, 
			count, 
			after);

		final ExpandValueSetRequest expandRequest = ExpandValueSetRequest.builder()
			.url(url)
			.filter(filter)
			.after(after)
			.activeOnly(activeOnly)
			.count(count)
			.displayLanguage(displayLanguage == null ? null : new Code(displayLanguage))
			.includeDesignations(includeDesignations)
			.withHistorySupplements(withHistorySupplements)
			.build();
		
		return FhirRequests.valueSets().prepareExpand()
			.setRequest(expandRequest)
			.buildAsync()
			.execute(getBus())
			.then(vs -> convertAfterToNext(uriComponentsBuilder, vs));
	}
	
	@Operation(
		summary="Expand a value set",
		description="Expand a value set specified by a request body."
	)
	@ApiResponses({
		@ApiResponse(responseCode = "200", description = "OK"),
		@ApiResponse(responseCode = "400", description = "Bad request"),
		@ApiResponse(responseCode = "404", description = "Value set not found")
	})
	@PostMapping(value="/$expand", consumes = AbstractFhirController.APPLICATION_FHIR_JSON)
	public Promise<ValueSet> expandByPost(
			
		@Parameter(description = "The expansion request parameters")
		@RequestBody 
		Parameters.Fhir body
		
	) {
		
		final ExpandValueSetRequest request = toRequest(body, ExpandValueSetRequest.class);
>>>>>>> 14d6882d
		
		if (request.getUrl() == null && request.getValueSet() == null) {
			throw new BadRequestException("Both URL and ValueSet parameters are null.", "ExpandValueSetRequest");
		}

		if (request.getUrl() == null || request.getUrl().getUriValue() == null) {
			throw new BadRequestException("Expand request URL is not defined.", "ExpandValueSetRequest");
		}
		
		if (request.getUrl() != null && 
			request.getValueSet() != null && 
			request.getUrl().getUriValue() != null &&
			request.getValueSet().getUrl().getUriValue() != null &&
			!request.getUrl().getUriValue().equals(request.getValueSet().getUrl().getUriValue())) {
			
			throw new BadRequestException("URL and ValueSet.URL parameters are different.", "ExpandValueSetRequest");
		}
		
		// The "next" parameter will re-use request parameters in query parameter form
		final UriComponentsBuilder uriComponentsBuilder = MvcUriComponentsBuilder.fromMethodName(FhirValueSetExpandOperationController.class, "expandByURL", 
			request.getUrl().getUriValue(), 
			request.getFilter(), 
			request.getActiveOnly(), 
			request.getDisplayLanguage().getCodeValue(), 
			request.getIncludeDesignations(), 
			request.getWithHistorySupplements(), 
			request.getCount(), 
			request.getAfter());

		return expand(request);
	}

	/**
	 * <code><b>GET /ValueSet/{id}/$expand</b></code>
	 * 
	 * @param id
	 * @param filter
	 * @param activeOnly
	 * @param displayLanguage
	 * @param includeDesignations
	 * @param withHistorySupplements
	 * @param count
	 * @param after
	 * @return
	 */
	@Operation(
		summary = "Expand a value set",
		description = "Expand a value set specified by its logical id."
	)
	@ApiResponse(responseCode = "200", description = "OK")
	@ApiResponse(responseCode = "400", description = "Bad Request")
	@ApiResponse(responseCode = "404", description = "Not Found")
	@GetMapping(value = "/{id:**}/$expand", produces = { AbstractFhirController.APPLICATION_FHIR_JSON })
	public Promise<ResponseEntity<byte[]>> expandInstance(
			
		@Parameter(description = "The logical id of the value set to expand") 
		@PathVariable(value = "id", required = true) 
		final String id,
		
		@Parameter(description = "Textual filter value to use") 
		@RequestParam(value = "filter", required = false)
		final String filter,
		
		@Parameter(description = "Return only active codes or not (default: return both)") 
		@RequestParam(value = "activeOnly", required = false)
		final Boolean activeOnly,
		
		@Parameter(description = "Specify the display language for the returned codes") 
		@RequestParam(value = "displayLanguage", defaultValue = AcceptLanguageHeader.DEFAULT_ACCEPT_LANGUAGE_HEADER, required = false)
		final String displayLanguage,
		
		@Parameter(description = "Controls whether concept designations are to be included or excluded in value set expansions") 
		@RequestParam(value = "includeDesignations", required = false)
		final Boolean includeDesignations,
		
		@Parameter(description = "Include historical association components when generating the Value Set expansion response") 
		@RequestParam(value = "withHistorySupplements", required = false)
		final Boolean withHistorySupplements,
		
		@Parameter(description = "The number of codes to return in a page") 
		@RequestParam(value = "count", required = false, defaultValue = "10")
		final Integer count,
		
		@Parameter(description = "Specify the search after value to return the next page") 
		@RequestParam(value = "after", required = false)
		final String after
		
	) {
		return expandType(
			// XXX: We use the resource IDs as the URL here 
			id, 
			filter, 
			activeOnly, 
			displayLanguage, 
			includeDesignations, 
			withHistorySupplements, 
			count, 
			after);
	}

	private Promise<ResponseEntity<byte[]>> expand(ExpandValueSetRequest expandRequest) {
		return FhirRequests.valueSets().prepareExpand()
<<<<<<< HEAD
			.setRequest(expandRequest)
			.buildAsync()
			.execute(getBus())
			.then(soExpandedValueSet -> {
				var fhirExpandedValueSet = ValueSetConverter_50.INSTANCE.fromInternal(soExpandedValueSet);
					
				final Format format = Format.JSON;
				final boolean prettyPrinting = true;
				final FHIRGenerator generator = FHIRGenerator.generator(format, prettyPrinting);

				HttpHeaders headers = new HttpHeaders();
				headers.setContentType(MediaType.APPLICATION_JSON);

				final ByteArrayOutputStream baos = new ByteArrayOutputStream();
				
				try {
					generator.generate(fhirExpandedValueSet, baos);
				} catch (FHIRGeneratorException e) {
					throw new BadRequestException("Failed to convert response body to a Parameters resource.");
				}

				return new ResponseEntity<>(baos.toByteArray(), headers, HttpStatus.OK);
			});
=======
			.setRequest(request)
			.buildAsync()
			.execute(getBus())
			.then(vs -> convertAfterToNext(uriComponentsBuilder, vs));
	}

	private ValueSet convertAfterToNext(final UriComponentsBuilder uriComponentsBuilder, ValueSet vs) {
		final Expansion expansion = vs.getExpansion();
		final Expansion updatedExpansion = expansion.withNext(searchAfter -> {
			final String next = uriComponentsBuilder.replaceQueryParam("after", searchAfter)
				.build()
				.toString();
			
			return new Uri(next);
		});
		
		return vs.withExpansion(updatedExpansion);
>>>>>>> 14d6882d
	}
}<|MERGE_RESOLUTION|>--- conflicted
+++ resolved
@@ -31,22 +31,16 @@
 import org.springframework.web.servlet.mvc.method.annotation.MvcUriComponentsBuilder;
 import org.springframework.web.util.UriComponentsBuilder;
 
-import com.b2international.commons.StringUtils;
 import com.b2international.commons.http.AcceptLanguageHeader;
 import com.b2international.snowowl.core.events.util.Promise;
 import com.b2international.snowowl.core.rest.FhirApiConfig;
 import com.b2international.snowowl.fhir.core.exceptions.BadRequestException;
 import com.b2international.snowowl.fhir.core.model.converter.ValueSetConverter_50;
 import com.b2international.snowowl.fhir.core.model.dt.Code;
-<<<<<<< HEAD
-import com.b2international.snowowl.fhir.core.model.valueset.ExpandValueSetRequest;
-=======
-import com.b2international.snowowl.fhir.core.model.dt.Parameters;
 import com.b2international.snowowl.fhir.core.model.dt.Uri;
 import com.b2international.snowowl.fhir.core.model.valueset.ExpandValueSetRequest;
 import com.b2international.snowowl.fhir.core.model.valueset.ValueSet;
 import com.b2international.snowowl.fhir.core.model.valueset.expansion.Expansion;
->>>>>>> 14d6882d
 import com.b2international.snowowl.fhir.core.request.FhirRequests;
 
 import io.swagger.v3.oas.annotations.Operation;
@@ -54,7 +48,6 @@
 import io.swagger.v3.oas.annotations.media.Content;
 import io.swagger.v3.oas.annotations.media.Schema;
 import io.swagger.v3.oas.annotations.responses.ApiResponse;
-import io.swagger.v3.oas.annotations.responses.ApiResponses;
 import io.swagger.v3.oas.annotations.tags.Tag;
 
 /**
@@ -67,7 +60,7 @@
 public class FhirValueSetExpandOperationController extends AbstractFhirController {
 
 	/**
-	 * <code><b>GET /ValueSet/$epxand</b></code>
+	 * <code><b>GET /ValueSet/$expand</b></code>
 	 * 
 	 * @param url
 	 * @param filter
@@ -82,31 +75,16 @@
 		summary = "Expand a value set",
 		description = "Expand a value set specified by its URL."
 	)
-<<<<<<< HEAD
 	@ApiResponse(responseCode = "200", description = "OK")
 	@ApiResponse(responseCode = "400", description = "Bad request")
 	@ApiResponse(responseCode = "404", description = "Value set not found")
 	@GetMapping(value = "/$expand", produces = { AbstractFhirController.APPLICATION_FHIR_JSON })
 	public Promise<ResponseEntity<byte[]>> expandType(
-			
+
 		@Parameter(description = "Canonical URL of the value set") 
 		@RequestParam(value = "url", required = true) 
 		final String url,
-
-=======
-	@ApiResponses({
-		@ApiResponse(responseCode = "200", description = "OK"),
-		@ApiResponse(responseCode = "400", description = "Bad Request"),
-		@ApiResponse(responseCode = "404", description = "Not Found")
-	})
-	@GetMapping(value="/{id:**}/$expand")
-	public Promise<ValueSet> expand(
-			
-		@Parameter(description = "The logical id of the value set to expand") 
-		@PathVariable(value = "id", required = true) 
-		final String id,
-		
->>>>>>> 14d6882d
+		
 		@Parameter(description = "Textual filter value to use") 
 		@RequestParam(value = "filter", required = false)
 		final String filter,
@@ -137,12 +115,8 @@
 		
 	) {
 		
-<<<<<<< HEAD
-		ExpandValueSetRequest.Builder builder = ExpandValueSetRequest.builder()
-			.url(url)
-=======
 		final UriComponentsBuilder uriComponentsBuilder = MvcUriComponentsBuilder.fromMethodName(FhirValueSetExpandOperationController.class, "expand", 
-			id, 
+			url, 
 			filter, 
 			activeOnly, 
 			displayLanguage, 
@@ -152,21 +126,16 @@
 			after);
 		
 		final ExpandValueSetRequest expandRequest = ExpandValueSetRequest.builder()
-			.url(id)
->>>>>>> 14d6882d
+			.url(url)
 			.filter(filter)
 			.after(after)
 			.activeOnly(activeOnly)
 			.count(count)
-<<<<<<< HEAD
-			.includeDesignations(includeDesignations)
-			.withHistorySupplements(withHistorySupplements);
-		
-		if (!StringUtils.isEmpty(displayLanguage)) {
-			builder.displayLanguage(new Code(displayLanguage));
-		}
-			
-		return expand(builder.build());
+			.displayLanguage(displayLanguage == null ? null : new Code(displayLanguage))
+			.withHistorySupplements(withHistorySupplements)
+			.build();
+		
+		return expand(expandRequest, uriComponentsBuilder);
 	}
 	
 	/**
@@ -175,30 +144,13 @@
 	 * @param body
 	 * @return
 	 */
-=======
-			.displayLanguage(displayLanguage == null ? null : new Code(displayLanguage))
-			.withHistorySupplements(withHistorySupplements)
-			.build();
-		
-		return FhirRequests.valueSets()
-			.prepareExpand()
-			.setRequest(expandRequest)
-			.buildAsync()
-			.execute(getBus())
-			.then(vs -> convertAfterToNext(uriComponentsBuilder, vs));
-	}
-
->>>>>>> 14d6882d
 	@Operation(
 		summary="Expand a value set",
 		description="Expand a value set specified by a request body."
 	)
-	@ApiResponses({
-		@ApiResponse(responseCode = "200", description = "OK"),
-		@ApiResponse(responseCode = "400", description = "Bad request"),
-		@ApiResponse(responseCode = "404", description = "Value set not found")
-	})
-<<<<<<< HEAD
+	@ApiResponse(responseCode = "200", description = "OK")
+	@ApiResponse(responseCode = "400", description = "Bad request")
+	@ApiResponse(responseCode = "404", description = "Value set not found")
 	@PostMapping(
 		value="/$expand", 
 		consumes = { AbstractFhirController.APPLICATION_FHIR_JSON },
@@ -230,92 +182,6 @@
 		} catch (FHIRParserException e) {
 			throw new BadRequestException("Failed to parse request body as a complete Parameters resource.");
 		}
-=======
-	@GetMapping(value="/$expand")
-	public Promise<ValueSet> expandByURL(
-			
-		@Parameter(description = "Canonical URL of the value set") 
-		@RequestParam(value = "url", required = true) 
-		final String url,
-
-		@Parameter(description = "Textual filter value to use") 
-		@RequestParam(value = "filter", required = false)
-		final String filter,
-		
-		@Parameter(description = "Return only active codes or not (default: return both)") 
-		@RequestParam(value = "activeOnly", required = false)
-		final Boolean activeOnly,
-		
-		@Parameter(description = "Specify the display language for the returned codes") 
-		@RequestParam(value = "displayLanguage", defaultValue = AcceptLanguageHeader.DEFAULT_ACCEPT_LANGUAGE_HEADER, required = false)
-		final String displayLanguage,
-		
-		@Parameter(description = "Controls whether concept designations are to be included or excluded in value set expansions") 
-		@RequestParam(value = "includeDesignations", required = false)
-		final Boolean includeDesignations,
-		
-		@Parameter(description = "Include historical association components when generating the Value Set expansion response") 
-		@RequestParam(value = "withHistorySupplements", required = false)
-		final Boolean withHistorySupplements,
-		
-		@Parameter(description = "The number of codes to return in a page") 
-		@RequestParam(value = "count", required = false, defaultValue = "10")
-		final Integer count,
-		
-		@Parameter(description = "Specify the search after value to return the next page") 
-		@RequestParam(value = "after", required = false)
-		final String after
-		
-	) {
-		
-		final UriComponentsBuilder uriComponentsBuilder = MvcUriComponentsBuilder.fromMethodName(FhirValueSetExpandOperationController.class, "expandByURL", 
-			url, 
-			filter, 
-			activeOnly, 
-			displayLanguage, 
-			includeDesignations, 
-			withHistorySupplements, 
-			count, 
-			after);
-
-		final ExpandValueSetRequest expandRequest = ExpandValueSetRequest.builder()
-			.url(url)
-			.filter(filter)
-			.after(after)
-			.activeOnly(activeOnly)
-			.count(count)
-			.displayLanguage(displayLanguage == null ? null : new Code(displayLanguage))
-			.includeDesignations(includeDesignations)
-			.withHistorySupplements(withHistorySupplements)
-			.build();
-		
-		return FhirRequests.valueSets().prepareExpand()
-			.setRequest(expandRequest)
-			.buildAsync()
-			.execute(getBus())
-			.then(vs -> convertAfterToNext(uriComponentsBuilder, vs));
-	}
-	
-	@Operation(
-		summary="Expand a value set",
-		description="Expand a value set specified by a request body."
-	)
-	@ApiResponses({
-		@ApiResponse(responseCode = "200", description = "OK"),
-		@ApiResponse(responseCode = "400", description = "Bad request"),
-		@ApiResponse(responseCode = "404", description = "Value set not found")
-	})
-	@PostMapping(value="/$expand", consumes = AbstractFhirController.APPLICATION_FHIR_JSON)
-	public Promise<ValueSet> expandByPost(
-			
-		@Parameter(description = "The expansion request parameters")
-		@RequestBody 
-		Parameters.Fhir body
-		
-	) {
-		
-		final ExpandValueSetRequest request = toRequest(body, ExpandValueSetRequest.class);
->>>>>>> 14d6882d
 		
 		if (request.getUrl() == null && request.getValueSet() == null) {
 			throw new BadRequestException("Both URL and ValueSet parameters are null.", "ExpandValueSetRequest");
@@ -345,7 +211,7 @@
 			request.getCount(), 
 			request.getAfter());
 
-		return expand(request);
+		return expand(request, uriComponentsBuilder);
 	}
 
 	/**
@@ -416,14 +282,24 @@
 			after);
 	}
 
-	private Promise<ResponseEntity<byte[]>> expand(ExpandValueSetRequest expandRequest) {
+	private Promise<ResponseEntity<byte[]>> expand(ExpandValueSetRequest expandRequest, final UriComponentsBuilder uriComponentsBuilder) {
 		return FhirRequests.valueSets().prepareExpand()
-<<<<<<< HEAD
 			.setRequest(expandRequest)
 			.buildAsync()
 			.execute(getBus())
-			.then(soExpandedValueSet -> {
-				var fhirExpandedValueSet = ValueSetConverter_50.INSTANCE.fromInternal(soExpandedValueSet);
+			.then(soValueSet -> {
+				
+				final Expansion soExpansion = soValueSet.getExpansion();
+				final Expansion soExpansionWithNext = soExpansion.withNext(searchAfter -> {
+					final String next = uriComponentsBuilder.replaceQueryParam("after", searchAfter)
+						.build()
+						.toString();
+					
+					return new Uri(next);
+				});
+				
+				final ValueSet soValueSetWithNext = soValueSet.withExpansion(soExpansionWithNext);
+				var fhirValueSet = ValueSetConverter_50.INSTANCE.fromInternal(soValueSetWithNext);
 					
 				final Format format = Format.JSON;
 				final boolean prettyPrinting = true;
@@ -435,31 +311,12 @@
 				final ByteArrayOutputStream baos = new ByteArrayOutputStream();
 				
 				try {
-					generator.generate(fhirExpandedValueSet, baos);
+					generator.generate(fhirValueSet, baos);
 				} catch (FHIRGeneratorException e) {
 					throw new BadRequestException("Failed to convert response body to a Parameters resource.");
 				}
 
 				return new ResponseEntity<>(baos.toByteArray(), headers, HttpStatus.OK);
 			});
-=======
-			.setRequest(request)
-			.buildAsync()
-			.execute(getBus())
-			.then(vs -> convertAfterToNext(uriComponentsBuilder, vs));
-	}
-
-	private ValueSet convertAfterToNext(final UriComponentsBuilder uriComponentsBuilder, ValueSet vs) {
-		final Expansion expansion = vs.getExpansion();
-		final Expansion updatedExpansion = expansion.withNext(searchAfter -> {
-			final String next = uriComponentsBuilder.replaceQueryParam("after", searchAfter)
-				.build()
-				.toString();
-			
-			return new Uri(next);
-		});
-		
-		return vs.withExpansion(updatedExpansion);
->>>>>>> 14d6882d
 	}
 }