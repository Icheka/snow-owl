<?xml version="1.0" encoding="UTF-8"?>
<project xsi:schemaLocation="http://maven.apache.org/POM/4.0.0 http://maven.apache.org/xsd/maven-4.0.0.xsd" xmlns="http://maven.apache.org/POM/4.0.0"
    xmlns:xsi="http://www.w3.org/2001/XMLSchema-instance">
  <modelVersion>4.0.0</modelVersion>
  <parent>
    <groupId>com.b2international.snowowl</groupId>
    <artifactId>core-parent</artifactId>
<<<<<<< HEAD
    <version>5.4.0</version>
=======
    <version>5.5.0-SNAPSHOT</version>
>>>>>>> e01d80a5
  </parent>
  <artifactId>com.b2international.snowowl.scripting.services</artifactId>
  <packaging>eclipse-plugin</packaging>
</project><|MERGE_RESOLUTION|>--- conflicted
+++ resolved
@@ -5,11 +5,7 @@
   <parent>
     <groupId>com.b2international.snowowl</groupId>
     <artifactId>core-parent</artifactId>
-<<<<<<< HEAD
-    <version>5.4.0</version>
-=======
     <version>5.5.0-SNAPSHOT</version>
->>>>>>> e01d80a5
   </parent>
   <artifactId>com.b2international.snowowl.scripting.services</artifactId>
   <packaging>eclipse-plugin</packaging>
