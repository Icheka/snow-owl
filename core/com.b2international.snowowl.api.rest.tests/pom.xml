<project xmlns="http://maven.apache.org/POM/4.0.0" xmlns:xsi="http://www.w3.org/2001/XMLSchema-instance"
	xsi:schemaLocation="http://maven.apache.org/POM/4.0.0 http://maven.apache.org/xsd/maven-4.0.0.xsd">
	<modelVersion>4.0.0</modelVersion>

	<artifactId>com.b2international.snowowl.api.rest.tests</artifactId>
	<packaging>eclipse-test-plugin</packaging>

	<parent>
		<groupId>com.b2international.snowowl</groupId>
		<artifactId>core-parent</artifactId>
<<<<<<< HEAD
		<version>7.0.0-SNAPSHOT</version>
=======
		<version>6.9.0-SNAPSHOT</version>
>>>>>>> 008b5e6f
	</parent>

	<build>
		<plugins>
			<plugin>
				<groupId>org.eclipse.tycho</groupId>
				<artifactId>target-platform-configuration</artifactId>
				<version>${tycho.version}</version>
				<configuration>
					<dependency-resolution>
						<extraRequirements>
							<requirement>
								<type>eclipse-plugin</type>
								<id>org.eclipse.jetty.osgi.boot</id>
								<versionRange>[8.1.0,8.2.0)</versionRange>
							</requirement>
							<requirement>
								<type>eclipse-plugin</type>
								<id>ch.qos.logback.classic</id>
								<versionRange>${logback.versionRange}</versionRange>
							</requirement>
							<requirement>
								<type>eclipse-plugin</type>
								<id>ch.qos.logback.core</id>
								<versionRange>${logback.versionRange}</versionRange>
							</requirement>
							<requirement>
								<type>eclipse-plugin</type>
								<id>com.b2international.snowowl.identity.file</id>
								<versionRange>0.0.0</versionRange>
							</requirement>
							<requirement>
								<type>eclipse-plugin</type>
								<id>com.b2international.collections.fastutil</id>
								<versionRange>0.0.0</versionRange>
							</requirement>
							<requirement>
								<type>eclipse-plugin</type>
								<id>com.sun.el</id>
								<versionRange>0.0.0</versionRange>
							</requirement>
						</extraRequirements>
					</dependency-resolution>
				</configuration>
			</plugin>
			<plugin>
				<groupId>org.eclipse.tycho</groupId>
				<artifactId>tycho-surefire-plugin</artifactId>
				<configuration>
					<useUIThread>false</useUIThread>
					<argLine>-XX:MaxPermSize=256m -Xms512m -Xmx2g -XX:+AlwaysLockClassLoader -Dosgi.classloader.type=nonparallel -Djetty.home.bundle=org.eclipse.jetty.osgi.boot -Djetty.port=9090</argLine>
					<bundleStartLevel>
						<bundle>
							<id>org.eclipse.jetty.osgi.boot</id>
							<level>3</level>
							<autoStart>true</autoStart>
						</bundle>
					</bundleStartLevel>
				</configuration>
			</plugin>
		</plugins>
	</build>

</project><|MERGE_RESOLUTION|>--- conflicted
+++ resolved
@@ -8,11 +8,7 @@
 	<parent>
 		<groupId>com.b2international.snowowl</groupId>
 		<artifactId>core-parent</artifactId>
-<<<<<<< HEAD
 		<version>7.0.0-SNAPSHOT</version>
-=======
-		<version>6.9.0-SNAPSHOT</version>
->>>>>>> 008b5e6f
 	</parent>
 
 	<build>
