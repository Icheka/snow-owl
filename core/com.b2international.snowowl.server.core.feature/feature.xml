<?xml version="1.0" encoding="UTF-8"?>
<feature
      id="com.b2international.snowowl.server.core.feature"
      label="Snow Owl Common Server Core"
      version="4.7.0.qualifier"
      provider-name="B2i Healthcare">

   <description url="http://b2i.sg">
      Snow Owl Terminology Server core feature.
Visit us at http://b2i.sg
   </description>

   <copyright>
      Copyright 2011-2015 B2i Healthcare Pte Ltd, http://b2i.sg
   </copyright>

   <license url="http://www.example.com/license">
      [Enter License Description here.]
   </license>

   <includes
         id="com.b2international.snowowl.server.dependencies.feature"
         version="0.0.0"/>

   <plugin
         id="com.b2international.commons.base"
         download-size="0"
         install-size="0"
         version="0.0.0"
         unpack="false"/>

   <plugin
         id="com.b2international.commons"
         download-size="0"
         install-size="0"
         version="0.0.0"
         unpack="false"/>

   <plugin
         id="com.b2international.snowowl.authentication"
         download-size="0"
         install-size="0"
         version="0.0.0"
         unpack="false"/>

   <plugin
         id="com.b2international.snowowl.core"
         download-size="0"
         install-size="0"
         version="0.0.0"
         unpack="false"/>

   <plugin
         id="com.b2international.snowowl.datastore"
         download-size="0"
         install-size="0"
         version="0.0.0"
         unpack="false"/>

   <plugin
         id="com.b2international.snowowl.datastore.server"
         download-size="0"
         install-size="0"
         version="0.0.0"
         unpack="false"/>

   <plugin
         id="com.b2international.snowowl.importer"
         download-size="0"
         install-size="0"
         version="0.0.0"
         unpack="false"/>

   <plugin
         id="com.b2international.snowowl.snomed.common"
         download-size="0"
         install-size="0"
         version="0.0.0"
         unpack="false"/>

   <plugin
         id="com.b2international.snowowl.authentication.ldap"
         download-size="0"
         install-size="0"
         version="0.0.0"
         unpack="false"/>

   <plugin
         id="com.b2international.snowowl.authentication.file"
         download-size="0"
         install-size="0"
         version="0.0.0"
         unpack="false"/>

   <plugin
         id="com.b2international.snowowl.terminologyregistry.core"
         download-size="0"
         install-size="0"
         version="0.0.0"
         unpack="false"/>

   <plugin
         id="com.b2international.snowowl.terminologyregistry.core.server"
         download-size="0"
         install-size="0"
         version="0.0.0"
         unpack="false"/>

   <plugin
         id="com.b2international.snowowl.terminologyregistry.model"
         download-size="0"
         install-size="0"
         version="0.0.0"
         unpack="false"/>

   <plugin
         id="com.b2international.snowowl.logging.logbackconfiguration"
         download-size="0"
         install-size="0"
         version="0.0.0"
         fragment="true"
         unpack="false"/>

   <plugin
         id="com.b2international.snowowl.authorization"
         download-size="0"
         install-size="0"
         version="0.0.0"
         unpack="false"/>

   <plugin
         id="com.b2international.snowowl.authorization.server"
         download-size="0"
         install-size="0"
         version="0.0.0"
         unpack="false"/>

   <plugin
         id="com.b2international.snowowl.eventbus"
         download-size="0"
         install-size="0"
         version="0.0.0"
         unpack="false"/>

   <plugin
         id="com.b2international.snowowl.index.diff"
         download-size="0"
         install-size="0"
         version="0.0.0"
         unpack="false"/>

   <plugin
         id="com.b2international.snowowl.emf.compare"
         download-size="0"
         install-size="0"
         version="0.0.0"/>

   <plugin
         id="com.b2international.commons.groovy"
         download-size="0"
         install-size="0"
         version="0.0.0"
         unpack="false"/>

   <plugin
         id="com.b2international.snowowl.rpc"
         download-size="0"
         install-size="0"
         version="0.0.0"
         unpack="false"/>

   <plugin
         id="com.b2international.snowowl.dependencies"
         download-size="0"
         install-size="0"
         version="0.0.0"/>

   <plugin
         id="com.b2international.snowowl.server.console"
         download-size="0"
         install-size="0"
         version="0.0.0"
         unpack="false"/>

   <plugin
         id="com.b2international.collections.api"
         download-size="0"
         install-size="0"
         version="0.0.0"
         unpack="false"/>

   <plugin
         id="com.b2international.collections.fastutil"
         download-size="0"
         install-size="0"
         version="0.0.0"
         fragment="true"
         unpack="false"/>

<<<<<<< HEAD
=======
   <plugin
         id="com.b2international.collections.jackson"
         download-size="0"
         install-size="0"
         version="0.0.0"
         unpack="false"/>

   <plugin
         id="com.b2international.index.api"
         download-size="0"
         install-size="0"
         version="0.0.0"
         unpack="false"/>

   <plugin
         id="com.b2international.index.lucene"
         download-size="0"
         install-size="0"
         version="0.0.0"
         fragment="true"
         unpack="false"/>

   <plugin
         id="com.b2international.snowowl.datastore.comp46"
         download-size="0"
         install-size="0"
         version="0.0.0"
         unpack="false"/>

   <plugin
         id="com.b2international.snowowl.datastore.server.comp46"
         download-size="0"
         install-size="0"
         version="0.0.0"
         unpack="false"/>

>>>>>>> 0bcefa43
</feature><|MERGE_RESOLUTION|>--- conflicted
+++ resolved
@@ -197,8 +197,6 @@
          fragment="true"
          unpack="false"/>
 
-<<<<<<< HEAD
-=======
    <plugin
          id="com.b2international.collections.jackson"
          download-size="0"
@@ -235,5 +233,4 @@
          version="0.0.0"
          unpack="false"/>
 
->>>>>>> 0bcefa43
 </feature>