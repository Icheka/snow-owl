<?xml version="1.0" encoding="UTF-8"?>
<feature
      id="com.b2international.snowowl.server.core.feature"
      label="Snow Owl Common Server Core"
<<<<<<< HEAD
      version="5.7.4"
=======
      version="5.8.0.qualifier"
>>>>>>> bb5857ba
      provider-name="B2i Healthcare">

   <description url="http://b2i.sg">
      Snow Owl Terminology Server core feature.
Visit us at http://b2i.sg
   </description>

   <copyright>
      Copyright 2011-2015 B2i Healthcare Pte Ltd, http://b2i.sg
   </copyright>

   <license url="http://www.example.com/license">
      [Enter License Description here.]
   </license>

   <includes
         id="com.b2international.snowowl.server.dependencies.feature"
         version="0.0.0"/>

   <plugin
         id="com.b2international.commons.base"
         download-size="0"
         install-size="0"
         version="0.0.0"
         unpack="false"/>

   <plugin
         id="com.b2international.commons"
         download-size="0"
         install-size="0"
         version="0.0.0"
         unpack="false"/>

   <plugin
         id="com.b2international.snowowl.authentication"
         download-size="0"
         install-size="0"
         version="0.0.0"
         unpack="false"/>

   <plugin
         id="com.b2international.snowowl.core"
         download-size="0"
         install-size="0"
         version="0.0.0"
         unpack="false"/>

   <plugin
         id="com.b2international.snowowl.datastore"
         download-size="0"
         install-size="0"
         version="0.0.0"
         unpack="false"/>

   <plugin
         id="com.b2international.snowowl.datastore.server"
         download-size="0"
         install-size="0"
         version="0.0.0"
         unpack="false"/>

   <plugin
         id="com.b2international.snowowl.importer"
         download-size="0"
         install-size="0"
         version="0.0.0"
         unpack="false"/>

   <plugin
         id="com.b2international.snowowl.snomed.common"
         download-size="0"
         install-size="0"
         version="0.0.0"
         unpack="false"/>

   <plugin
         id="com.b2international.snowowl.authentication.ldap"
         download-size="0"
         install-size="0"
         version="0.0.0"
         unpack="false"/>

   <plugin
         id="com.b2international.snowowl.authentication.file"
         download-size="0"
         install-size="0"
         version="0.0.0"
         unpack="false"/>

   <plugin
         id="com.b2international.snowowl.terminologyregistry.core.server"
         download-size="0"
         install-size="0"
         version="0.0.0"
         unpack="false"/>

   <plugin
         id="com.b2international.snowowl.logging.logbackconfiguration"
         download-size="0"
         install-size="0"
         version="0.0.0"
         fragment="true"
         unpack="false"/>

   <plugin
         id="com.b2international.snowowl.authorization"
         download-size="0"
         install-size="0"
         version="0.0.0"
         unpack="false"/>

   <plugin
         id="com.b2international.snowowl.authorization.server"
         download-size="0"
         install-size="0"
         version="0.0.0"
         unpack="false"/>

   <plugin
         id="com.b2international.snowowl.eventbus"
         download-size="0"
         install-size="0"
         version="0.0.0"
         unpack="false"/>

   <plugin
         id="com.b2international.snowowl.index.diff"
         download-size="0"
         install-size="0"
         version="0.0.0"
         unpack="false"/>

   <plugin
         id="com.b2international.snowowl.emf.compare"
         download-size="0"
         install-size="0"
         version="0.0.0"/>

   <plugin
         id="com.b2international.commons.groovy"
         download-size="0"
         install-size="0"
         version="0.0.0"
         unpack="false"/>

   <plugin
         id="com.b2international.snowowl.rpc"
         download-size="0"
         install-size="0"
         version="0.0.0"
         unpack="false"/>

   <plugin
         id="com.b2international.snowowl.dependencies"
         download-size="0"
         install-size="0"
         version="0.0.0"/>

   <plugin
         id="com.b2international.snowowl.server.console"
         download-size="0"
         install-size="0"
         version="0.0.0"
         unpack="false"/>

   <plugin
         id="com.b2international.collections.api"
         download-size="0"
         install-size="0"
         version="0.0.0"
         unpack="false"/>

   <plugin
         id="com.b2international.collections.fastutil"
         download-size="0"
         install-size="0"
         version="0.0.0"
         fragment="true"
         unpack="false"/>

   <plugin
         id="com.b2international.collections.jackson"
         download-size="0"
         install-size="0"
         version="0.0.0"
         unpack="false"/>

   <plugin
         id="com.b2international.index.api"
         download-size="0"
         install-size="0"
         version="0.0.0"
         unpack="false"/>

   <plugin
         id="com.b2international.index.lucene"
         download-size="0"
         install-size="0"
         version="0.0.0"
         fragment="true"
         unpack="false"/>

</feature><|MERGE_RESOLUTION|>--- conflicted
+++ resolved
@@ -2,11 +2,7 @@
 <feature
       id="com.b2international.snowowl.server.core.feature"
       label="Snow Owl Common Server Core"
-<<<<<<< HEAD
-      version="5.7.4"
-=======
       version="5.8.0.qualifier"
->>>>>>> bb5857ba
       provider-name="B2i Healthcare">
 
    <description url="http://b2i.sg">
