--- conflicted
+++ resolved
@@ -2,11 +2,7 @@
 <feature
       id="com.b2international.snowowl.server.product.feature"
       label="Snow Owl Server"
-<<<<<<< HEAD
-      version="5.1.3"
-=======
       version="5.2.0.qualifier"
->>>>>>> 1391ce2e
       provider-name="B2i Healthcare">
 
      <description url="http://b2i.sg">
