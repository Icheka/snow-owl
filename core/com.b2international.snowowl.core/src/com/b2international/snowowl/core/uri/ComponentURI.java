--- conflicted
+++ resolved
@@ -72,13 +72,6 @@
 	protected static final Splitter SLASH_SPLITTER = Splitter.on('/');
 	protected static final Joiner SLASH_JOINER = Joiner.on('/');
 		
-<<<<<<< HEAD
-	
-	@JsonIgnore
-	public static final ComponentURI UNKNOWN = ComponentURI.of("unknown", (short) 0, "unknown");
-	
-=======
->>>>>>> 64a6defd
 	@JsonIgnore
 	public static final ComponentURI UNSPECIFIED = ComponentURI.of(TerminologyRegistry.UNSPECIFIED, TerminologyRegistry.UNSPECIFIED_NUMBER_SHORT, "");
 	
@@ -113,13 +106,8 @@
 
 	private ComponentURI(String codeSystem, short terminologyComponentId, String identifier) {
 		checkArgument(!Strings.isNullOrEmpty(codeSystem), "Codesystem argument should not be null.");
-<<<<<<< HEAD
 		checkArgument(terminologyComponentId >= TerminologyRegistry.UNSPECIFIED_NUMBER_SHORT,
 				"Terminology component id should be either unspecified (-1) or greater than zero. Got: '%s'.", terminologyComponentId);
-=======
-		checkArgument(terminologyComponentId > 0 || terminologyComponentId == TerminologyRegistry.UNSPECIFIED_NUMBER_SHORT,
-				String.format("Terminology component id should be either unspecified (-1) or greater than zero. Got: '%d'.", terminologyComponentId));
->>>>>>> 64a6defd
 		this.codeSystem = codeSystem;
 		this.terminologyComponentId = terminologyComponentId;
 		this.identifier = identifier;
