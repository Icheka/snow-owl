--- conflicted
+++ resolved
@@ -104,44 +104,25 @@
 	}
 
 	private ComponentURI(CodeSystemURI codeSystemURI, short terminologyComponentId, String identifier) {
-<<<<<<< HEAD
-		checkNotNull(codeSystemURI, "Codesystem argument should not be null.");
-		checkArgument(terminologyComponentId >= TerminologyRegistry.UNSPECIFIED_NUMBER_SHORT,
-				"Terminology component id should be either unspecified (-1) or greater than zero. Got: '%s'.", terminologyComponentId);
-		boolean isUnspecified = codeSystemURI.getCodeSystem().equals(TerminologyRegistry.UNSPECIFIED) 
-				|| TerminologyRegistry.UNSPECIFIED_NUMBER_SHORT == terminologyComponentId;
-		checkArgument(isUnspecified || !Strings.isNullOrEmpty(identifier), "Identifier should not be null or empty.");
-=======
 		checkNotNull(codeSystemURI, "CodeSystemURI argument should not be null.");
 		checkArgument(terminologyComponentId >= TerminologyRegistry.UNSPECIFIED_NUMBER_SHORT, 
 				"TerminologyComponentId should be either unspecified (-1) or greater than zero. Got: '%s'.", terminologyComponentId);
 		checkArgument(TerminologyRegistry.UNSPECIFIED.equals(codeSystemURI.getCodeSystem()) || !Strings.isNullOrEmpty(identifier), "Identifier should not be null or empty.");
->>>>>>> 2e0cce78
 		this.codeSystemUri = codeSystemURI;
 		this.terminologyComponentId = terminologyComponentId;
 		this.identifier = Strings.nullToEmpty(identifier);
-	}
-	
-	public static ComponentURI of(CodeSystemURI codeSystemURI, ComponentIdentifier componentIdentifier) {
-		return new ComponentURI(codeSystemURI, componentIdentifier.getTerminologyComponentId(), componentIdentifier.getComponentId());
 	}
 	
 	public static ComponentURI of(CodeSystemURI codeSystemURI, short terminologyComponentId, String identifier) {
 		return getOrCache(new ComponentURI(codeSystemURI, terminologyComponentId, identifier));
 	}
 	
-<<<<<<< HEAD
-	@JsonCreator
-	public static ComponentURI of(String codeSystemUri, short terminologyComponentId, String identifier) {
-		return getOrCache(new ComponentURI(new CodeSystemURI(codeSystemUri), terminologyComponentId, Strings.nullToEmpty(identifier)));
-=======
 	public static ComponentURI of(CodeSystemURI codeSystemURI, ComponentIdentifier componentIdentifier) {
 		return of(codeSystemURI, componentIdentifier.getTerminologyComponentId(), componentIdentifier.getComponentId());
 	}
 	
-		public static ComponentURI of(String codeSystemUri, short terminologyComponentId, String identifier) {
+	public static ComponentURI of(String codeSystemUri, short terminologyComponentId, String identifier) {
 		return of(new CodeSystemURI(codeSystemUri), terminologyComponentId, identifier);
->>>>>>> 2e0cce78
 	}
 	
 	private static ComponentURI getOrCache(final ComponentURI componentURI) {
