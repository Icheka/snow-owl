--- conflicted
+++ resolved
@@ -58,13 +58,8 @@
 	public final Boolean execute(TransactionContext context) {
 		final Logger log = context.log();
 		
-<<<<<<< HEAD
-		CodeSystemVersionEntry version = getVersion(context);
+		CodeSystemVersion version = getVersion(context);
 		if (version != null && !config.isForce()) {
-=======
-		CodeSystemVersion version = getVersion(context);
-		if (version != null) {
->>>>>>> ec910c7c
 			throw new AlreadyExistsException("Version", config.getVersionId());
 		}
 
