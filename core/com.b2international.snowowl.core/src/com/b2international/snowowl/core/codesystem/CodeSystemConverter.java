--- conflicted
+++ resolved
@@ -136,25 +136,16 @@
 		}
 
 		for (CodeSystem result : results) {
-<<<<<<< HEAD
 			BaseRevisionBranching branching = context().service(RepositoryManager.class).get(result.getToolingId()).service(BaseRevisionBranching.class);
-			String upgradeOfBranchPath = branchesByUpgradeOf.get(result.getUpgradeOf().withoutPath());
-			
-			if (!Strings.isNullOrEmpty(upgradeOfBranchPath)) {
-=======
-			String upgradeOfCodeSystemBranchPath = branchesByUpgradeOf.get(new CodeSystemURI(result.getUpgradeOf().getCodeSystem()));
-
+			String upgradeOfCodeSystemBranchPath = branchesByUpgradeOf.get(result.getUpgradeOf().withoutPath());
+			
 			if (!Strings.isNullOrEmpty(upgradeOfCodeSystemBranchPath)) {
->>>>>>> 8f0191fe
+				
 				RevisionBranch branch = branching.getBranch(result.getBranchPath());
 				BranchState branchState = branching.getBranchState(result.getBranchPath(), upgradeOfCodeSystemBranchPath);
 				BranchInfo mainInfo = new BranchInfo(branch.getPath(), branchState, branch.getBaseTimestamp(), branch.getHeadTimestamp());
 				
-<<<<<<< HEAD
 				List<ResourceURI> availableVersions = Lists.newArrayList();
-=======
-				List<CodeSystemURI> availableVersions = Lists.newArrayList();
->>>>>>> 8f0191fe
 				List<BranchInfo> versionBranchInfo = Lists.newArrayList();
 
 				if (!result.getUpgradeOf().isHead()) {
@@ -167,45 +158,24 @@
 						startTimestamp = Long.MIN_VALUE;
 					}
 
-<<<<<<< HEAD
-					versionBranchInfo = ResourceRequests.prepareSearchVersion()
+					ResourceRequests.prepareSearchVersion()
 							.all()
 							.filterByResource(result.getUpgradeOf().withoutPath())
-							.filterByEffectiveTime(extensionBaseTimestamp, Long.MAX_VALUE)
+							.filterByParentBranchPath(upgradeOfCodeSystemBranchPath)
 							.build()
 							.execute(context())
 							.stream()
 							.filter(csv -> !csv.getVersionResourceURI().isHead())
-							.map(csv -> {
+							.forEach(csv -> {
 								RevisionBranch versionBranch = branching.getBranch(csv.getBranchPath());
-								BranchState versionBranchState = branching.getBranchState(result.getBranchPath(), versionBranch.getPath());
-								if (versionBranchState == BranchState.BEHIND || versionBranchState == BranchState.DIVERGED) {
-									availableVersions.add(csv.getVersionResourceURI());
+								if (versionBranch.getBaseTimestamp() > startTimestamp) {
+									BranchState versionBranchState = branching.getBranchState(result.getBranchPath(), versionBranch.getPath());
+									if (versionBranchState == BranchState.BEHIND || versionBranchState == BranchState.DIVERGED) {
+										availableVersions.add(csv.getVersionResourceURI());
+									}
+									versionBranchInfo.add(new BranchInfo(branch.getPath(), versionBranchState, versionBranch.getBaseTimestamp(), versionBranch.getHeadTimestamp()));
 								}
-								return new BranchInfo(branch.getPath(), versionBranchState, versionBranch.getBaseTimestamp(), versionBranch.getHeadTimestamp());
-							})
-							.collect(Collectors.toList());
-=======
-					CodeSystemRequests.prepareSearchCodeSystemVersion()
-					.all()
-					.filterByCodeSystemShortName(result.getUpgradeOf().getCodeSystem())
-					.filterByParentBranchPath(upgradeOfCodeSystemBranchPath)
-					.build()
-					.execute(context())
-					.stream()
-					.filter(csv -> !csv.getUri().isHead())
-					.forEach(csv -> {
-						RevisionBranch versionBranch = branching.getBranch(csv.getPath());
-						if (versionBranch.getBaseTimestamp() > startTimestamp) {
-							BranchState versionBranchState = branching.getBranchState(result.getBranchPath(), versionBranch.getPath());
-							if (versionBranchState == BranchState.BEHIND || versionBranchState == BranchState.DIVERGED) {
-								availableVersions.add(csv.getUri());
-							}
-
-							versionBranchInfo.add(new BranchInfo(branch.getPath(), versionBranchState, versionBranch.getBaseTimestamp(), versionBranch.getHeadTimestamp()));
-						}
-					});
->>>>>>> 8f0191fe
+							});
 				}
 				
 				result.setUpgradeInfo(new UpgradeInfo(mainInfo, versionBranchInfo, availableVersions));
