--- conflicted
+++ resolved
@@ -31,24 +31,16 @@
 	private final String codeSystemShortName;
 	private final String versionId;
 	private final String description;
-<<<<<<< HEAD
 	private final Boolean force;
-	private final long effectiveTime;
-=======
 	private final LocalDate effectiveTime;
->>>>>>> ec910c7c
 	
 	public VersioningConfiguration(
 			String user,
 			String codeSystemShortName,
 			String versionId, 
 			String description,
-<<<<<<< HEAD
 			Boolean force,
-			long effectiveTime) {
-=======
 			LocalDate effectiveTime) {
->>>>>>> ec910c7c
 		this.user = user;
 		this.codeSystemShortName = codeSystemShortName;
 		this.versionId = versionId;
