--- conflicted
+++ resolved
@@ -33,12 +33,8 @@
 	private String codeSystemShortName;
 	private String versionId;
 	private String description;
-<<<<<<< HEAD
 	private Boolean force = false;
-	private String effectiveTime;
-=======
 	private LocalDate effectiveTime;
->>>>>>> ec910c7c
 
 	public CodeSystemVersionCreateRequestBuilder setCodeSystemShortName(String codeSystemShortName) {
 		this.codeSystemShortName = codeSystemShortName;
