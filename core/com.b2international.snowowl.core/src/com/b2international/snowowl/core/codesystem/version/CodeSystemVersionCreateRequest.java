/*
 * Copyright 2017-2021 B2i Healthcare Pte Ltd, http://b2i.sg
 * 
 * Licensed under the Apache License, Version 2.0 (the "License");
 * you may not use this file except in compliance with the License.
 * You may obtain a copy of the License at
 *
 *      http://www.apache.org/licenses/LICENSE-2.0
 *
 * Unless required by applicable law or agreed to in writing, software
 * distributed under the License is distributed on an "AS IS" BASIS,
 * WITHOUT WARRANTIES OR CONDITIONS OF ANY KIND, either express or implied.
 * See the License for the specific language governing permissions and
 * limitations under the License.
 */
package com.b2international.snowowl.core.codesystem.version;

import static com.b2international.snowowl.core.internal.locks.DatastoreLockContextDescriptions.CREATE_VERSION;

import java.time.Instant;
import java.util.Collection;
import java.util.Date;
import java.util.List;
import java.util.Map;
import java.util.Map.Entry;
import java.util.concurrent.TimeUnit;
import java.util.function.Function;
import java.util.stream.Collectors;

import org.eclipse.core.runtime.IProgressMonitor;
import org.eclipse.core.runtime.SubMonitor;
import org.hibernate.validator.constraints.NotEmpty;

import com.b2international.commons.exceptions.BadRequestException;
import com.b2international.commons.exceptions.ConflictException;
import com.b2international.commons.exceptions.NotFoundException;
import com.b2international.index.revision.RevisionBranch;
import com.b2international.snowowl.core.Repository;
import com.b2international.snowowl.core.RepositoryManager;
import com.b2international.snowowl.core.ServiceProvider;
import com.b2international.snowowl.core.authorization.AccessControl;
import com.b2international.snowowl.core.branch.Branch;
import com.b2international.snowowl.core.codesystem.CodeSystem;
import com.b2international.snowowl.core.codesystem.CodeSystemRequests;
import com.b2international.snowowl.core.codesystem.CodeSystemVersionEntry;
import com.b2international.snowowl.core.date.DateFormats;
import com.b2international.snowowl.core.date.EffectiveTimes;
import com.b2international.snowowl.core.domain.exceptions.CodeSystemNotFoundException;
import com.b2international.snowowl.core.events.Request;
import com.b2international.snowowl.core.identity.Permission;
import com.b2international.snowowl.core.identity.User;
import com.b2international.snowowl.core.internal.locks.DatastoreLockContext;
import com.b2international.snowowl.core.internal.locks.DatastoreLockTarget;
import com.b2international.snowowl.core.locks.IOperationLockManager;
import com.b2international.snowowl.core.repository.RepositoryRequests;
import com.b2international.snowowl.core.request.BranchRequest;
import com.b2international.snowowl.core.request.CommitResult;
import com.b2international.snowowl.core.request.RepositoryRequest;
import com.b2international.snowowl.core.request.RevisionIndexReadRequest;
import com.b2international.snowowl.core.terminology.TerminologyRegistry;
import com.b2international.snowowl.eventbus.IEventBus;
import com.fasterxml.jackson.annotation.JsonProperty;
import com.google.common.collect.HashMultimap;
import com.google.common.collect.Multimap;

/**
 * @since 5.7
 */
final class CodeSystemVersionCreateRequest implements Request<ServiceProvider, Boolean>, AccessControl {

	private static final long serialVersionUID = 1L;
	private static final int TASK_WORK_STEP = 4;
	
	@NotEmpty
	@JsonProperty
	String versionId;
	
	@JsonProperty
	String description;
	
	@NotEmpty
	@JsonProperty
	String effectiveTime;
	
	@NotEmpty
	@JsonProperty
	String codeSystemShortName;
	
	@JsonProperty
	Boolean force;
	
	// local execution variables
	private transient Multimap<DatastoreLockContext, DatastoreLockTarget> lockTargetsByContext;
	private transient Map<String, CodeSystem> codeSystemsByShortName;
	private transient Date effectiveTimeDate;
	
	@Override
	public Boolean execute(ServiceProvider context) {
		final String user = context.service(User.class).getUsername();
		
		if (codeSystemsByShortName == null) {
			codeSystemsByShortName = fetchAllCodeSystems(context);
		}
		
		final CodeSystem codeSystem = codeSystemsByShortName.get(codeSystemShortName);
		if (codeSystem == null) {
			throw new CodeSystemNotFoundException(codeSystemShortName);
		}
		
		// validate new path
		RevisionBranch.BranchNameValidator.DEFAULT.checkName(versionId);
		
		final List<CodeSystem> codeSystemsToVersion = codeSystem.getDependenciesAndSelf()
				.stream()
				.map(codeSystemsByShortName::get)
				.collect(Collectors.toList());
		
		for (CodeSystem cs : codeSystemsToVersion) {
			// check that the new versionId does not conflict with any other currently available branch
			final String newVersionPath = String.join(Branch.SEPARATOR, cs.getBranchPath(), versionId);
			final String repositoryId = cs.getRepositoryId();
			
			try {
				Branch branch = RepositoryRequests.branching()
						.prepareGet(newVersionPath)
						.build(repositoryId)
						.execute(context.service(IEventBus.class))
						.getSync(1, TimeUnit.MINUTES);
				// allow deleted version branches to be reused for versioning
				if (!branch.isDeleted()) {
					if (!force || !deleteBranch(context, branch, repositoryId)) {
						throw new ConflictException("An existing branch with path '%s' conflicts with the specified version identifier.", newVersionPath);
					}
				}
			} catch (NotFoundException e) {
				// ignore
			}
		}
		
<<<<<<< HEAD
=======
		this.effectiveTimeDate = EffectiveTimes.parse(effectiveTime, DateFormats.SHORT);
		
		final List<CodeSystem> codeSystemsToVersion = codeSystem.getDependenciesAndSelf()
			.stream()
			.map(codeSystemsByShortName::get)
			.collect(Collectors.toList());
		
>>>>>>> 2f486c61
		acquireLocks(context, user, codeSystemsToVersion);
		
		final IProgressMonitor monitor = SubMonitor.convert(context.service(IProgressMonitor.class), TASK_WORK_STEP);
		try {
			
			codeSystemsToVersion.forEach(codeSystemToVersion -> {
				// check that the specified effective time is valid in this code system
				validateEffectiveTime(context, codeSystem);
				new RepositoryRequest<>(codeSystemToVersion.getRepositoryId(),
					new BranchRequest<>(codeSystem.getBranchPath(),
						new RevisionIndexReadRequest<CommitResult>(
							context.service(RepositoryManager.class).get(codeSystemToVersion.getRepositoryId())
								.service(VersioningRequestBuilder.class)
<<<<<<< HEAD
								.build(new VersioningConfiguration(user, codeSystemToVersion.getShortName(), versionId, description, effectiveTime, force))
=======
								.build(new VersioningConfiguration(user, codeSystemToVersion.getShortName(), versionId, description, EffectiveTimes.getEffectiveTime(effectiveTimeDate)))
>>>>>>> 2f486c61
						)
					)
				).execute(context);
				
				// tag the repository
				doTag(context, codeSystem, monitor);
			});
			
			return Boolean.TRUE;
		} finally {
			releaseLocks(context);
			if (null != monitor) {
				monitor.done();
			}
		}
	}
	
	private boolean deleteBranch(ServiceProvider context, Branch branch, String repositoryId) {
		return RepositoryRequests.branching()
				.prepareDelete(branch.path())
				.build(repositoryId)
				.execute(context.service(IEventBus.class))
				.getSync(1, TimeUnit.MINUTES);
	}
	
	private Map<String, CodeSystem> fetchAllCodeSystems(ServiceProvider context) {
		final RepositoryManager repositoryManager = context.service(RepositoryManager.class);
		final Collection<Repository> repositories = repositoryManager.repositories();
		return repositories.stream()
			.map(repository -> fetchCodeSystem(context, repository.id()))
			.flatMap(Collection::stream)
			.collect(Collectors.toMap(CodeSystem::getShortName, Function.identity()));
	}
	
	private List<CodeSystem> fetchCodeSystem(ServiceProvider context, String repositoryId) {
		return CodeSystemRequests.prepareSearchCodeSystem()
			.all()
			.build(repositoryId)
			.getRequest()
			.execute(context)
			.getItems();
	}
	
	private void validateEffectiveTime(ServiceProvider context, CodeSystem codeSystem) {
		if (!context.service(TerminologyRegistry.class).getTerminology(codeSystem.getTerminologyId()).isEffectiveTimeSupported()) {
			return;
		}

		Instant mostRecentVersionEffectiveTime = getMostRecentVersionEffectiveDateTime(context, codeSystem);
		Instant requestEffectiveTime = effectiveTimeDate.toInstant();

		if (!requestEffectiveTime.isAfter(mostRecentVersionEffectiveTime)) {
			throw new BadRequestException("The specified '%s' effective time is invalid. Date should be after '%s'.", requestEffectiveTime, mostRecentVersionEffectiveTime);
		}
	}
	
	private Instant getMostRecentVersionEffectiveDateTime(ServiceProvider context, CodeSystem codeSystem) {
		return CodeSystemRequests.prepareSearchCodeSystemVersion()
			.all()
			.filterByCodeSystemShortName(codeSystem.getShortName())
			.build(codeSystem.getRepositoryId())
			.execute(context.service(IEventBus.class))
			.getSync(1, TimeUnit.MINUTES)
			.stream()
			.max(CodeSystemVersionEntry.VERSION_EFFECTIVE_DATE_COMPARATOR)
			.map(CodeSystemVersionEntry::getEffectiveDate)
			.map(Instant::ofEpochMilli)
			.orElse(Instant.EPOCH);
	}
	
	private void acquireLocks(ServiceProvider context, String user, Collection<CodeSystem> codeSystems) {
		this.lockTargetsByContext = HashMultimap.create();
		
		final DatastoreLockContext lockContext = new DatastoreLockContext(user, CREATE_VERSION);
		for (CodeSystem codeSystem : codeSystems) {
			final DatastoreLockTarget lockTarget = new DatastoreLockTarget(codeSystem.getRepositoryId(), codeSystem.getBranchPath());
			
			context.service(IOperationLockManager.class).lock(lockContext, IOperationLockManager.IMMEDIATE, lockTarget);

			lockTargetsByContext.put(lockContext, lockTarget);
		}
	}
	
	private void releaseLocks(ServiceProvider context) {
		for (Entry<DatastoreLockContext, DatastoreLockTarget> entry : lockTargetsByContext.entries()) {
			context.service(IOperationLockManager.class).unlock(entry.getKey(), entry.getValue());
		}
	}
	
	private void doTag(ServiceProvider context, CodeSystem codeSystem, IProgressMonitor monitor) {
		RepositoryRequests
			.branching()
			.prepareCreate()
			.setParent(codeSystem.getBranchPath())
			.setName(versionId)
			.build(codeSystem.getRepositoryId())
			.execute(context.service(IEventBus.class))
			.getSync(1, TimeUnit.MINUTES);
		monitor.worked(1);
	}
	
	@Override
	public String getResource(ServiceProvider context) {
		if (codeSystemsByShortName == null) {
			codeSystemsByShortName = fetchAllCodeSystems(context);
		}
		// TODO support multi repository version authorization
		return codeSystemsByShortName.get(codeSystemShortName).getRepositoryId();
	}
	
	@Override
	public String getOperation() {
		return Permission.OPERATION_VERSION;
	}
	
}<|MERGE_RESOLUTION|>--- conflicted
+++ resolved
@@ -97,6 +97,7 @@
 	@Override
 	public Boolean execute(ServiceProvider context) {
 		final String user = context.service(User.class).getUsername();
+		this.effectiveTimeDate = EffectiveTimes.parse(effectiveTime, DateFormats.SHORT);
 		
 		if (codeSystemsByShortName == null) {
 			codeSystemsByShortName = fetchAllCodeSystems(context);
@@ -137,16 +138,6 @@
 			}
 		}
 		
-<<<<<<< HEAD
-=======
-		this.effectiveTimeDate = EffectiveTimes.parse(effectiveTime, DateFormats.SHORT);
-		
-		final List<CodeSystem> codeSystemsToVersion = codeSystem.getDependenciesAndSelf()
-			.stream()
-			.map(codeSystemsByShortName::get)
-			.collect(Collectors.toList());
-		
->>>>>>> 2f486c61
 		acquireLocks(context, user, codeSystemsToVersion);
 		
 		final IProgressMonitor monitor = SubMonitor.convert(context.service(IProgressMonitor.class), TASK_WORK_STEP);
@@ -160,11 +151,7 @@
 						new RevisionIndexReadRequest<CommitResult>(
 							context.service(RepositoryManager.class).get(codeSystemToVersion.getRepositoryId())
 								.service(VersioningRequestBuilder.class)
-<<<<<<< HEAD
-								.build(new VersioningConfiguration(user, codeSystemToVersion.getShortName(), versionId, description, effectiveTime, force))
-=======
-								.build(new VersioningConfiguration(user, codeSystemToVersion.getShortName(), versionId, description, EffectiveTimes.getEffectiveTime(effectiveTimeDate)))
->>>>>>> 2f486c61
+								.build(new VersioningConfiguration(user, codeSystemToVersion.getShortName(), versionId, description, force, EffectiveTimes.getEffectiveTime(effectiveTimeDate)))
 						)
 					)
 				).execute(context);
