/*
 * Copyright 2020-2021 B2i Healthcare Pte Ltd, http://b2i.sg
 * 
 * Licensed under the Apache License, Version 2.0 (the "License");
 * you may not use this file except in compliance with the License.
 * You may obtain a copy of the License at
 *
 *      http://www.apache.org/licenses/LICENSE-2.0
 *
 * Unless required by applicable law or agreed to in writing, software
 * distributed under the License is distributed on an "AS IS" BASIS,
 * WITHOUT WARRANTIES OR CONDITIONS OF ANY KIND, either express or implied.
 * See the License for the specific language governing permissions and
 * limitations under the License.
 */
package com.b2international.snowowl.core.codesystem;

import java.util.Collection;
import java.util.List;
import java.util.Map;

import javax.validation.constraints.NotNull;

import com.b2international.commons.exceptions.ApiError;
import com.b2international.commons.exceptions.BadRequestException;
import com.b2international.commons.exceptions.ConflictException;
import com.b2international.index.revision.RevisionBranch.BranchNameValidator;
import com.b2international.snowowl.core.ResourceURI;
import com.b2international.snowowl.core.authorization.RepositoryAccessControl;
import com.b2international.snowowl.core.branch.Branch;
import com.b2international.snowowl.core.domain.RepositoryContext;
import com.b2international.snowowl.core.events.Request;
import com.b2international.snowowl.core.identity.Permission;
import com.b2international.snowowl.core.merge.Merge;
import com.b2international.snowowl.core.merge.MergeConflict;
import com.b2international.snowowl.core.repository.RepositoryRequests;
<<<<<<< HEAD
=======
import com.b2international.snowowl.core.uri.CodeSystemURI;
import com.b2international.snowowl.core.uri.DefaultResourceURIPathResolver;
>>>>>>> e0190642
import com.b2international.snowowl.core.uri.ResourceURIPathResolver;
import com.fasterxml.jackson.annotation.JsonProperty;

/**
 * @since 7.14.0 
 */
final class CodeSystemUpgradeRequest implements Request<RepositoryContext, String>, RepositoryAccessControl {

	private static final long serialVersionUID = 1L;

	@JsonProperty
	@NotNull
	private final ResourceURI resource;
	
	@JsonProperty
	@NotNull
	private final ResourceURI extensionOf;

	@JsonProperty
	private String resourceId;
	
	public CodeSystemUpgradeRequest(ResourceURI resource, ResourceURI extensionOf) {
		this.resource = resource;
		this.extensionOf = extensionOf;
	}
	
	void setResourceId(String resourceId) {
		this.resourceId = resourceId;
	}
	
	@Override
	public String execute(RepositoryContext context) {
<<<<<<< HEAD
		if (!resource.isHead()) {
			throw new BadRequestException("Upgrades can not be started from versions.")
				.withDeveloperMessage("Use '%s' only instead of '%s'", resource.getResourceId(), resource);
		}
=======
>>>>>>> e0190642

		// get available upgrades 
		final CodeSystem currentCodeSystem = CodeSystemRequests.prepareGetCodeSystem(resource.getResourceId())
				.setExpand(CodeSystem.Expand.AVAILABLE_UPGRADES + "()")
				.build()
				.execute(context);
		
		if (currentCodeSystem.getUpgradeOf() != null) {
			throw new BadRequestException("Upgrade can not be started on an existing upgrade resource");
		}
		
		final List<ResourceURI> availableUpgrades = currentCodeSystem.getAvailableUpgrades();
		// report bad request if there are no upgrades available
		if (availableUpgrades.isEmpty()) {
			throw new BadRequestException("There are no upgrades available for resource '%s'.", resource.getResourceId());
		}
		
		// or the selected extensionOf version is not present as a valid available upgrade
		if (!availableUpgrades.contains(extensionOf)) {
			throw new BadRequestException("Upgrades can only be performed to the next available version dependency.")
				.withDeveloperMessage("Use '%s/<VERSION_ID>', where <VERSION_ID> is one of: '%s'", extensionOf.getResourceId(), availableUpgrades);
		}
		
<<<<<<< HEAD
		// auto-generate the resourceId if not provided
		// auto-generated upgrade IDs consist of the original Resource's ID and the new extensionOf dependency's path, which is version at this point
		final String upgradeResourceId;
		if (resourceId == null) {
			upgradeResourceId = String.format("%s-%s-UPGRADE", resource.getResourceId(), extensionOf.getPath() /*versionId*/); 
		} else if (resourceId.isBlank()) {
			throw new BadRequestException("'resourceId' property should not be empty, if provided");
=======
		String branchPath = currentCodeSystem.getBranchPath();
		
		// only allow HEAD or valid code system versions
		if (!codeSystem.isHead()) {
			branchPath = ((DefaultResourceURIPathResolver) context.service(ResourceURIPathResolver.class)).resolveBranches(false).resolve(context, List.of(codeSystem)).stream().findFirst().get();
		}
		
		// auto-generate the codeSystemId if not provided
		// auto-generated upgrade IDs consist of the original CodeSystem's name and the new extensionOf dependency's URI
		final String upgradeCodeSystemId;
		if (codeSystemId == null) {
			upgradeCodeSystemId = String.format("%s-%s-UPGRADE", codeSystem.getCodeSystem(), extensionOf.getPath() /*versionId*/); 
		} else if (codeSystemId.isBlank()) {
			throw new BadRequestException("'codeSystemId' property should not be empty, if provided");
>>>>>>> e0190642
		} else {
			BranchNameValidator.DEFAULT.checkName(resourceId);
			upgradeResourceId = resourceId;
		}
		
		// create the same branch name under the new extensionOf path
		String parentBranch = context.service(ResourceURIPathResolver.class).resolve(context, List.of(extensionOf)).stream().findFirst().get();
		
		// merge content in the tooling repository from the current resource's to the upgrade resource's branch
		final String upgradeBranch = RepositoryRequests.branching().prepareCreate()
				.setParent(parentBranch)
				.setName(resource.getResourceId())
				.build(currentCodeSystem.getToolingId())
				.getRequest()
				.execute(context);
		
<<<<<<< HEAD
		// merge branch content from the current code system to the new upgradeBranch
		Merge merge = RepositoryRequests.merging().prepareCreate()
				.setSource(currentCodeSystem.getBranchPath())
=======
		try {
			// merge branch content from the current code system to the new upgradeBranch
			Merge merge = RepositoryRequests.merging().prepareCreate()
				.setSource(branchPath)
>>>>>>> e0190642
				.setTarget(upgradeBranch)
				.setSquash(false)
				.build(currentCodeSystem.getToolingId())
				.getRequest()
				.execute(context);
		
		if (merge.getStatus() != Merge.Status.COMPLETED) {
			// report conflicts
			ApiError apiError = merge.getApiError();
			Collection<MergeConflict> conflicts = merge.getConflicts();
			context.log().error("Failed to sync source CodeSystem content to upgrade CodeSystem. Error: {}. Conflicts: {}", apiError.getMessage(), conflicts);
			throw new ConflictException("Upgrade can not be performed due to content synchronization errors.")
			.withAdditionalInfo(Map.of(
					"conflicts", conflicts,
					"mergeError", apiError.getMessage()
					));
		}
		
		// save upgrade Code System
		try {
			// and lastly create the actual CodeSystem so users will be able to browse, access and complete the upgrade
			return CodeSystemRequests.prepareNewCodeSystem()
				.setId(upgradeResourceId)
				.setBranchPath(upgradeBranch)
				.setTitle(String.format("Upgrade of '%s' to '%s'", currentCodeSystem.getTitle(), extensionOf))
				// copy shared properties from the original CodeSystem
				.setUrl(currentCodeSystem.getUrl())
				.setLanguage(currentCodeSystem.getLanguage())
				.setDescription(currentCodeSystem.getDescription())
				.setStatus("draft")
				.setCopyright(currentCodeSystem.getCopyright())
				.setOwner(currentCodeSystem.getOwner())
				.setContact(currentCodeSystem.getContact())
				.setUsage(currentCodeSystem.getUsage())
				.setPurpose(currentCodeSystem.getPurpose())
				.setToolingId(currentCodeSystem.getToolingId())
				.setExtensionOf(extensionOf)
				.setUpgradeOf(resource)
				.setSettings(currentCodeSystem.getSettings())
				.commit()
				.setCommitComment(String.format("Start upgrade of '%s' to '%s'", resource, extensionOf))
				.build()
				.execute(context.openBranch(context, Branch.MAIN_PATH))
				.getResultAs(String.class);
		} catch (Throwable e) {
			// delete upgrade branch if any exception have been thrown during the upgrade
			RepositoryRequests.branching().prepareDelete(upgradeBranch)
				.build(currentCodeSystem.getToolingId())
				.getRequest()
				.execute(context);
			throw e;
		}
	}

	@Override
	public String getOperation() {
		return Permission.OPERATION_EDIT;
	}

}<|MERGE_RESOLUTION|>--- conflicted
+++ resolved
@@ -34,11 +34,7 @@
 import com.b2international.snowowl.core.merge.Merge;
 import com.b2international.snowowl.core.merge.MergeConflict;
 import com.b2international.snowowl.core.repository.RepositoryRequests;
-<<<<<<< HEAD
-=======
-import com.b2international.snowowl.core.uri.CodeSystemURI;
 import com.b2international.snowowl.core.uri.DefaultResourceURIPathResolver;
->>>>>>> e0190642
 import com.b2international.snowowl.core.uri.ResourceURIPathResolver;
 import com.fasterxml.jackson.annotation.JsonProperty;
 
@@ -71,13 +67,6 @@
 	
 	@Override
 	public String execute(RepositoryContext context) {
-<<<<<<< HEAD
-		if (!resource.isHead()) {
-			throw new BadRequestException("Upgrades can not be started from versions.")
-				.withDeveloperMessage("Use '%s' only instead of '%s'", resource.getResourceId(), resource);
-		}
-=======
->>>>>>> e0190642
 
 		// get available upgrades 
 		final CodeSystem currentCodeSystem = CodeSystemRequests.prepareGetCodeSystem(resource.getResourceId())
@@ -101,7 +90,13 @@
 				.withDeveloperMessage("Use '%s/<VERSION_ID>', where <VERSION_ID> is one of: '%s'", extensionOf.getResourceId(), availableUpgrades);
 		}
 		
-<<<<<<< HEAD
+		String branchPath = currentCodeSystem.getBranchPath();
+		
+		// only allow HEAD or valid code system versions
+		if (!resource.isHead()) {
+			branchPath = ((DefaultResourceURIPathResolver) context.service(ResourceURIPathResolver.class)).resolveBranches(false).resolve(context, List.of(resource)).stream().findFirst().get();
+		}
+		
 		// auto-generate the resourceId if not provided
 		// auto-generated upgrade IDs consist of the original Resource's ID and the new extensionOf dependency's path, which is version at this point
 		final String upgradeResourceId;
@@ -109,22 +104,6 @@
 			upgradeResourceId = String.format("%s-%s-UPGRADE", resource.getResourceId(), extensionOf.getPath() /*versionId*/); 
 		} else if (resourceId.isBlank()) {
 			throw new BadRequestException("'resourceId' property should not be empty, if provided");
-=======
-		String branchPath = currentCodeSystem.getBranchPath();
-		
-		// only allow HEAD or valid code system versions
-		if (!codeSystem.isHead()) {
-			branchPath = ((DefaultResourceURIPathResolver) context.service(ResourceURIPathResolver.class)).resolveBranches(false).resolve(context, List.of(codeSystem)).stream().findFirst().get();
-		}
-		
-		// auto-generate the codeSystemId if not provided
-		// auto-generated upgrade IDs consist of the original CodeSystem's name and the new extensionOf dependency's URI
-		final String upgradeCodeSystemId;
-		if (codeSystemId == null) {
-			upgradeCodeSystemId = String.format("%s-%s-UPGRADE", codeSystem.getCodeSystem(), extensionOf.getPath() /*versionId*/); 
-		} else if (codeSystemId.isBlank()) {
-			throw new BadRequestException("'codeSystemId' property should not be empty, if provided");
->>>>>>> e0190642
 		} else {
 			BranchNameValidator.DEFAULT.checkName(resourceId);
 			upgradeResourceId = resourceId;
@@ -141,36 +120,28 @@
 				.getRequest()
 				.execute(context);
 		
-<<<<<<< HEAD
-		// merge branch content from the current code system to the new upgradeBranch
-		Merge merge = RepositoryRequests.merging().prepareCreate()
-				.setSource(currentCodeSystem.getBranchPath())
-=======
 		try {
 			// merge branch content from the current code system to the new upgradeBranch
 			Merge merge = RepositoryRequests.merging().prepareCreate()
 				.setSource(branchPath)
->>>>>>> e0190642
 				.setTarget(upgradeBranch)
 				.setSquash(false)
 				.build(currentCodeSystem.getToolingId())
 				.getRequest()
 				.execute(context);
 		
-		if (merge.getStatus() != Merge.Status.COMPLETED) {
-			// report conflicts
-			ApiError apiError = merge.getApiError();
-			Collection<MergeConflict> conflicts = merge.getConflicts();
-			context.log().error("Failed to sync source CodeSystem content to upgrade CodeSystem. Error: {}. Conflicts: {}", apiError.getMessage(), conflicts);
-			throw new ConflictException("Upgrade can not be performed due to content synchronization errors.")
-			.withAdditionalInfo(Map.of(
-					"conflicts", conflicts,
-					"mergeError", apiError.getMessage()
-					));
-		}
+			if (merge.getStatus() != Merge.Status.COMPLETED) {
+				// report conflicts
+				ApiError apiError = merge.getApiError();
+				Collection<MergeConflict> conflicts = merge.getConflicts();
+				context.log().error("Failed to sync source CodeSystem content to upgrade CodeSystem. Error: {}. Conflicts: {}", apiError.getMessage(), conflicts);
+				throw new ConflictException("Upgrade can not be performed due to content synchronization errors.")
+				.withAdditionalInfo(Map.of(
+						"conflicts", conflicts,
+						"mergeError", apiError.getMessage()
+						));
+			}
 		
-		// save upgrade Code System
-		try {
 			// and lastly create the actual CodeSystem so users will be able to browse, access and complete the upgrade
 			return CodeSystemRequests.prepareNewCodeSystem()
 				.setId(upgradeResourceId)
