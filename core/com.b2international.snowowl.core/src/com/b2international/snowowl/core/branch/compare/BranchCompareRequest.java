--- conflicted
+++ resolved
@@ -94,15 +94,8 @@
 		}
 		
 		final BranchCompareResult.Builder result = BranchCompareResult.builder(baseBranchPath, compare, compareHeadTimestamp);
-<<<<<<< HEAD
 		
 		final Set<ComponentIdentifier> changedContainers = Sets.newHashSet(); 
-		
-=======
-		final Set<ComponentIdentifier> changedContainers = Sets.newHashSet();
-				
-		int subtractAdded = 0;
->>>>>>> fe6ed78c
 		for (RevisionCompareDetail detail : compareResult.getDetails()) {
 			final ObjectId affectedId;
 			if (detail.isComponentChange()) {
