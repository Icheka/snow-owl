/*
 * Copyright 2020 B2i Healthcare Pte Ltd, http://b2i.sg
 * 
 * Licensed under the Apache License, Version 2.0 (the "License");
 * you may not use this file except in compliance with the License.
 * You may obtain a copy of the License at
 *
 *      http://www.apache.org/licenses/LICENSE-2.0
 *
 * Unless required by applicable law or agreed to in writing, software
 * distributed under the License is distributed on an "AS IS" BASIS,
 * WITHOUT WARRANTIES OR CONDITIONS OF ANY KIND, either express or implied.
 * See the License for the specific language governing permissions and
 * limitations under the License.
 */
package com.b2international.snowowl.core.request;

import java.util.List;
import java.util.Objects;
import java.util.Set;

import javax.validation.constraints.Min;

import com.b2international.snowowl.core.codesystem.CodeSystemRequests;
import com.b2international.snowowl.core.compare.ConceptMapCompareResult;
import com.b2international.snowowl.core.domain.BranchContext;
import com.b2international.snowowl.core.domain.ConceptMapMapping;
import com.b2international.snowowl.core.domain.ConceptMapMappings;
import com.b2international.snowowl.core.uri.ComponentURI;
import com.google.common.collect.ArrayListMultimap;
import com.google.common.collect.HashMultimap;
import com.google.common.collect.ListMultimap;
import com.google.common.collect.Lists;
import com.google.common.collect.Multimap;
import com.google.common.collect.Sets;
import com.google.common.collect.Sets.SetView;

/**
* @since 7.8
*/
public final class ConceptMapCompareRequest extends ResourceRequest<BranchContext, ConceptMapCompareResult> {
	
	private static final long serialVersionUID = 1L;
	
	private static final int DEFAULT_MEMBER_SCROLL_LIMIT = 10_000;
	
	private final ComponentURI baseConceptMapURI;
	private final ComponentURI compareConceptMapURI;
	
	@Min(0)
	private int limit;
	
	ConceptMapCompareRequest(ComponentURI baseConceptMapURI, ComponentURI compareConceptMapURI, int limit) {
		this.baseConceptMapURI = baseConceptMapURI;
		this.compareConceptMapURI = compareConceptMapURI;
		this.limit = limit;
	}

	@Override
	public ConceptMapCompareResult execute(BranchContext context) {

		ListMultimap<ComponentURI, ConceptMapMapping> baseMappings = ArrayListMultimap.create();
		ListMultimap<ComponentURI, ConceptMapMapping> compareMappings = ArrayListMultimap.create();

		final SearchResourceRequestIterator<ConceptMapMappingSearchRequestBuilder, ConceptMapMappings> baseIterator = new SearchResourceRequestIterator<>(
				CodeSystemRequests.prepareSearchConceptMapMappings()
				.filterByConceptMap(baseConceptMapURI.identifier())
				.setLocales(locales())
				.setLimit(DEFAULT_MEMBER_SCROLL_LIMIT),
				r -> r.build().execute(context)
			);

		baseIterator.forEachRemaining(hits -> hits.forEach(hit -> {
			baseMappings.put(hit.getSourceComponentURI(), hit);
		}));

		final SearchResourceRequestIterator<ConceptMapMappingSearchRequestBuilder, ConceptMapMappings> compareIterator = new SearchResourceRequestIterator<>(
				CodeSystemRequests.prepareSearchConceptMapMappings()
				.filterByConceptMap(compareConceptMapURI.identifier())
				.setLocales(locales())
				.setLimit(DEFAULT_MEMBER_SCROLL_LIMIT),
				r -> r.build().execute(context)
			);

		compareIterator.forEachRemaining(hits -> hits.forEach(hit -> {
			compareMappings.put(hit.getSourceComponentURI(), hit);
		}));

		return compareDifferences(baseMappings, compareMappings);
	}
	
	private ConceptMapCompareResult compareDifferences(ListMultimap<ComponentURI, ConceptMapMapping> baseMappings, ListMultimap<ComponentURI, ConceptMapMapping> compareMappings) {
		
		Multimap<ConceptMapMapping, ConceptMapMapping> allChanged = HashMultimap.create();
		List<ConceptMapMapping> allRemoved = Lists.newArrayList();
		List<ConceptMapMapping> allAdded = Lists.newArrayList();
		List<ConceptMapMapping> allUnchanged = Lists.newArrayList();
		
		Set<ComponentURI> changedURIs = Sets.intersection(baseMappings.keySet(), compareMappings.keySet());
		
		changedURIs.forEach(changedURI -> {
<<<<<<< HEAD
			ListMultimap<ConceptMapMapping, ConceptMapMapping> changed = ArrayListMultimap.create();
			for (ConceptMapMapping memberA : baseMappings.get(changedURI)) {
				compareMappings.get(changedURI).forEach(memberB -> {
					if (isChanged(memberA, memberB)) {
						changed.put(memberA, memberB);
					} else {
						allUnchanged.add(memberA);
					}
				});
=======
			
			List<ConceptMapMapping> baseConceptMappings = baseMappings.get(changedURI);
			List<ConceptMapMapping> compareConceptMappings = compareMappings.get(changedURI);
			
			for (ConceptMapMapping baseConceptMapping : baseConceptMappings) {
				compareConceptMappings.stream()
					.filter(compareConceptMapping -> isChanged(baseConceptMapping, compareConceptMapping))
					.forEach(compareConceptMapping -> {
						allChanged.put(baseConceptMapping, compareConceptMapping);
					});
>>>>>>> 4b3ee9a5
			}
			
		});
		
		SetView<ComponentURI> removedURIs = Sets.difference(baseMappings.keySet(), compareMappings.keySet());
		removedURIs.forEach(uri -> allRemoved.addAll(baseMappings.get(uri)));
		
		SetView<ComponentURI> addedURIs = Sets.difference(compareMappings.keySet(), baseMappings.keySet());
		addedURIs.forEach(uri -> allAdded.addAll(compareMappings.get(uri)));
		
<<<<<<< HEAD
		return new ConceptMapCompareResult(allAdded, allRemoved, allChanged, allUnchanged);
=======
		return new ConceptMapCompareResult(allAdded, allRemoved, allChanged, limit);
		
>>>>>>> 4b3ee9a5
	}

	private boolean isChanged(ConceptMapMapping memberA, ConceptMapMapping memberB) {
		return isSourceEqual(memberA, memberB) && !isTargetEqual(memberA, memberB);
	}

	private boolean isTargetEqual(ConceptMapMapping memberA, ConceptMapMapping memberB) {
		return Objects.equals(memberA.getTargetComponentURI(), memberB.getTargetComponentURI());
	}

	private boolean isSourceEqual(ConceptMapMapping memberA, ConceptMapMapping memberB) {
		return Objects.equals(memberA.getSourceComponentURI(), memberB.getSourceComponentURI());
	}

}<|MERGE_RESOLUTION|>--- conflicted
+++ resolved
@@ -99,17 +99,6 @@
 		Set<ComponentURI> changedURIs = Sets.intersection(baseMappings.keySet(), compareMappings.keySet());
 		
 		changedURIs.forEach(changedURI -> {
-<<<<<<< HEAD
-			ListMultimap<ConceptMapMapping, ConceptMapMapping> changed = ArrayListMultimap.create();
-			for (ConceptMapMapping memberA : baseMappings.get(changedURI)) {
-				compareMappings.get(changedURI).forEach(memberB -> {
-					if (isChanged(memberA, memberB)) {
-						changed.put(memberA, memberB);
-					} else {
-						allUnchanged.add(memberA);
-					}
-				});
-=======
 			
 			List<ConceptMapMapping> baseConceptMappings = baseMappings.get(changedURI);
 			List<ConceptMapMapping> compareConceptMappings = compareMappings.get(changedURI);
@@ -120,7 +109,11 @@
 					.forEach(compareConceptMapping -> {
 						allChanged.put(baseConceptMapping, compareConceptMapping);
 					});
->>>>>>> 4b3ee9a5
+				compareConceptMappings.stream()
+				.filter(compareConceptMapping -> !isChanged(baseConceptMapping, compareConceptMapping))
+				.forEach(compareConceptMapping -> {
+					allUnchanged.add(baseConceptMapping);
+				});
 			}
 			
 		});
@@ -131,12 +124,8 @@
 		SetView<ComponentURI> addedURIs = Sets.difference(compareMappings.keySet(), baseMappings.keySet());
 		addedURIs.forEach(uri -> allAdded.addAll(compareMappings.get(uri)));
 		
-<<<<<<< HEAD
-		return new ConceptMapCompareResult(allAdded, allRemoved, allChanged, allUnchanged);
-=======
-		return new ConceptMapCompareResult(allAdded, allRemoved, allChanged, limit);
+		return new ConceptMapCompareResult(allAdded, allRemoved, allChanged, allUnchanged, limit);
 		
->>>>>>> 4b3ee9a5
 	}
 
 	private boolean isChanged(ConceptMapMapping memberA, ConceptMapMapping memberB) {
