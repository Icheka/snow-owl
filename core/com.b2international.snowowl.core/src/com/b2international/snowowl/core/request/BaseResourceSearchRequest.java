/*
 * Copyright 2021-2022 B2i Healthcare Pte Ltd, http://b2i.sg
 * 
 * Licensed under the Apache License, Version 2.0 (the "License");
 * you may not use this file except in compliance with the License.
 * You may obtain a copy of the License at
 *
 *      http://www.apache.org/licenses/LICENSE-2.0
 *
 * Unless required by applicable law or agreed to in writing, software
 * distributed under the License is distributed on an "AS IS" BASIS,
 * WITHOUT WARRANTIES OR CONDITIONS OF ANY KIND, either express or implied.
 * See the License for the specific language governing permissions and
 * limitations under the License.
 */
package com.b2international.snowowl.core.request;

import java.util.Collection;
import java.util.Set;
import java.util.SortedSet;

import com.b2international.index.query.Expression;
import com.b2international.index.query.Expressions;
import com.b2international.index.query.Expressions.ExpressionBuilder;
import com.b2international.snowowl.core.ServiceProvider;
import com.b2international.snowowl.core.authorization.AuthorizationService;
import com.b2international.snowowl.core.domain.RepositoryContext;
import com.b2international.snowowl.core.identity.Permission;
import com.b2international.snowowl.core.identity.User;
import com.b2international.snowowl.core.internal.ResourceDocument;
import com.google.common.collect.ImmutableSortedSet;

/**
 * @since 8.0
 */
public abstract class BaseResourceSearchRequest<R> extends SearchIndexResourceRequest<RepositoryContext, R, ResourceDocument> {

	private static final long serialVersionUID = 1L;
	
	/**
	 * @since 8.0
	 */
	public enum OptionKey {
		
		/**
		 * Filter matches by their stored URL value.
		 */
		URL,
		
		/**
		 * Search resources by title 
		 */
		TITLE,
		
		/** 
		 * "Smart" search by title (taking prefixes, stemming, etc. into account)
		 */
		TITLE_EXACT,
		
		/**
		 * Filter matches by their bundle ID.
		 */
		BUNDLE_ID, 

		/**
		 * Filter matches by their bundle ancestor ID.
		 */
		BUNDLE_ANCESTOR_ID, 
		
		/**
		 * HL7 registry OID
		 */
		OID,

		/**
		 * Search resources by status
		 */
		STATUS,
<<<<<<< HEAD
		/**
		 * Search resources by an available property in settings
		 */
		PROPERTY_NAME,
		/**
		 * Search resources by a concrete property and value pair in settings
		 */
		PROPERTIES
=======
		
		/**
		 * Search resources by owner
		 */
		OWNER,
>>>>>>> 871a777a
	}
	
	@Override
	protected final Expression prepareQuery(RepositoryContext context) {
		final ExpressionBuilder queryBuilder = Expressions.bool();
		
		addSecurityFilter(context, queryBuilder);
		
		addFilter(queryBuilder, OptionKey.BUNDLE_ID, String.class, ResourceDocument.Expressions::bundleIds);
		if (containsKey(OptionKey.BUNDLE_ANCESTOR_ID)) {
			final Collection<String> ancestorIds = getCollection(OptionKey.BUNDLE_ANCESTOR_ID, String.class);
			queryBuilder.filter(Expressions.bool()
				.should(ResourceDocument.Expressions.bundleIds(ancestorIds))
				.should(ResourceDocument.Expressions.bundleAncestorIds(ancestorIds))
				.build());
		}

		addFilter(queryBuilder, OptionKey.OID, String.class, ResourceDocument.Expressions::oids);
		addFilter(queryBuilder, OptionKey.OWNER, String.class, ResourceDocument.Expressions::owners);
		addFilter(queryBuilder, OptionKey.STATUS, String.class, ResourceDocument.Expressions::statuses);
		addIdFilter(queryBuilder, ResourceDocument.Expressions::ids);
		addTitleFilter(queryBuilder);
		addTitleExactFilter(queryBuilder);
		addUrlFilter(queryBuilder);
		
		prepareAdditionalFilters(context, queryBuilder);
		
		return queryBuilder.build();
	}
	
	@Override
	protected boolean trackScores() {
		return containsKey(OptionKey.TITLE);
	}
	
	/**
	 * Configures security filters to allow access to certain resources only. This method is no-op if the given {@link ServiceProvider context}'s {@link User} is an administrator or has read access to everything. 
	 * 
	 * @param context - the context where user information will be extracted
	 * @param queryBuilder - the query builder to append the clauses to
	 */
	protected final void addSecurityFilter(ServiceProvider context, ExpressionBuilder queryBuilder) {
		final User user = context.service(User.class);
		if (user.isAdministrator() || user.hasPermission(Permission.requireAll(Permission.OPERATION_BROWSE, Permission.ALL))) {
			return;
		}
		
		final AuthorizationService authz = context.optionalService(AuthorizationService.class).orElse(AuthorizationService.DEFAULT);
		final Set<String> accessibleResources = authz.getAccessibleResources(user);
		
		final SortedSet<String> exactResourceIds = accessibleResources.stream()
				.filter(resource -> !resource.endsWith("*"))
				.collect(ImmutableSortedSet.toImmutableSortedSet(String::compareTo));
		
		final SortedSet<String> resourceIdPrefixes = accessibleResources.stream()
				.filter(resource -> resource.endsWith("*"))
				.map(resource -> resource.substring(0, resource.length() - 1))
				.collect(ImmutableSortedSet.toImmutableSortedSet(String::compareTo));
		
		if (!exactResourceIds.isEmpty() || !resourceIdPrefixes.isEmpty()) {
			context.log().trace("Restricting user '{}' to resources exact: '{}', prefix: '{}'.", user.getUserId(), exactResourceIds, resourceIdPrefixes);
			ExpressionBuilder bool = Expressions.bool();
			// the permissions give access to either
			if (!exactResourceIds.isEmpty()) {
				// explicit IDs
				bool.should(ResourceDocument.Expressions.ids(exactResourceIds));
				if (authz.isDefault()) {
					// or the permitted resources are bundles which give access to all resources within it (recursively) (perform only in default mode, let external authorization systems handle this)
					bool.should(ResourceDocument.Expressions.bundleIds(exactResourceIds));
					bool.should(ResourceDocument.Expressions.bundleAncestorIds(exactResourceIds));
				}
				// allow backward compatibility with older authorization systems where repositoryId/toolingIds are being used in permissions
				// XXX this needs to be removed in Snow Owl 9, once we completely eliminate reflective access and toolingId/branch support from the Java API
				bool.should(ResourceDocument.Expressions.toolingIds(exactResourceIds));
			}
			
			if (!resourceIdPrefixes.isEmpty()) {
				// partial IDs, prefixes
				bool.should(ResourceDocument.Expressions.idPrefixes(resourceIdPrefixes));
				if (authz.isDefault()) {
					// or the permitted resources are bundle ID prefixes which give access to all resources within it (recursively) (perform only in default mode, let external authorization systems handle this)
					bool.should(ResourceDocument.Expressions.bundleIdPrefixes(resourceIdPrefixes));
					bool.should(ResourceDocument.Expressions.bundleAncestorIdPrefixes(resourceIdPrefixes));
				}
			}
			
			queryBuilder.filter(bool.build());
		} else {
			throw new NoResultException();
		}
	}

	/**
	 * Subclasses may override this method to provide additional filter clauses to the supplied bool {@link ExpressionBuilder}. This method does nothing by default.
	 * 
	 * @param context
	 * @param queryBuilder
	 */
	protected void prepareAdditionalFilters(RepositoryContext context, ExpressionBuilder queryBuilder) {
	}

	protected final void addUrlFilter(ExpressionBuilder queryBuilder) {
		addFilter(queryBuilder, OptionKey.URL, String.class, ResourceDocument.Expressions::urls);
	}
	
	protected final ExpressionBuilder addTitleFilter(ExpressionBuilder queryBuilder) {
		if (!containsKey(OptionKey.TITLE)) {
			return queryBuilder;
		}
		
		final TermFilter termFilter = get(OptionKey.TITLE, TermFilter.class);
		
		final ExpressionBuilder expressionBuilder = Expressions.bool();
		
		if (termFilter.isFuzzy()) {
			expressionBuilder.should(ResourceDocument.Expressions.titleFuzzy(termFilter.getTerm()));
		} else if (termFilter.isExact()) {
			expressionBuilder.should(ResourceDocument.Expressions.matchTitleExact(termFilter.getTerm(), termFilter.isCaseSensitive()));
		} else if (termFilter.isParsed()) {
			expressionBuilder.should(ResourceDocument.Expressions.parsedTitle(termFilter.getTerm()));
		} else if (termFilter.isAnyMatch()) {
			expressionBuilder.should(ResourceDocument.Expressions.minShouldMatchTermDisjunctionQuery(termFilter));
		} else {
			expressionBuilder.should(ResourceDocument.Expressions.defaultTitleDisjunctionQuery(termFilter));
		}
		
		expressionBuilder.should(Expressions.boost(ResourceDocument.Expressions.id(termFilter.getTerm()), 1000.0f));
		return queryBuilder.must(expressionBuilder.build());
	}
	
	protected final void addTitleExactFilter(ExpressionBuilder queryBuilder) {
		addFilter(queryBuilder, OptionKey.TITLE_EXACT, String.class, ResourceDocument.Expressions::titles);
	}

	@Override
	protected final Class<ResourceDocument> getSelect() {
		return ResourceDocument.class;
	}
}<|MERGE_RESOLUTION|>--- conflicted
+++ resolved
@@ -76,22 +76,11 @@
 		 * Search resources by status
 		 */
 		STATUS,
-<<<<<<< HEAD
-		/**
-		 * Search resources by an available property in settings
-		 */
-		PROPERTY_NAME,
+		
 		/**
 		 * Search resources by a concrete property and value pair in settings
 		 */
 		PROPERTIES
-=======
-		
-		/**
-		 * Search resources by owner
-		 */
-		OWNER,
->>>>>>> 871a777a
 	}
 	
 	@Override
