/*
 * Copyright 2011-2021 B2i Healthcare Pte Ltd, http://b2i.sg
 * 
 * Licensed under the Apache License, Version 2.0 (the "License");
 * you may not use this file except in compliance with the License.
 * You may obtain a copy of the License at
 *
 *      http://www.apache.org/licenses/LICENSE-2.0
 *
 * Unless required by applicable law or agreed to in writing, software
 * distributed under the License is distributed on an "AS IS" BASIS,
 * WITHOUT WARRANTIES OR CONDITIONS OF ANY KIND, either express or implied.
 * See the License for the specific language governing permissions and
 * limitations under the License.
 */
package com.b2international.snowowl.core.request;

import java.util.List;
import java.util.Set;

import com.b2international.commons.collections.Collections3;
import com.b2international.commons.exceptions.BadRequestException;
import com.b2international.commons.options.OptionsBuilder;
import com.b2international.snowowl.core.ServiceProvider;
import com.b2international.snowowl.core.domain.PageableCollectionResource;
import com.b2international.snowowl.core.request.SearchResourceRequest.OptionKey;
import com.b2international.snowowl.core.request.SearchResourceRequest.Sort;
import com.google.common.collect.Lists;

/**
 * @since 5.2
 */
public abstract class SearchResourceRequestBuilder<B extends SearchResourceRequestBuilder<B, C, R>, C extends ServiceProvider, R> extends IndexResourceRequestBuilder<B, C, R> {
	
	private static final int MAX_LIMIT = Integer.MAX_VALUE - 1;
	
	private Set<String> componentIds;
	private String searchAfter;
	
	private int limit = 50;
	
	private final OptionsBuilder optionsBuilder = OptionsBuilder.newBuilder();
	
	protected SearchResourceRequestBuilder() {
		super();
	}
	
	/**
	 * Sets the "search after" parameter to the specified array of scroll values.
	 * 
	 * @param searchAfter
	 * @return
	 * @see PageableCollectionResource#getSearchAfter()
	 */
	public B setSearchAfter(String searchAfter) {
		this.searchAfter = searchAfter;
		return getSelf();
	}
	
	/**
	 * Sets the limit of the result set returned
	 * @param limit - limit of the result set
	 * @return this builder instance
	 */
	public final B setLimit(int limit) {
		this.limit = limit;
		return getSelf();
	}
	
	/**
	 * Filter by resource identifiers.
	 * @param id - a single identifier to match
	 * @return this builder instance
	 */
	public final B filterById(String id) {
		return filterByIds(id == null ? null : Set.of(id));
	}
	
	/**
	 * Filter by resource identifiers.
	 * @param ids - a {@link Iterable} of identifiers to match
	 * @return this builder instance
	 */
<<<<<<< HEAD
	public final B filterByIds(Collection<String> ids) {
		this.componentIds = ids == null ? null : Set.copyOf(ids);
=======
	public final B filterByIds(Iterable<String> ids) {
		this.componentIds = ids == null ? null : ImmutableSet.copyOf(ids);
>>>>>>> 8f0191fe
		return getSelf();
	}
	
	/**
	 * Sorts the result set by the given sort descriptor.
	 * <p>
	 * The format is <code>field1,field2:asc,field3:desc</code>.
	 * 
	 * @param sortBy - the sort descriptor
	 * @return this builder instance
	 */
	public final B sortBy(String sortBy) {
		return sortBy(SortParser.parse(sortBy));
	}
	
	/**
	 * Sorts the result set by the given sort fields.
	 * 
	 * @param first - the first sort field
	 * @param rest - any remaining sort fields (optional)
	 * @return this builder instance
	 */
	public final B sortBy(Sort first, Sort... rest) {
		return sortBy(Lists.asList(first, rest));
	}

	/**
	 * Sorts the result set by the given sort fields.
	 * 
	 * @param sorts - the list of fields to sort by, in order
	 * @return this builder instance
	 */
	public final B sortBy(List<Sort> sorts) {
		if (sorts != null) {
			optionsBuilder.put(OptionKey.SORT_BY, List.copyOf(sorts));
		}
		return getSelf();
	}
	
	/**
	 * Sets the request to return the entire results set as a single 'page'.
	 * @return this builder instance
	 * @deprecated - will be removed in 8.0, keeping it for backward compatibility, use the paging API if you need all hits, not just the top N 
	 */
	public final B all() {
		return setLimit(MAX_LIMIT);
	}
	
	/**
	 * Returns a single hit from the result set.
	 * @return this builder instance
	 */
	public final B one() {
		return setLimit(1);
	}
	
	// XXX: Does not allow null values or collections with null values
	protected final B addOption(String key, Object value) {
		if (value instanceof Iterable<?>) {
			for (final Object val : (Iterable<?>) value) {
				if (val == null) {
					throw new BadRequestException("%s filter cannot contain null values", key);
				}
			}
			if (value instanceof List) {
				optionsBuilder.put(key, Collections3.toImmutableList((Iterable<?>) value));
			} else {
				// handle any other Iterable subtype as Set
				optionsBuilder.put(key, Collections3.toImmutableSet((Iterable<?>) value));
			}
		} else if (value != null) {
			optionsBuilder.put(key, value);
		}
		return getSelf();
	}
	
	protected final B addOption(Enum<?> key, Object value) {
		return addOption(key.name(), value);
	}
	
	@Override
	protected IndexResourceRequest<C, R> create() {
		final SearchResourceRequest<C, R> req = createSearch();
		req.setComponentIds(componentIds);
		req.setSearchAfter(searchAfter);
		req.setLimit(Math.min(limit, MAX_LIMIT));
		req.setOptions(optionsBuilder.build());
		return req;
	}
	
	protected abstract SearchResourceRequest<C, R> createSearch();
	
	/**
	 * @param <T> - the type of the data view to return from the original search request
	 * @param select - the actual type reference
	 * @return a new builder that can return raw types (especially useful for String[], JsonNode and other non-domain specific object retrieval from the index)
	 */
	public final <T> SearchRawIndexResourceRequestBuilder<C, T> toRawSearch(Class<T> select) {
		return new SearchRawIndexResourceRequestBuilder<C, T>(this, select);
	}
}<|MERGE_RESOLUTION|>--- conflicted
+++ resolved
@@ -25,6 +25,7 @@
 import com.b2international.snowowl.core.domain.PageableCollectionResource;
 import com.b2international.snowowl.core.request.SearchResourceRequest.OptionKey;
 import com.b2international.snowowl.core.request.SearchResourceRequest.Sort;
+import com.google.common.collect.ImmutableSet;
 import com.google.common.collect.Lists;
 
 /**
@@ -81,13 +82,8 @@
 	 * @param ids - a {@link Iterable} of identifiers to match
 	 * @return this builder instance
 	 */
-<<<<<<< HEAD
-	public final B filterByIds(Collection<String> ids) {
-		this.componentIds = ids == null ? null : Set.copyOf(ids);
-=======
 	public final B filterByIds(Iterable<String> ids) {
 		this.componentIds = ids == null ? null : ImmutableSet.copyOf(ids);
->>>>>>> 8f0191fe
 		return getSelf();
 	}
 	
