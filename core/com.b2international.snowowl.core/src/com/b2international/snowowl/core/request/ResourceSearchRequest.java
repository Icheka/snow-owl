/*
 * Copyright 2021 B2i Healthcare Pte Ltd, http://b2i.sg
 * 
 * Licensed under the Apache License, Version 2.0 (the "License");
 * you may not use this file except in compliance with the License.
 * You may obtain a copy of the License at
 *
 *      http://www.apache.org/licenses/LICENSE-2.0
 *
 * Unless required by applicable law or agreed to in writing, software
 * distributed under the License is distributed on an "AS IS" BASIS,
 * WITHOUT WARRANTIES OR CONDITIONS OF ANY KIND, either express or implied.
 * See the License for the specific language governing permissions and
 * limitations under the License.
 */
package com.b2international.snowowl.core.request;

import com.b2international.index.Hits;
import com.b2international.index.query.Expressions.ExpressionBuilder;
import com.b2international.snowowl.core.Resources;
import com.b2international.snowowl.core.domain.RepositoryContext;
import com.b2international.snowowl.core.internal.ResourceDocument;

/**
 * @since 8.0
 */
final class ResourceSearchRequest extends BaseResourceSearchRequest<Resources> {

	private static final long serialVersionUID = 1L;

	/**
	 * @since 8.0
	 */
	enum OptionKey {

		/**
		 * Filter matches by their resource type.
		 */
		RESOURCE_TYPE,

		/**
		 * Filter matches by their tooling id property.
		 */
		TOOLING_ID,

		/**
		 * Filter matches by their currently associated working branch (exact match).
		 */
		BRANCH,
<<<<<<< HEAD
	}

	@Override
	protected Expression prepareQuery(RepositoryContext context) {
		final ExpressionBuilder queryBuilder = Expressions.builder();
		
		addIdFilter(queryBuilder, ResourceDocument.Expressions::ids);
		addTitleFilter(queryBuilder);
		addTitleExactFilter(queryBuilder);
		addUrlFilter(queryBuilder);
		addBundleFilter(queryBuilder);
		
		addFilter(queryBuilder, OptionKey.RESOURCE_TYPE, String.class, ResourceDocument.Expressions::resourceTypes);
		addFilter(queryBuilder, OptionKey.TOOLING_ID, String.class, ResourceDocument.Expressions::toolingIds);
		addFilter(queryBuilder, OptionKey.BRANCH, String.class, ResourceDocument.Expressions::branchPaths);
		return queryBuilder.build();
=======

	}

	@Override
	protected void prepareAdditionalFilters(RepositoryContext context, ExpressionBuilder queryBuilder) {
		addFilter(queryBuilder, OptionKey.RESOURCE_TYPE, String.class, ResourceDocument.Expressions::resourceTypes);
		addFilter(queryBuilder, OptionKey.TOOLING_ID, String.class, ResourceDocument.Expressions::toolingIds);
		addFilter(queryBuilder, OptionKey.BRANCH, String.class, ResourceDocument.Expressions::branchPaths);
>>>>>>> 7fb16098
	}

	@Override
	protected Resources toCollectionResource(RepositoryContext context, Hits<ResourceDocument> hits) {
		return new ResourceConverter(context, expand(), locales()).convert(hits);
	}

	@Override
	protected Resources createEmptyResult(int limit) {
		return new Resources(limit, 0);
	}

}<|MERGE_RESOLUTION|>--- conflicted
+++ resolved
@@ -16,6 +16,8 @@
 package com.b2international.snowowl.core.request;
 
 import com.b2international.index.Hits;
+import com.b2international.index.query.Expression;
+import com.b2international.index.query.Expressions;
 import com.b2international.index.query.Expressions.ExpressionBuilder;
 import com.b2international.snowowl.core.Resources;
 import com.b2international.snowowl.core.domain.RepositoryContext;
@@ -34,6 +36,11 @@
 	enum OptionKey {
 
 		/**
+		 * Filter matches by their associated URL.
+		 */
+		URL,
+		
+		/**
 		 * Filter matches by their resource type.
 		 */
 		RESOURCE_TYPE,
@@ -47,25 +54,6 @@
 		 * Filter matches by their currently associated working branch (exact match).
 		 */
 		BRANCH,
-<<<<<<< HEAD
-	}
-
-	@Override
-	protected Expression prepareQuery(RepositoryContext context) {
-		final ExpressionBuilder queryBuilder = Expressions.builder();
-		
-		addIdFilter(queryBuilder, ResourceDocument.Expressions::ids);
-		addTitleFilter(queryBuilder);
-		addTitleExactFilter(queryBuilder);
-		addUrlFilter(queryBuilder);
-		addBundleFilter(queryBuilder);
-		
-		addFilter(queryBuilder, OptionKey.RESOURCE_TYPE, String.class, ResourceDocument.Expressions::resourceTypes);
-		addFilter(queryBuilder, OptionKey.TOOLING_ID, String.class, ResourceDocument.Expressions::toolingIds);
-		addFilter(queryBuilder, OptionKey.BRANCH, String.class, ResourceDocument.Expressions::branchPaths);
-		return queryBuilder.build();
-=======
-
 	}
 
 	@Override
@@ -73,7 +61,6 @@
 		addFilter(queryBuilder, OptionKey.RESOURCE_TYPE, String.class, ResourceDocument.Expressions::resourceTypes);
 		addFilter(queryBuilder, OptionKey.TOOLING_ID, String.class, ResourceDocument.Expressions::toolingIds);
 		addFilter(queryBuilder, OptionKey.BRANCH, String.class, ResourceDocument.Expressions::branchPaths);
->>>>>>> 7fb16098
 	}
 
 	@Override
