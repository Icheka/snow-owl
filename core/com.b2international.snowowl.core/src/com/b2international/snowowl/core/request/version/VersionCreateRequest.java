/*
 * Copyright 2017-2022 B2i Healthcare Pte Ltd, http://b2i.sg
 * 
 * Licensed under the Apache License, Version 2.0 (the "License");
 * you may not use this file except in compliance with the License.
 * You may obtain a copy of the License at
 *
 *      http://www.apache.org/licenses/LICENSE-2.0
 *
 * Unless required by applicable law or agreed to in writing, software
 * distributed under the License is distributed on an "AS IS" BASIS,
 * WITHOUT WARRANTIES OR CONDITIONS OF ANY KIND, either express or implied.
 * See the License for the specific language governing permissions and
 * limitations under the License.
 */
package com.b2international.snowowl.core.request.version;

import static com.b2international.snowowl.core.internal.locks.DatastoreLockContextDescriptions.CREATE_VERSION;

import java.time.Instant;
import java.time.LocalDate;
import java.util.*;
import java.util.Map.Entry;
import java.util.stream.Collectors;

import javax.validation.constraints.NotNull;

import org.eclipse.core.runtime.IProgressMonitor;
import org.eclipse.core.runtime.SubMonitor;
import org.hibernate.validator.constraints.NotEmpty;

import com.b2international.commons.CompareUtils;
import com.b2international.commons.exceptions.BadRequestException;
import com.b2international.commons.exceptions.ConflictException;
import com.b2international.commons.exceptions.NotFoundException;
import com.b2international.index.revision.RevisionBranch.BranchNameValidator;
import com.b2international.snowowl.core.*;
import com.b2international.snowowl.core.authorization.AccessControl;
import com.b2international.snowowl.core.branch.Branch;
import com.b2international.snowowl.core.context.ResourceRepositoryCommitRequestBuilder;
import com.b2international.snowowl.core.date.EffectiveTimes;
import com.b2international.snowowl.core.domain.RepositoryContext;
import com.b2international.snowowl.core.events.Request;
import com.b2international.snowowl.core.identity.Permission;
import com.b2international.snowowl.core.identity.User;
import com.b2international.snowowl.core.internal.locks.DatastoreLockContext;
import com.b2international.snowowl.core.internal.locks.DatastoreLockTarget;
import com.b2international.snowowl.core.locks.IOperationLockManager;
import com.b2international.snowowl.core.repository.RepositoryRequests;
import com.b2international.snowowl.core.request.*;
import com.b2international.snowowl.core.request.SearchResourceRequest.Sort;
import com.b2international.snowowl.core.terminology.TerminologyRegistry;
import com.b2international.snowowl.core.uri.ResourceURLSchemaSupport;
import com.b2international.snowowl.core.version.Version;
import com.b2international.snowowl.core.version.VersionDocument;
import com.fasterxml.jackson.annotation.JsonFormat;
import com.fasterxml.jackson.annotation.JsonProperty;
import com.google.common.base.Strings;
import com.google.common.collect.HashMultimap;
import com.google.common.collect.Multimap;

/**
 * @since 5.7
 */
public final class VersionCreateRequest implements Request<RepositoryContext, Boolean>, AccessControl {

	private static final long serialVersionUID = 1L;
	private static final int TASK_WORK_STEP = 4;
	
	@NotEmpty
	@JsonProperty
	String version;
	
	@JsonProperty
	String description;
	
	@NotNull
	@JsonProperty
	@JsonFormat(pattern = "yyyy-MM-dd")
	LocalDate effectiveTime;
	
	@NotNull
	@JsonProperty
	ResourceURI resource;
	
	@JsonProperty
	boolean force;
	
	@JsonProperty
	String commitComment;
	
	
	@JsonProperty
	public String author;
	
	// local execution variables
	private transient Multimap<DatastoreLockContext, DatastoreLockTarget> lockTargetsByContext;
	private transient Map<ResourceURI, TerminologyResource> resourcesById;
	
	@Override
	public Boolean execute(RepositoryContext context) {
<<<<<<< HEAD
		final String user = context.service(User.class).getUserId();
=======
		final String user = !Strings.isNullOrEmpty(author) ? author : context.service(User.class).getUsername();			
>>>>>>> b0e81e84
		
		if (!resource.isHead()) {
			throw new BadRequestException("Version '%s' cannot be created on unassigned branch '%s'.", version, resource)
				.withDeveloperMessage("Did you mean to version '%s'?", resource.withoutPath());
		}
		
		if (resourcesById == null) {
			resourcesById = fetchResources(context);
		}
		
		if (!resourcesById.containsKey(resource)) {
			context.log().warn("Resource cannot be found during versioning: " + resourcesById + ", uri: " + resource);
			throw new NotFoundException("Resource", resource.getResourceId());
		}
		
		// validate new path
		context.service(BranchNameValidator.class).checkName(version);
		
		TerminologyResource resourceToVersion = resourcesById.get(resource);

		if (TerminologyResourceCommitRequestBuilder.READ_ONLY_STATUSES.contains(resourceToVersion.getStatus())) {
			throw new BadRequestException("Resource '%s' cannot be versioned in its current status '%s'.", resourceToVersion.getTitle(), resourceToVersion.getStatus());
		}
		
		// TODO resurrect or eliminate tooling dependencies
		final List<TerminologyResource> resourcesToVersion = List.of(resourcesById.get(resource));
//		final List<CodeSystem> resourcesToVersion = codeSystem.getDependenciesAndSelf()
//				.stream()
//				.map(resourcesById::get)
//				.collect(Collectors.toList());
		
		resourcesToVersion.stream()
			.filter(cs -> cs.getUpgradeOf() != null)
			.findAny()
			.ifPresent(cs -> {
				throw new BadRequestException("Upgrade resource '%s' can not be versioned.", cs.getResourceURI());				
			});
		
		for (TerminologyResource terminologyResource : resourcesToVersion) {
			// check that the new versionId does not conflict with any other currently available branch
			final String newVersionPath = String.join(Branch.SEPARATOR, terminologyResource.getBranchPath(), version);
			final String repositoryId = terminologyResource.getToolingId();
			
			if (!force) {
				// branch needs checking in the non-force cases only
				try {
					
					Branch branch = RepositoryRequests.branching()
						.prepareGet(newVersionPath)
						.build(repositoryId)
						.execute(context);
					
					if (!branch.isDeleted()) {
						throw new ConflictException("An existing version or branch with path '%s' conflicts with the specified version identifier.", newVersionPath);
					}

				} catch (NotFoundException e) {
					// branch does not exist, ignore
				}
			} else {
				
				// if there is no conflict, delete the branch (the request also ignores non-existent branches)
				deleteBranch(context, newVersionPath, repositoryId);
			}
		}
		
		acquireLocks(context, user, resourcesToVersion);
		
		final IProgressMonitor monitor = SubMonitor.convert(context.service(IProgressMonitor.class), TASK_WORK_STEP);
		try {
			
//			resourcesToVersion.forEach(resourceToVersion -> {
				// check that the specified effective time is valid in this code system
				validateVersion(context, resourceToVersion);
				// version components in the given repository
				new RepositoryRequest<>(resourceToVersion.getToolingId(),
					new BranchRequest<>(resourceToVersion.getBranchPath(),
						new RevisionIndexReadRequest<CommitResult>(
							context.service(RepositoryManager.class).get(resourceToVersion.getToolingId())
								.service(VersioningRequestBuilder.class)
								.build(new VersioningConfiguration(user, resourceToVersion.getResourceURI(), version, description, effectiveTime, force))
						)
					)
				).execute(context);
				
				// tag the repository
				doTag(context, resourceToVersion, monitor);
//			});
			
			// create a version for the resource
			return new BranchRequest<>(Branch.MAIN_PATH,
				new ResourceRepositoryCommitRequestBuilder()
				.setBody(tx -> {
					tx.add(VersionDocument.builder()
							.id(resource.withPath(version).withoutResourceType())
							.version(version)
							.description(description)
							.effectiveTime(EffectiveTimes.getEffectiveTime(effectiveTime))
							.resource(resource)
							.branchPath(resourceToVersion.getRelativeBranchPath(version))
							.author(user)
							.createdAt(Instant.now().toEpochMilli())
							.updatedAt(Instant.now().toEpochMilli())
							.toolingId(resourceToVersion.getToolingId())
							.url(buildVersionUrl(context, resourceToVersion))
							.build());
					return Boolean.TRUE;
				})
				.setCommitComment(CompareUtils.isEmpty(commitComment)? String.format("Version '%s' as of '%s'", resource, version) : commitComment)
				.setAuthor(user)
				.build()
			).execute(context).getResultAs(Boolean.class);
		} finally {
			releaseLocks(context);
			if (null != monitor) {
				monitor.done();
			}
		}
	}
	
	private String buildVersionUrl(RepositoryContext context, TerminologyResource resourceToVersion) {
		Request<RepositoryContext, String> withVersionReq = ctx -> {
			return ctx.service(ResourceURLSchemaSupport.class).withVersion(resourceToVersion.getUrl(), version, effectiveTime);
		};
		return new RepositoryRequest<>(resourceToVersion.getToolingId(), withVersionReq).execute(context);
	}

	private boolean deleteBranch(ServiceProvider context, String path, String repositoryId) {
		return RepositoryRequests.branching()
				.prepareDelete(path)
				.build(repositoryId)
				.execute(context);
	}
	
	private Map<ResourceURI, TerminologyResource> fetchResources(ServiceProvider context) {
		return ResourceRequests.prepareSearch()
			.one()
			.filterById(resource.getResourceId())
			.buildAsync()
			.execute(context)
			.stream()
			.filter(TerminologyResource.class::isInstance)
			.map(TerminologyResource.class::cast)
			.collect(Collectors.toMap(Resource::getResourceURI, r -> r));
	}
	
	private void validateVersion(RepositoryContext context, TerminologyResource codeSystem) {
		if (!context.service(TerminologyRegistry.class).getTerminology(codeSystem.getToolingId()).isEffectiveTimeSupported()) {
			return;
		}

		Optional<Version> mostRecentVersion = getMostRecentVersion(context, codeSystem);

		mostRecentVersion.ifPresent(mrv -> {
			LocalDate mostRecentVersionEffectiveTime = mostRecentVersion.map(Version::getEffectiveTime).orElse(LocalDate.EPOCH);

			if (force) {
				if (!Objects.equals(version, mrv.getVersion())) {
					throw new BadRequestException("Force creating version requires the same versionId ('%s') to be used", version);
				}
				
				// force recreating an existing version should use the same or later effective date value, allow same here
				if (effectiveTime.equals(mostRecentVersionEffectiveTime)) {
					return;
				}
			}
			
			if (!effectiveTime.isAfter(mostRecentVersionEffectiveTime)) {
				throw new BadRequestException("The specified '%s' effective time is invalid. Date should be after '%s'.", effectiveTime, mostRecentVersionEffectiveTime);
			}
		});
		
	}
	
	private Optional<Version> getMostRecentVersion(RepositoryContext context, TerminologyResource codeSystem) {
		return ResourceRequests.prepareSearchVersion()
			.one()
			.filterByResource(codeSystem.getResourceURI())
			.sortBy(Sort.fieldDesc(VersionDocument.Fields.EFFECTIVE_TIME))
			.build()
			.execute(context)
			.stream()
			.findFirst();
	}
	
	private void acquireLocks(ServiceProvider context, String user, Collection<TerminologyResource> codeSystems) {
		this.lockTargetsByContext = HashMultimap.create();
		
		final DatastoreLockContext lockContext = new DatastoreLockContext(user, CREATE_VERSION);
		for (TerminologyResource codeSystem : codeSystems) {
			final DatastoreLockTarget lockTarget = new DatastoreLockTarget(codeSystem.getToolingId(), codeSystem.getBranchPath());
			
			context.service(IOperationLockManager.class).lock(lockContext, IOperationLockManager.IMMEDIATE, lockTarget);

			lockTargetsByContext.put(lockContext, lockTarget);
		}
	}
	
	private void releaseLocks(ServiceProvider context) {
		for (Entry<DatastoreLockContext, DatastoreLockTarget> entry : lockTargetsByContext.entries()) {
			context.service(IOperationLockManager.class).unlock(entry.getKey(), entry.getValue());
		}
	}
	
	private void doTag(ServiceProvider context, TerminologyResource codeSystem, IProgressMonitor monitor) {
		RepositoryRequests
			.branching()
			.prepareCreate()
			.setParent(codeSystem.getBranchPath())
			.setName(version)
			.build(codeSystem.getToolingId())
			.execute(context);
		monitor.worked(1);
	}
	
	@Override
	public List<Permission> getPermissions(ServiceProvider context, Request<ServiceProvider, ?> req) {
		return List.of(
			Permission.requireAny(
				getOperation(), 
				resource.toString(),
				resource.withoutResourceType()
			)
		);
	}
	
	@Override
	public String getOperation() {
		return Permission.OPERATION_VERSION;
	}
}<|MERGE_RESOLUTION|>--- conflicted
+++ resolved
@@ -99,11 +99,7 @@
 	
 	@Override
 	public Boolean execute(RepositoryContext context) {
-<<<<<<< HEAD
-		final String user = context.service(User.class).getUserId();
-=======
-		final String user = !Strings.isNullOrEmpty(author) ? author : context.service(User.class).getUsername();			
->>>>>>> b0e81e84
+		final String user = !Strings.isNullOrEmpty(author) ? author : context.service(User.class).getUserId();			
 		
 		if (!resource.isHead()) {
 			throw new BadRequestException("Version '%s' cannot be created on unassigned branch '%s'.", version, resource)
