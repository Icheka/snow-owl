--- conflicted
+++ resolved
@@ -1,4 +1,3 @@
-<<<<<<< HEAD
 /*
  * Copyright 2011-2015 B2i Healthcare Pte Ltd, http://b2i.sg
  * 
@@ -125,161 +124,11 @@
 					final Branch merged = target.merge(source, event.getCommitMessage());
 					return new BranchReply(merged);
 				} catch (BranchMergeException e) {
-					throw new ConflictException("Cannot merge source '%s' into target '%s'.", source.path(), target.path());
+					throw new ConflictException("Cannot merge source '%s' into target '%s'.", source.path(), target.path(), e);
 				}
 				
 			} else if (target.parent().equals(source)) {
 				// rebase target on source (also allow STALE targets on not the most recent source branches)
-				try {
-					final Branch rebased = target.rebase(source, event.getCommitMessage());
-					return new BranchReply(rebased);
-				} catch (BranchMergeException e) {
-					throw new ConflictException("Cannot rebase target '%s' onto source '%s'.", target.path(), source.path());
-				}
-			}
-			
-			throw new BadRequestException("Cannot merge source '%s' into target '%s', because there is no relation between them.", source.path(), target.path());
-		} catch (NotFoundException e) {
-			throw e.toBadRequestException();
-		}
-	}
-	
-	private Branch getBranch(BranchEvent event) {
-		return branchManager.getBranch(event.getBranchPath());
-	}
-}
-=======
-/*
- * Copyright 2011-2015 B2i Healthcare Pte Ltd, http://b2i.sg
- * 
- * Licensed under the Apache License, Version 2.0 (the "License");
- * you may not use this file except in compliance with the License.
- * You may obtain a copy of the License at
- *
- *      http://www.apache.org/licenses/LICENSE-2.0
- *
- * Unless required by applicable law or agreed to in writing, software
- * distributed under the License is distributed on an "AS IS" BASIS,
- * WITHOUT WARRANTIES OR CONDITIONS OF ANY KIND, either express or implied.
- * See the License for the specific language governing permissions and
- * limitations under the License.
- */
-package com.b2international.snowowl.datastore.server.internal.branch;
-
-import static com.google.common.base.Preconditions.checkNotNull;
-import static com.google.common.collect.Sets.newHashSet;
-
-import com.b2international.snowowl.core.events.util.ApiEventHandler;
-import com.b2international.snowowl.core.events.util.Handler;
-import com.b2international.snowowl.core.exceptions.BadRequestException;
-import com.b2international.snowowl.core.exceptions.ConflictException;
-import com.b2international.snowowl.core.exceptions.NotFoundException;
-import com.b2international.snowowl.datastore.branch.Branch;
-import com.b2international.snowowl.datastore.branch.BranchManager;
-import com.b2international.snowowl.datastore.branch.BranchMergeException;
-import com.b2international.snowowl.datastore.server.events.BranchEvent;
-import com.b2international.snowowl.datastore.server.events.BranchReply;
-import com.b2international.snowowl.datastore.server.events.BranchesReply;
-import com.b2international.snowowl.datastore.server.events.CreateBranchEvent;
-import com.b2international.snowowl.datastore.server.events.DeleteBranchEvent;
-import com.b2international.snowowl.datastore.server.events.MergeEvent;
-import com.b2international.snowowl.datastore.server.events.ReadAllBranchEvent;
-import com.b2international.snowowl.datastore.server.events.ReadBranchChildrenEvent;
-import com.b2international.snowowl.datastore.server.events.ReadBranchEvent;
-import com.b2international.snowowl.datastore.server.events.ReopenBranchEvent;
-import com.b2international.snowowl.datastore.server.review.BranchState;
-import com.b2international.snowowl.datastore.server.review.Review;
-import com.b2international.snowowl.datastore.server.review.ReviewManager;
-
-/**
- * @since 4.1
- */
-public class BranchEventHandler extends ApiEventHandler {
-
-	private BranchManager branchManager;
-	private ReviewManager reviewManager;
-	
-	public BranchEventHandler(BranchManager branchManager, ReviewManager reviewManager) {
-		this.branchManager = checkNotNull(branchManager, "branchManager");
-		this.reviewManager = checkNotNull(reviewManager, "reviewManager");
-	}
-	
-	@Handler
-	protected BranchesReply handle(ReadAllBranchEvent event) {
-		return new BranchesReply(newHashSet(branchManager.getBranches()));
-	}
-	
-	@Handler
-	protected BranchesReply handle(ReadBranchChildrenEvent event) {
-		final Branch branch = getBranch(event);
-		return new BranchesReply(newHashSet(branch.children()));
-	}
-
-	@Handler
-	protected BranchReply handle(DeleteBranchEvent event) {
-		return new BranchReply(getBranch(event).delete());
-	}
-
-	@Handler
-	protected BranchReply handle(ReadBranchEvent event) {
-		return new BranchReply(getBranch(event));
-	}
-
-	@Handler
-	protected BranchReply handle(CreateBranchEvent event) {
-		try {
-			final Branch parent = branchManager.getBranch(event.getParent());
-			final Branch child = parent.createChild(event.getName(), event.getMetadata());
-			return new BranchReply(child);
-		} catch (NotFoundException e) {
-			// if parent not found, convert it to BadRequestException
-			throw e.toBadRequestException();
-		}
-	}
-	
-	@Handler
-	protected BranchReply handle(ReopenBranchEvent event) {
-		try {
-			final Branch branch = getBranch(event);
-			return new BranchReply(branch.reopen());
-		} catch (NotFoundException e) {
-			// if parent not found, convert it to BadRequestException
-			throw e.toBadRequestException();
-		}
-	}
-	
-	@Handler
-	protected BranchReply handle(MergeEvent event) {
-		try {
-			final String reviewId = event.getReviewId();
-			final Branch source = branchManager.getBranch(event.getSource());
-			final Branch target = branchManager.getBranch(event.getTarget());
-			
-			if (reviewId != null) {
-				Review review = reviewManager.getReview(reviewId);
-				BranchState sourceState = review.source();
-				BranchState targetState = review.target();
-				
-				if (!sourceState.matches(source)) {
-					throw new ConflictException("Source branch '%s' did not match with stored state on review identifier '%s'.", source.path(), reviewId);
-				}
-				
-				if (!targetState.matches(target)) {
-					throw new ConflictException("Target branch '%s' did not match with stored state on review identifier '%s'.", target.path(), reviewId);
-				}
-			}
-			
-			if (source.parent().equals(target)) {
-				// merge into target
-				try {
-					final Branch merged = target.merge(source, event.getCommitMessage());
-					return new BranchReply(merged);
-				} catch (BranchMergeException e) {
-					throw new ConflictException("Cannot merge source '%s' into target '%s'.", source.path(), target.path(), e);
-				}
-				
-			} else if (target.parent().equals(source)) {
-				// rebase onto target
 				try {
 					final Branch rebased = target.rebase(source, event.getCommitMessage());
 					return new BranchReply(rebased);
@@ -297,5 +146,4 @@
 	private Branch getBranch(BranchEvent event) {
 		return branchManager.getBranch(event.getBranchPath());
 	}
-}
->>>>>>> e9f3c59a
+}