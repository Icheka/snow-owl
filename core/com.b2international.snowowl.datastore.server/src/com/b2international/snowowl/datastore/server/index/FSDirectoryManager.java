--- conflicted
+++ resolved
@@ -53,12 +53,6 @@
 import com.b2international.snowowl.datastore.cdo.ICDOConnection;
 import com.b2international.snowowl.datastore.cdo.ICDOConnectionManager;
 import com.b2international.snowowl.datastore.index.IndexUtils;
-<<<<<<< HEAD
-=======
-import com.b2international.snowowl.datastore.index.mapping.Mappings;
-import com.b2international.snowowl.datastore.server.internal.lucene.store.CompositeDirectory;
-import com.b2international.snowowl.datastore.server.internal.lucene.store.ReadOnlyDirectory;
->>>>>>> e9f3c59a
 import com.b2international.snowowl.terminologymetadata.CodeSystemVersion;
 import com.b2international.snowowl.terminologymetadata.CodeSystemVersionGroup;
 import com.b2international.snowowl.terminologymetadata.TerminologymetadataPackage;
@@ -157,14 +151,9 @@
 											final CodeSystemVersionIndexMappingStrategy mappingStrategy = new CodeSystemVersionIndexMappingStrategy(version);
 											final Document doc = mappingStrategy.createDocument();
 											try {
-<<<<<<< HEAD
-												service.updateDocument(IndexUtils.getStorageKeyTerm(CDOIDUtils.asLong(group.cdoID())), doc);
-											} catch (final IOException e) {
-=======
 												final long storageKey = CDOIDUtils.asLong(group.cdoID());
 												service.updateDocument(storageKey, doc);
-											} catch (IOException e) {
->>>>>>> e9f3c59a
+											} catch (final IOException e) {
 												throw new IndexException("Failed to initialize index branch service for " + repositoryUuid);
 											}
 										}
