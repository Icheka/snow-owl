--- conflicted
+++ resolved
@@ -1,4 +1,3 @@
-<<<<<<< HEAD
 /*
  * Copyright 2011-2015 B2i Healthcare Pte Ltd, http://b2i.sg
  *
@@ -172,186 +171,4 @@
             }
         });
     }
-}
-=======
-/*
- * Copyright 2011-2015 B2i Healthcare Pte Ltd, http://b2i.sg
- *
- * Licensed under the Apache License, Version 2.0 (the "License");
- * you may not use this file except in compliance with the License.
- * You may obtain a copy of the License at
- *
- *      http://www.apache.org/licenses/LICENSE-2.0
- *
- * Unless required by applicable law or agreed to in writing, software
- * distributed under the License is distributed on an "AS IS" BASIS,
- * WITHOUT WARRANTIES OR CONDITIONS OF ANY KIND, either express or implied.
- * See the License for the specific language governing permissions and
- * limitations under the License.
- */
-package com.b2international.snowowl.datastore.server.internal.branch;
-
-import static com.google.common.base.Preconditions.checkArgument;
-
-import java.util.ArrayDeque;
-import java.util.Deque;
-
-import org.eclipse.emf.cdo.common.branch.CDOBranch;
-import org.eclipse.emf.cdo.common.branch.CDOBranchPoint;
-import org.eclipse.emf.cdo.common.commit.CDOCommitInfo;
-import org.eclipse.emf.cdo.common.commit.CDOCommitInfoHandler;
-import org.eclipse.emf.cdo.transaction.CDOMerger;
-import org.eclipse.emf.cdo.transaction.CDOTransaction;
-import org.eclipse.emf.cdo.util.CommitException;
-
-import com.b2international.snowowl.core.Metadata;
-import com.b2international.snowowl.core.api.SnowowlRuntimeException;
-import com.b2international.snowowl.datastore.BranchPathUtils;
-import com.b2international.snowowl.datastore.branch.Branch;
-import com.b2international.snowowl.datastore.branch.BranchManager;
-import com.b2international.snowowl.datastore.branch.BranchMergeException;
-import com.b2international.snowowl.datastore.cdo.ICDOConnection;
-import com.b2international.snowowl.datastore.cdo.ICDORepository;
-import com.b2international.snowowl.datastore.server.internal.IRepository;
-import com.b2international.snowowl.datastore.store.Store;
-import com.b2international.snowowl.datastore.store.query.QueryBuilder;
-import com.google.common.collect.ImmutableSortedSet;
-
-/**
- * {@link BranchManager} implementation based on {@link CDOBranch} functionality.
- *
- * @since 4.1
- */
-public class CDOBranchManagerImpl extends BranchManagerImpl {
-
-    private static final String CDO_BRANCH_ID = "cdoBranchId";
-
-	private final IRepository repository;
-	
-    public CDOBranchManagerImpl(final IRepository repository, final Store<InternalBranch> branchStore) {
-        super(branchStore);
-        this.repository = repository;
-       	branchStore.configureSearchable(CDO_BRANCH_ID);
-       	
-       	CDOBranch cdoMainBranch = repository.getCdoMainBranch();
-		initBranchStore(new CDOMainBranchImpl(repository.getBaseTimestamp(cdoMainBranch), repository.getHeadTimestamp(cdoMainBranch)));
-       	
-        registerCommitListener(repository.getCdoRepository());
-    }
-
-    @Override
-	protected void doInitBranchStore(final InternalBranch main) {
-		super.doInitBranchStore(main);
-		
-		Deque<CDOBranch> workQueue = new ArrayDeque<CDOBranch>();
-		workQueue.add(repository.getCdoBranchManager().getMainBranch());
-		
-		while (!workQueue.isEmpty()) {
-			CDOBranch current = workQueue.pollFirst();
-			
-			if (!current.isMainBranch()) {
-				final Branch branch = getBranch(current.getID());
-
-				if (branch == null) {
-					long baseTimestamp = repository.getBaseTimestamp(current);
-					long headTimestamp = repository.getHeadTimestamp(current);
-					registerBranch(new CDOBranchImpl(current.getName(), current.getBase().getBranch().getPathName(), baseTimestamp, headTimestamp, current.getID()));
-				}
-			}
-			
-			workQueue.addAll(ImmutableSortedSet.copyOf(current.getBranches()));
-		}
-	}
-
-    CDOBranch getCDOBranch(Branch branch) {
-        checkArgument(!branch.isDeleted(), "Deleted branches cannot be retrieved.");
-        final Integer branchId = ((InternalCDOBasedBranch) branch).cdoBranchId();
-        if (branchId != null) {
-            return loadCDOBranch(branchId);
-        }
-        throw new SnowowlRuntimeException("Missing registered CDOBranch identifier for branch at path: " + branch.path());
-    }
-
-    private Branch getBranch(Integer branchId) {
-    	return getBranchFromStore(QueryBuilder.newQuery().match(CDO_BRANCH_ID, branchId.toString()).build());
-    }
-    
-    private CDOBranch loadCDOBranch(Integer branchId) {
-        return repository.getCdoBranchManager().getBranch(branchId);
-    }
-
-    @Override
-    InternalBranch applyChangeSet(InternalBranch target, InternalBranch source, boolean dryRun, String commitMessage) {
-        CDOBranch targetBranch = getCDOBranch(target);
-        CDOBranch sourceBranch = getCDOBranch(source);
-        CDOTransaction targetTransaction = null;
-
-        try {
-
-            ICDOConnection connection = repository.getConnection();
-            targetTransaction = connection.createTransaction(targetBranch);
-
-            CDOBranchMerger merger = new CDOBranchMerger(repository.getConflictProcessor());
-            targetTransaction.merge(sourceBranch.getHead(), merger);
-            merger.postProcess(targetTransaction);
-
-            targetTransaction.setCommitComment(commitMessage);
-
-            if (!dryRun) {
-	            CDOCommitInfo commitInfo = targetTransaction.commit();
-	            return target.withHeadTimestamp(commitInfo.getTimeStamp());
-            } else {
-            	return target;
-            }
-
-        } catch (CDOMerger.ConflictException e) {
-            throw new BranchMergeException("Could not resolve all conflicts while applying changeset on '%s' from '%s'.", target.path(), source.path(), e);
-        } catch (CommitException e) {
-            throw new BranchMergeException("Failed to apply changeset on '%s' from '%s'.", target.path(), source.path(), e);
-        } finally {
-            if (targetTransaction != null) {
-                targetTransaction.close();
-            }
-        }
-    }
-
-    @Override
-    InternalBranch reopen(InternalBranch parent, String name, Metadata metadata) {
-        final CDOBranch childCDOBranch = createCDOBranch(parent, name);
-        final CDOBranchPoint[] basePath = childCDOBranch.getBasePath();
-        final int[] cdoBranchPath = new int[basePath.length];
-        cdoBranchPath[basePath.length - 1] = childCDOBranch.getID();
-        
-        for (int i = 1; i < basePath.length; i++) {
-        	cdoBranchPath[i - 1] = basePath[i].getBranch().getID();
-        }
-
-        final long timeStamp = basePath[basePath.length - 1].getTimeStamp();
-        repository.getIndexUpdater().reopen(BranchPathUtils.createPath(childCDOBranch), cdoBranchPath, timeStamp);
-		return reopen(parent, name, metadata, timeStamp, childCDOBranch.getID());
-    }
-
-    private InternalBranch reopen(InternalBranch parent, String name, Metadata metadata, long baseTimestamp, int id) {
-        final InternalBranch branch = new CDOBranchImpl(name, parent.path(), baseTimestamp, id);
-        branch.metadata(metadata);
-        registerBranch(branch);
-        return branch;
-    }
-
-    private CDOBranch createCDOBranch(InternalBranch parent, String name) {
-        return getCDOBranch(parent).createBranch(name);
-    }
-
-    @SuppressWarnings("restriction")
-    private void registerCommitListener(ICDORepository repository) {
-        repository.getRepository().addCommitInfoHandler(new CDOCommitInfoHandler() {
-			@Override
-            public void handleCommitInfo(CDOCommitInfo commitInfo) {
-                if (!(commitInfo instanceof org.eclipse.emf.cdo.internal.common.commit.FailureCommitInfo)) {
-                    handleCommit((InternalBranch) getBranch(commitInfo.getBranch().getID()), commitInfo.getTimeStamp());
-                }
-            }
-        });
-    }
-}
->>>>>>> e9f3c59a
+}