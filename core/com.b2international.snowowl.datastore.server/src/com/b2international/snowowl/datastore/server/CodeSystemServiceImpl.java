/*
 * Copyright 2011-2015 B2i Healthcare Pte Ltd, http://b2i.sg
 * 
 * Licensed under the Apache License, Version 2.0 (the "License");
 * you may not use this file except in compliance with the License.
 * You may obtain a copy of the License at
 *
 *      http://www.apache.org/licenses/LICENSE-2.0
 *
 * Unless required by applicable law or agreed to in writing, software
 * distributed under the License is distributed on an "AS IS" BASIS,
 * WITHOUT WARRANTIES OR CONDITIONS OF ANY KIND, either express or implied.
 * See the License for the specific language governing permissions and
 * limitations under the License.
 */
package com.b2international.snowowl.datastore.server;

import static com.b2international.snowowl.core.ApplicationContext.getServiceForClass;
import static com.b2international.snowowl.datastore.BranchPathUtils.createMainPath;
import static com.b2international.snowowl.datastore.ICodeSystemVersion.PATCHED_PREDICATE;
import static com.google.common.base.Preconditions.checkNotNull;
import static com.google.common.collect.Collections2.filter;
import static com.google.common.collect.Lists.newArrayList;
import static com.google.common.collect.Sets.newHashSet;
import static java.util.Collections.reverseOrder;
import static java.util.Collections.synchronizedCollection;

import java.util.Collection;
import java.util.Collections;
import java.util.List;

import org.eclipse.emf.cdo.common.branch.CDOBranch;
import org.eclipse.emf.ecore.EPackage;

import com.b2international.commons.CompareUtils;
import com.b2international.snowowl.core.ApplicationContext;
import com.b2international.snowowl.core.api.IBranchPath;
import com.b2international.snowowl.datastore.BranchPathUtils;
import com.b2international.snowowl.datastore.CodeSystemService;
import com.b2international.snowowl.datastore.CodeSystemVersionEntry;
import com.b2international.snowowl.datastore.CodeSystemVersions;
import com.b2international.snowowl.datastore.IBranchPathMap;
import com.b2international.snowowl.datastore.ICodeSystemVersion;
import com.b2international.snowowl.datastore.LatestCodeSystemVersionUtils;
import com.b2international.snowowl.datastore.cdo.ICDOConnection;
import com.b2international.snowowl.datastore.cdo.ICDOConnectionManager;
import com.b2international.snowowl.datastore.tasks.ITaskStateManager;
import com.b2international.snowowl.eventbus.IEventBus;
import com.b2international.snowowl.terminologyregistry.core.request.CodeSystemRequests;
import com.google.common.base.Preconditions;
import com.google.common.base.Strings;
import com.google.common.collect.Lists;
import com.google.common.collect.Sets;

/**
 * Code system service implementation.
 * <p>This service is registered to the application context as {@link CodeSystemService}.
 *
 */
public class CodeSystemServiceImpl implements CodeSystemService {

	private final Collection<RepositoryUuidAndBranchPair> patchedBranchesCache = synchronizedCollection(Sets.<RepositoryUuidAndBranchPair>newHashSet());
	private final Collection<RepositoryUuidAndBranchPair> taggedBranchesCache = synchronizedCollection(Sets.<RepositoryUuidAndBranchPair>newHashSet());
	
	@Override
	public boolean isTagged(final CDOBranch branch) {
		Preconditions.checkNotNull(branch, "Branch argument cannot be null.");
		return isTagged(
				getConnectionManager().get(branch).getUuid(), 
				BranchPathUtils.createPath(branch));
	}
	
	@Override
	public boolean isTagged(final String repositoryUuid, final IBranchPath branchPath) {
		
		Preconditions.checkNotNull(repositoryUuid, "Repository UUID argument cannot be null.");
		Preconditions.checkNotNull(branchPath, "Branch path argument cannot be null.");
		
		//shortcut since MAIN branch cannot be maintenance branch as well.
		if (BranchPathUtils.isMain(branchPath)) {
			return false;
		}
		
		final RepositoryUuidAndBranchPair repositoryUuidAndBranchPair = new RepositoryUuidAndBranchPair(repositoryUuid, branchPath);
		if (taggedBranchesCache.contains(repositoryUuidAndBranchPair)) {
			return true;
		}
		
		for (final ICodeSystemVersion version : getAllTags(repositoryUuid)) {
			
			if (Strings.nullToEmpty(version.getVersionId()).equals(branchPath.lastSegment())) {
				taggedBranchesCache.add(repositoryUuidAndBranchPair);
				return true;
			}
			
		}
		
		return false;
	}

	@Override
	public boolean isPatched(final String repositoryUuid, final IBranchPath branchPath) {
		
		Preconditions.checkNotNull(repositoryUuid, "Repository UUID argument cannot be null.");
		Preconditions.checkNotNull(branchPath, "Branch path argument cannot be null.");
		
		final RepositoryUuidAndBranchPair repositoryUuidAndBranchPair = new RepositoryUuidAndBranchPair(repositoryUuid, branchPath);
		if (patchedBranchesCache.contains(repositoryUuidAndBranchPair)) {
			return true;
		}
		
		if (isTagged(repositoryUuid, branchPath)) {
			final CDOBranch branch = checkNotNull(getConnection(repositoryUuid).getBranch(branchPath), "Branch " + branchPath + "does not exist in '" + repositoryUuid + "'");
			final boolean patched = Long.MIN_VALUE != CDOServerUtils.getLastCommitTime(branch);
			if (patched) {
				patchedBranchesCache.add(repositoryUuidAndBranchPair);
			}
			return patched;
		}
		
		return false;
	}
	
	@Override
	public Collection<ICodeSystemVersion> getAllTagsDecorateWithPatched(final EPackage ePackage) {
		return getAllTagsDecorateWithPatched(getRepositoryUuidForEPackage(checkNotNull(ePackage, "ePackage")));
	}
	
	@Override
	public Collection<ICodeSystemVersion> getAllTags(final EPackage ePackage) {
		return getAllTags(getRepositoryUuidForEPackage(checkNotNull(ePackage, "ePackage")));
	}

	@Override
	public Collection<ICodeSystemVersion> getAllTagsDecorateWithPatched(final String repositoryUuid) {
		return getAllTags(repositoryUuid, true);
	}
	
	@Override
	public Collection<ICodeSystemVersion> getAllTags(final String repositoryUuid) {
		return getAllTags(repositoryUuid, false);
	}
	
	@Override
	public List<ICodeSystemVersion> getAllTagsWithHeadDecorateWithPatched(final String repositoryUuid) {
		return getAllTagsWithHead(repositoryUuid, true);
	}
	
	@Override
	public List<ICodeSystemVersion> getAllTagsWithHead(final String repositoryUuid) {
		return getAllTagsWithHead(repositoryUuid, false);
	}
	
	@Override
	public List<ICodeSystemVersion> getAllPatchedTags(String repositoryUuid) {
		return newArrayList(filter(getAllTagsDecorateWithPatched(repositoryUuid), PATCHED_PREDICATE));
	}
	
	@Override
	public ICodeSystemVersion getCurrentVersionForRepository(final String userId, final EPackage ePackage) {
		
		Preconditions.checkNotNull(userId, "User ID argument cannot be null.");
		Preconditions.checkNotNull(ePackage, "Package argument cannot be null.");
		
		final String repositoryUuid = getRepositoryUuidForEPackage(ePackage);
		return getCurrentVersionForRepository(userId, repositoryUuid);
	}
	
	@Override
	public ICodeSystemVersion getCurrentVersionForRepository(final String userId, final String repositoryUuid) {
		Preconditions.checkNotNull(userId, "User ID argument cannot be null.");
		Preconditions.checkNotNull(repositoryUuid, "Repository UUID argument cannot be null.");
		
		final List<ICodeSystemVersion> versions = getAllTagsWithHead(repositoryUuid);
		Preconditions.checkState(!CompareUtils.isEmpty(versions), "No versions are available for " + repositoryUuid);
		
		//no versions (yet)
		if (1 == versions.size()) {
			return LatestCodeSystemVersionUtils.createLatestCodeSystemVersion(repositoryUuid);
		}
		
		IBranchPath branchPath = getUserBranchPathForRepository(userId, repositoryUuid);
		
		if (BranchPathUtils.isMain(branchPath)) {
			return versions.get(1); //first not MAIN (most recently created version)
		}

		final boolean hasActiveTask = null != getTaskStateManager().getActiveTaskId(userId);
		if (hasActiveTask) {
			branchPath = branchPath.getParent();
		}
		
		final String versionId = branchPath.lastSegment();
		for (final ICodeSystemVersion version : versions) {
			if (versionId.equals(version.getVersionId())) {
				return version;
			}
		}
		
		return LatestCodeSystemVersionUtils.createLatestCodeSystemVersion(repositoryUuid);
	}

	@Override
	@SuppressWarnings("unchecked")
	public <T extends ICodeSystemVersion> Collection<T> decorateWithPatchedFlag(final String repositoryUuid, final Collection<? extends T> versions) {
<<<<<<< HEAD
		forEach(versions, new Procedure<ICodeSystemVersion>() {
			@Override protected void doApply(final ICodeSystemVersion version) {
				if (version instanceof CodeSystemVersionEntry) {
					if (isPatched(repositoryUuid, BranchPathUtils.createPath(version.getPath()))) {
						((CodeSystemVersionEntry) version).setPatched();
					}
=======
		for (T version : versions) {
			if (version instanceof CodeSystemVersionEntry) {
				if (isPatched(repositoryUuid, createVersionPath(version.getVersionId()))) {
					((CodeSystemVersionEntry) version).setPatched(true);
>>>>>>> 0bcefa43
				}
			}
		}
		return (Collection<T>) versions;
	}

	private Collection<ICodeSystemVersion> getAllTags(final String repositoryUuid, final boolean decorateWithPatched) {
		final CodeSystemVersions versions = new CodeSystemRequests(repositoryUuid).prepareSearchCodeSystemVersion()
			.all()
			.build(createMainPath().getPath())
			.execute(ApplicationContext.getServiceForClass(IEventBus.class))
			.getSync();
		
		return Collections.<ICodeSystemVersion>unmodifiableCollection(newHashSet(decorateWithPatched ? decorateWithPatchedFlag(repositoryUuid, versions.getItems()) : versions));
	}

	private List<ICodeSystemVersion> getAllTagsWithHead(final String repositoryUuid, final boolean decorateWithPatched) {
		final List<ICodeSystemVersion> $ = Lists.<ICodeSystemVersion>newArrayList(LatestCodeSystemVersionUtils.createLatestCodeSystemVersion(repositoryUuid));
		final Collection<ICodeSystemVersion> allTags = getAllTags(repositoryUuid);
		final List<ICodeSystemVersion> versions = Lists.newArrayList(decorateWithPatched ? decorateWithPatchedFlag(repositoryUuid, allTags) : allTags);
	
		Collections.sort(versions, reverseOrder(ICodeSystemVersion.VERSION_IMPORT_DATE_COMPARATOR));
		$.addAll(versions);
		
		return Collections.unmodifiableList($);
	}

	private String getRepositoryUuidForEPackage(final EPackage ePackage) {
		return getConnection(ePackage).getUuid();
	}

	private ICDOConnection getConnection(final String repositoryUuid) {
		return getConnectionManager().getByUuid(repositoryUuid);
	}

	
	private ICDOConnection getConnection(final EPackage ePackage) {
		return getConnectionManager().get(ePackage);
	}

	private ICDOConnectionManager getConnectionManager() {
		return getServiceForClass(ICDOConnectionManager.class);
	}

	private IBranchPath getUserBranchPathForRepository(final String userId, final String repositoryUuid) {
		return getBranchPathMapConfiguration(userId).getBranchPath(repositoryUuid);
	}

	private IBranchPathMap getBranchPathMapConfiguration(final String userId) {
		return getTaskStateManager().getBranchPathMapConfiguration(userId, true);
	}

	private ITaskStateManager getTaskStateManager() {
		return ApplicationContext.getInstance().getService(ITaskStateManager.class);
	}

	/**
	 * Class for wrapping a repository UUID and a version branch in the repository.
	 * Used for uniquely identifying an existing version.
	 *
	 */
	private static final class RepositoryUuidAndBranchPair {
		private final String repositoryUuid;
		private final IBranchPath versionPath;
		
		private RepositoryUuidAndBranchPair(final String repositoryUuid, final IBranchPath versionPath) {
			this.repositoryUuid = repositoryUuid;
			this.versionPath = versionPath;
		}

		@Override
		public int hashCode() {
			final int prime = 31;
			int result = 1;
			result = prime * result + ((repositoryUuid == null) ? 0 : repositoryUuid.hashCode());
			result = prime * result + ((versionPath == null) ? 0 : versionPath.hashCode());
			return result;
		}

		@Override
		public boolean equals(final Object obj) {
			if (this == obj)
				return true;
			if (obj == null)
				return false;
			if (getClass() != obj.getClass())
				return false;
			final RepositoryUuidAndBranchPair other = (RepositoryUuidAndBranchPair) obj;
			if (repositoryUuid == null) {
				if (other.repositoryUuid != null)
					return false;
			} else if (!repositoryUuid.equals(other.repositoryUuid))
				return false;
			if (versionPath == null) {
				if (other.versionPath != null)
					return false;
			} else if (!versionPath.equals(other.versionPath))
				return false;
			return true;
		}
		
	}
	
}<|MERGE_RESOLUTION|>--- conflicted
+++ resolved
@@ -46,7 +46,6 @@
 import com.b2international.snowowl.datastore.cdo.ICDOConnectionManager;
 import com.b2international.snowowl.datastore.tasks.ITaskStateManager;
 import com.b2international.snowowl.eventbus.IEventBus;
-import com.b2international.snowowl.terminologyregistry.core.request.CodeSystemRequests;
 import com.google.common.base.Preconditions;
 import com.google.common.base.Strings;
 import com.google.common.collect.Lists;
@@ -203,19 +202,10 @@
 	@Override
 	@SuppressWarnings("unchecked")
 	public <T extends ICodeSystemVersion> Collection<T> decorateWithPatchedFlag(final String repositoryUuid, final Collection<? extends T> versions) {
-<<<<<<< HEAD
-		forEach(versions, new Procedure<ICodeSystemVersion>() {
-			@Override protected void doApply(final ICodeSystemVersion version) {
-				if (version instanceof CodeSystemVersionEntry) {
-					if (isPatched(repositoryUuid, BranchPathUtils.createPath(version.getPath()))) {
-						((CodeSystemVersionEntry) version).setPatched();
-					}
-=======
 		for (T version : versions) {
 			if (version instanceof CodeSystemVersionEntry) {
-				if (isPatched(repositoryUuid, createVersionPath(version.getVersionId()))) {
+				if (isPatched(repositoryUuid, BranchPathUtils.createPath(version.getPath()))) {
 					((CodeSystemVersionEntry) version).setPatched(true);
->>>>>>> 0bcefa43
 				}
 			}
 		}
