--- conflicted
+++ resolved
@@ -851,9 +851,14 @@
 	 * @return
 	 */
 	public boolean hasDocuments(final IBranchPath branchPath) {
-<<<<<<< HEAD
-=======
-		return hasDocumentsInternal(branchPath);
+		checkNotNull(branchPath, "branchPath");
+		checkNotDisposed();
+		
+		try {
+			return getBranchService(branchPath).hasDocuments();
+		} catch (final IOException e) {
+			throw new IndexException(e);
+		}
 	}
 
 	private void checkNotDisposed() {
@@ -861,26 +866,7 @@
 			throw new IndexException("IndexServerService is already disposed.");
 		}
 	}
-
-	private boolean hasDocumentsInternal(final IBranchPath branchPath) {
->>>>>>> e9f3c59a
-		checkNotNull(branchPath, "branchPath");
-		checkNotDisposed();
-		
-		try {
-			return getBranchService(branchPath).hasDocuments();
-		} catch (final IOException e) {
-			throw new IndexException(e);
-		}
-	}
-
-<<<<<<< HEAD
-	private static final Set<String> COMPONENT_ID_FIELD_TO_LOAD = Sets.newHashSet(CommonIndexConstants.COMPONENT_ID);
-
-	private void checkNotDisposed() {
-		if (disposed) {
-			throw new IndexException("IndexServerService is already disposed.");
-=======
+	
 	public <T> T executeReadTransaction(IBranchPath branchPath, IndexRead<T> read) {
 		final ReferenceManager<IndexSearcher> manager = getManager(branchPath);
 		IndexSearcher searcher = null;	
@@ -897,7 +883,6 @@
 					throw new IndexException(e);
 				}			
 			}
->>>>>>> e9f3c59a
 		}
 	}
 }