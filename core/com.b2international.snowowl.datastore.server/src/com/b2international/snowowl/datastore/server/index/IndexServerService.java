--- conflicted
+++ resolved
@@ -220,10 +220,6 @@
 		checkState(!physicalPath.isMain(), "Physical path cannot be MAIN.");
 		
 		try {
-<<<<<<< HEAD
-			
-=======
->>>>>>> 804fcb7b
 			final IndexBranchService baseBranchService = getBranchService(logicalPath.getParent());
 			
 			synchronized (baseBranchService) {
