--- conflicted
+++ resolved
@@ -1,9 +1,5 @@
 /*
-<<<<<<< HEAD
- * Copyright 2011-2018 B2i Healthcare Pte Ltd, http://b2i.sg
-=======
  * Copyright 2011-2019 B2i Healthcare Pte Ltd, http://b2i.sg
->>>>>>> 96c44948
  * 
  * Licensed under the Apache License, Version 2.0 (the "License");
  * you may not use this file except in compliance with the License.
