/*
 * Copyright 2011-2018 B2i Healthcare Pte Ltd, http://b2i.sg
 * 
 * Licensed under the Apache License, Version 2.0 (the "License");
 * you may not use this file except in compliance with the License.
 * You may obtain a copy of the License at
 *
 *      http://www.apache.org/licenses/LICENSE-2.0
 *
 * Unless required by applicable law or agreed to in writing, software
 * distributed under the License is distributed on an "AS IS" BASIS,
 * WITHOUT WARRANTIES OR CONDITIONS OF ANY KIND, either express or implied.
 * See the License for the specific language governing permissions and
 * limitations under the License.
 */
package com.b2international.snowowl.datastore.config;

import javax.validation.constraints.Min;

import org.hibernate.validator.constraints.NotEmpty;

import com.b2international.index.IndexClientFactory;
import com.b2international.index.query.slowlog.SlowLogConfig;
import com.fasterxml.jackson.annotation.JsonProperty;

/**
 * @since 5.0
 */
public class IndexConfiguration {

	@NotEmpty
	private String commitInterval = IndexClientFactory.DEFAULT_TRANSLOG_SYNC_INTERVAL;
	@Min(10)
	private long queryWarnThreshold = SlowLogConfig.QUERY_WARN_THRESHOLD_DEFAULT;
	@Min(10)
	private long queryInfoThreshold = SlowLogConfig.QUERY_INFO_THRESHOLD_DEFAULT;
	@Min(10)
	private long queryDebugThreshold = SlowLogConfig.QUERY_DEBUG_THRESHOLD_DEFAULT;
	@Min(10)
	private long queryTraceThreshold = SlowLogConfig.QUERY_TRACE_THRESHOLD_DEFAULT;
	@Min(10)
	private long fetchWarnThreshold = SlowLogConfig.FETCH_WARN_THRESHOLD_DEFAULT;
	@Min(10)
	private long fetchInfoThreshold = SlowLogConfig.FETCH_INFO_THRESHOLD_DEFAULT;
	@Min(10)
	private long fetchDebugThreshold = SlowLogConfig.FETCH_DEBUG_THRESHOLD_DEFAULT;
	@Min(10)
	private long fetchTraceThreshold = SlowLogConfig.FETCH_TRACE_THRESHOLD_DEFAULT;
	@Min(1)
	private Integer numberOfShards = 6;
	@Min(1)
	private int commitConcurrencyLevel = Math.max(1, Runtime.getRuntime().availableProcessors() / 4);
<<<<<<< HEAD
	
=======

	@NotEmpty
	private String clusterName = IndexClientFactory.DEFAULT_CLUSTER_NAME;
>>>>>>> d5df417c
	// @Nullable
	private String clusterUrl;
	// @Nullable
	private String clusterUsername;
	// @Nullable
	private String clusterPassword;
	
	@Min(1_000)
	private int connectTimeout = IndexClientFactory.DEFAULT_CONNECT_TIMEOUT;
	@Min(1_000)
	private int socketTimeout = IndexClientFactory.DEFAULT_SOCKET_TIMEOUT;
	@Min(2_001)
	private int clusterHealthTimeout = IndexClientFactory.DEFAULT_CLUSTER_HEALTH_TIMEOUT;

	@JsonProperty
	public String getCommitInterval() {
		return commitInterval;
	}

	@JsonProperty
	public void setCommitInterval(String commitInterval) {
		this.commitInterval = commitInterval;
	}

	@JsonProperty
	public long getQueryWarnThreshold() {
		return queryWarnThreshold;
	}

	@JsonProperty
	public void setQueryWarnThreshold(long queryWarnThreshold) {
		this.queryWarnThreshold = queryWarnThreshold;
	}

	@JsonProperty
	public long getQueryInfoThreshold() {
		return queryInfoThreshold;
	}

	@JsonProperty
	public void setQueryInfoThreshold(long queryInfoThreshold) {
		this.queryInfoThreshold = queryInfoThreshold;
	}

	@JsonProperty
	public long getQueryDebugThreshold() {
		return queryDebugThreshold;
	}

	@JsonProperty
	public void setQueryDebugThreshold(long queryDebugThreshold) {
		this.queryDebugThreshold = queryDebugThreshold;
	}

	@JsonProperty
	public long getQueryTraceThreshold() {
		return queryTraceThreshold;
	}

	@JsonProperty
	public void setQueryTraceThreshold(long queryTraceThreshold) {
		this.queryTraceThreshold = queryTraceThreshold;
	}

	@JsonProperty
	public long getFetchWarnThreshold() {
		return fetchWarnThreshold;
	}

	@JsonProperty
	public void setFetchWarnThreshold(long fetchWarnThreshold) {
		this.fetchWarnThreshold = fetchWarnThreshold;
	}

	@JsonProperty
	public long getFetchInfoThreshold() {
		return fetchInfoThreshold;
	}

	@JsonProperty
	public void setFetchInfoThreshold(long fetchInfoThreshold) {
		this.fetchInfoThreshold = fetchInfoThreshold;
	}

	@JsonProperty
	public long getFetchDebugThreshold() {
		return fetchDebugThreshold;
	}

	@JsonProperty
	public void setFetchDebugThreshold(long fetchDebugThreshold) {
		this.fetchDebugThreshold = fetchDebugThreshold;
	}

	@JsonProperty
	public long getFetchTraceThreshold() {
		return fetchTraceThreshold;
	}

	@JsonProperty
	public void setFetchTraceThreshold(long fetchTraceThreshold) {
		this.fetchTraceThreshold = fetchTraceThreshold;
	}

	@JsonProperty
	public void setNumberOfShards(Integer numberOfShards) {
		this.numberOfShards = numberOfShards;
	}
	
	@JsonProperty
	public Integer getNumberOfShards() {
		return numberOfShards;
	}
	
	@JsonProperty
	public int getCommitConcurrencyLevel() {
		return commitConcurrencyLevel;
	}
	
	@JsonProperty
	public void setCommitConcurrencyLevel(int commitConcurrencyLevel) {
		this.commitConcurrencyLevel = commitConcurrencyLevel;
	}

	@JsonProperty
	public String getClusterName() {
		return clusterName;
	}
	
	@JsonProperty
	public void setClusterName(String clusterName) {
		this.clusterName = clusterName;
	}
	
	@JsonProperty
	public String getClusterUrl() {
		return clusterUrl;
	}
	
	@JsonProperty
	public void setClusterUrl(String clusterUrl) {
		this.clusterUrl = clusterUrl;
	}
	
	@JsonProperty
	public int getConnectTimeout() {
		return connectTimeout;
	}
	
	@JsonProperty
	public void setConnectTimeout(int connectTimeout) {
		this.connectTimeout = connectTimeout;
	}
	
	@JsonProperty
	public int getSocketTimeout() {
		return socketTimeout;
	}
	
	@JsonProperty
	public void setSocketTimeout(int socketTimeout) {
		this.socketTimeout = socketTimeout;
	}
	
	@JsonProperty
	public String getClusterUsername() {
		return clusterUsername;
	}
	
	@JsonProperty
	public void setClusterUsername(String clusterUsername) {
		this.clusterUsername = clusterUsername;
	}
	
	@JsonProperty
	public String getClusterPassword() {
		return clusterPassword;
	}
	
	@JsonProperty
	public void setClusterPassword(String clusterPassword) {
		this.clusterPassword = clusterPassword;
	}
	
	@JsonProperty
	public int getClusterHealthTimeout() {
		return clusterHealthTimeout;
	}
	
	@JsonProperty
	public void setClusterHealthTimeout(int clusterHealthTimeout) {
		this.clusterHealthTimeout = clusterHealthTimeout;
	}
}<|MERGE_RESOLUTION|>--- conflicted
+++ resolved
@@ -50,13 +50,9 @@
 	private Integer numberOfShards = 6;
 	@Min(1)
 	private int commitConcurrencyLevel = Math.max(1, Runtime.getRuntime().availableProcessors() / 4);
-<<<<<<< HEAD
-	
-=======
 
 	@NotEmpty
 	private String clusterName = IndexClientFactory.DEFAULT_CLUSTER_NAME;
->>>>>>> d5df417c
 	// @Nullable
 	private String clusterUrl;
 	// @Nullable
