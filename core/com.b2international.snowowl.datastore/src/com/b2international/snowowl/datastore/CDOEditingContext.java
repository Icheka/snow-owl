--- conflicted
+++ resolved
@@ -352,28 +352,17 @@
 	 * @return an immutable list of the available code systems.
 	 */
 	public List<CodeSystem> getCodeSystems() {
+		if (!getBranch().equals(IBranchPath.MAIN_BRANCH)) {
+			throw new IllegalStateException(String.format("Snomed Code Systems are maintained on MAIN branch, this editing context uses %s", getBranch()));
+		}
+		
 		final CDOResource cdoResource = transaction.getOrCreateResource(getMetaRootResourceName());
 		return FluentIterable.from(cdoResource.getContents()).filter(CodeSystem.class).toList();
 	}
 	
 	public CodeSystem getCodeSystem(final String uniqueId) {
-<<<<<<< HEAD
-		final Optional<CodeSystem> optional = FluentIterable.from(getCodeSystems()).firstMatch(new Predicate<CodeSystem>() {
-			@Override
-			public boolean apply(CodeSystem input) {
-				if (input.getShortName().equals(uniqueId)) {
-					return true;
-				} else if (input.getCodeSystemOID().equals(uniqueId)) {
-					return true;
-				} else {
-					return false;
-				}
-			}
-		});
-		
-=======
 		if (!getBranch().equals(IBranchPath.MAIN_BRANCH)) {
-			throw new IllegalStateException(String.format("Snomed releases are maintained on MAIN branch, this editing context uses %s", getBranch()));
+			throw new IllegalStateException(String.format("Snomed Code Systems are maintained on MAIN branch, this editing context uses %s", getBranch()));
 		}
 		
 		final Optional<CodeSystem> optional = FluentIterable.from(getCodeSystems()).firstMatch(new Predicate<CodeSystem>() {
@@ -383,7 +372,6 @@
 			}
 		});
 
->>>>>>> ac32c3f9
 		return optional.isPresent() ? optional.get() : null;
 	}
 
