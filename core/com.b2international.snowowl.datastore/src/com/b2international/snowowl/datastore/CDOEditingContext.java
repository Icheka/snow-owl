--- conflicted
+++ resolved
@@ -425,27 +425,22 @@
 	 * @param object
 	 * @throws ConflictException - if the component cannot be deleted
 	 */
-<<<<<<< HEAD
-	public void delete(EObject object) {
+	public final void delete(EObject object) {
+		delete(object, false);
+	}
+	
+	/**
+	 * Deletes the object from this editing context and from his parent.
+	 * @param object - the object to be deleted
+	 * @param force - whether forcefully delete the object even if regular delete would not be possible
+	 * @throws ConflictException - if the component cannot be deleted
+	 */
+	public void delete(EObject object, boolean force) throws ConflictException {
 		if (object instanceof CodeSystem) {
 			transaction.getOrCreateResource(getMetaRootResourceName()).getContents().remove(object);
 		} else {
 			EcoreUtil.remove(object);
 		}
-=======
-	public final void delete(EObject object) {
-		delete(object, false);
-	}
-	
-	/**
-	 * Deletes the object from this editing context and from his parent.
-	 * @param object - the object to be deleted
-	 * @param force - whether forcefully delete the object even if regular delete would not be possible
-	 * @throws ConflictException - if the component cannot be deleted
-	 */
-	public void delete(EObject object, boolean force) throws ConflictException {
-		EcoreUtil.remove(object);
->>>>>>> a5c65039
 	}
 	
 	/**
