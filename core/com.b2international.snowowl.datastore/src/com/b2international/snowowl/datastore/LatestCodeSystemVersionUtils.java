/*
 * Copyright 2011-2015 B2i Healthcare Pte Ltd, http://b2i.sg
 * 
 * Licensed under the Apache License, Version 2.0 (the "License");
 * you may not use this file except in compliance with the License.
 * You may obtain a copy of the License at
 *
 *      http://www.apache.org/licenses/LICENSE-2.0
 *
 * Unless required by applicable law or agreed to in writing, software
 * distributed under the License is distributed on an "AS IS" BASIS,
 * WITHOUT WARRANTIES OR CONDITIONS OF ANY KIND, either express or implied.
 * See the License for the specific language governing permissions and
 * limitations under the License.
 */
package com.b2international.snowowl.datastore;

import static com.b2international.snowowl.core.api.IBranchPath.MAIN_BRANCH;
import static com.b2international.snowowl.core.date.EffectiveTimes.UNSET_EFFECTIVE_TIME;
import static com.b2international.snowowl.datastore.cdo.CDOUtils.NO_STORAGE_KEY;
import static java.lang.Long.MAX_VALUE;

/**
 * Utility class for the
 */
public abstract class LatestCodeSystemVersionUtils {

	private static final String LATEST_VERSION = "Latest version";

	/**
	 * Creates a fake {@link ICodeSystemVersion} representing the HEAD in the given repository.
	 * @param repositoryUuid the repository UUID.
	 * @return a fake version representing the HEAD in the repository.
	 */
<<<<<<< HEAD
	public static ICodeSystemVersion createLatestCodeSystemVersion(final String repositoryUuid) {

		return new CodeSystemVersionEntry(MAX_VALUE, MAX_VALUE, UNSET_EFFECTIVE_TIME, LATEST_VERSION, MAIN_BRANCH, MAIN_BRANCH, NO_STORAGE_KEY, repositoryUuid) {
			
			private static final long serialVersionUID = 3431197771869140761L;

			@Override
			public boolean isPatched() {
				return false;
			}
		};
		
=======
	public static CodeSystemVersionEntry createLatestCodeSystemVersion(final String repositoryUuid) {
		return CodeSystemVersionEntry.builder()
				.repositoryUuid(repositoryUuid)
				.versionId(MAIN_BRANCH)
				.storageKey(NO_STORAGE_KEY)
				.effectiveDate(MAX_VALUE)
				.importDate(MAX_VALUE)
				.latestUpdateDate(UNSET_EFFECTIVE_TIME)
				.description(LATEST_VERSION)
				.codeSystemShortName("SNOMEDCT")
				.build();
>>>>>>> 0bcefa43
	}
	
	/**
	 * Returns {@code true} if the version is a fake {@link ICodeSystemVersion} implementation
	 * representing the HEAD in the repository.
	 * @param version the version to check.
	 * @return {@code true} if the argument is the latest version, otherwise {@code false}
	 */
	public static boolean isLatestVersion(final ICodeSystemVersion version) {
		return MAIN_BRANCH.equals(version.getVersionId());
	}

}<|MERGE_RESOLUTION|>--- conflicted
+++ resolved
@@ -32,20 +32,6 @@
 	 * @param repositoryUuid the repository UUID.
 	 * @return a fake version representing the HEAD in the repository.
 	 */
-<<<<<<< HEAD
-	public static ICodeSystemVersion createLatestCodeSystemVersion(final String repositoryUuid) {
-
-		return new CodeSystemVersionEntry(MAX_VALUE, MAX_VALUE, UNSET_EFFECTIVE_TIME, LATEST_VERSION, MAIN_BRANCH, MAIN_BRANCH, NO_STORAGE_KEY, repositoryUuid) {
-			
-			private static final long serialVersionUID = 3431197771869140761L;
-
-			@Override
-			public boolean isPatched() {
-				return false;
-			}
-		};
-		
-=======
 	public static CodeSystemVersionEntry createLatestCodeSystemVersion(final String repositoryUuid) {
 		return CodeSystemVersionEntry.builder()
 				.repositoryUuid(repositoryUuid)
@@ -57,7 +43,6 @@
 				.description(LATEST_VERSION)
 				.codeSystemShortName("SNOMEDCT")
 				.build();
->>>>>>> 0bcefa43
 	}
 	
 	/**
