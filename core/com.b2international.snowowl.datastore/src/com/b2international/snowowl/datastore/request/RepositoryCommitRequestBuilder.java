/*
 * Copyright 2011-2015 B2i Healthcare Pte Ltd, http://b2i.sg
 * 
 * Licensed under the Apache License, Version 2.0 (the "License");
 * you may not use this file except in compliance with the License.
 * You may obtain a copy of the License at
 *
 *      http://www.apache.org/licenses/LICENSE-2.0
 *
 * Unless required by applicable law or agreed to in writing, software
 * distributed under the License is distributed on an "AS IS" BASIS,
 * WITHOUT WARRANTIES OR CONDITIONS OF ANY KIND, either express or implied.
 * See the License for the specific language governing permissions and
 * limitations under the License.
 */
package com.b2international.snowowl.datastore.request;

import com.b2international.snowowl.core.ServiceProvider;
import com.b2international.snowowl.core.domain.BranchContext;
import com.b2international.snowowl.core.domain.TransactionContext;
import com.b2international.snowowl.core.events.Request;
import com.b2international.snowowl.core.events.RequestBuilder;
import com.b2international.snowowl.core.exceptions.ApiValidation;

/**
 * @since 4.5
 */
public class RepositoryCommitRequestBuilder implements RequestBuilder<ServiceProvider, CommitInfo> {
	
	private String userId;
	private String repositoryId;
	private String branch;
	private String commitComment = "";
	private Request<TransactionContext, ?> body;

	protected RepositoryCommitRequestBuilder(String userId, String repositoryId, String branch) {
		this.userId = userId;
		this.repositoryId = repositoryId;
		this.branch = branch;
	}
	
	public RepositoryCommitRequestBuilder setBody(RequestBuilder<TransactionContext, ?> req) {
		this.body = req.build();
		return this;
	}
	
	public RepositoryCommitRequestBuilder setBody(Request<TransactionContext, ?> body) {
		this.body = body;
		return this;
	}
	
	public RepositoryCommitRequestBuilder setCommitComment(String commitComment) {
		this.commitComment = commitComment;
		return this;
	}

	@Override
	public Request<ServiceProvider, CommitInfo> build() {
		ApiValidation.checkInput(body);
<<<<<<< HEAD
		return RepositoryRequests.wrap(repositoryId, branch, createRequest());
	}
	
	protected Request<BranchContext, CommitInfo> createRequest() {
		return new TransactionalRequest(userId, commitComment, body);
=======
		return RepositoryRequests.wrap(repositoryId, branch, new IndexReadRequest<>(new TransactionalRequest(userId, commitComment, body)));
>>>>>>> f5b44916
	}

}<|MERGE_RESOLUTION|>--- conflicted
+++ resolved
@@ -57,15 +57,11 @@
 	@Override
 	public Request<ServiceProvider, CommitInfo> build() {
 		ApiValidation.checkInput(body);
-<<<<<<< HEAD
 		return RepositoryRequests.wrap(repositoryId, branch, createRequest());
 	}
 	
 	protected Request<BranchContext, CommitInfo> createRequest() {
-		return new TransactionalRequest(userId, commitComment, body);
-=======
-		return RepositoryRequests.wrap(repositoryId, branch, new IndexReadRequest<>(new TransactionalRequest(userId, commitComment, body)));
->>>>>>> f5b44916
+		return new IndexReadRequest<>(new TransactionalRequest(userId, commitComment, body));
 	}
 
 }