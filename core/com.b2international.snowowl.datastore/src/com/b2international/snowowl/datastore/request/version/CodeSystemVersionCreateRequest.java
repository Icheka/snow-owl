--- conflicted
+++ resolved
@@ -66,7 +66,6 @@
 import com.b2international.snowowl.terminologyregistry.core.request.CodeSystemRequests;
 import com.fasterxml.jackson.annotation.JsonProperty;
 import com.google.common.collect.HashMultimap;
-import com.google.common.collect.Maps;
 import com.google.common.collect.Multimap;
 
 /**
@@ -100,25 +99,7 @@
 		final RemoteJob job = context.service(RemoteJob.class);
 		final String user = job.getUser();
 		
-<<<<<<< HEAD
-		// get code system
-		CodeSystemEntry codeSystem = null;
-		final RepositoryManager repositoryManager = context.service(RepositoryManager.class);
-		final Set<String> repositoryIds = repositoryManager.repositories().stream().map(Repository::id).collect(Collectors.toSet());
-		for (String repositoryId : repositoryIds) {
-			try {
-				codeSystem = CodeSystemRequests.prepareGetCodeSystem(codeSystemShortName)
-						.build(repositoryId)
-						.execute(context.service(IEventBus.class))
-						.getSync();
-				break;
-			} catch (NotFoundException e) {
-				// ignore
-			}
-		}
-=======
 		final Map<String, CodeSystemEntry> codeSystemsByShortName = fetchAllCodeSystems(context);
->>>>>>> d6d2d4c4
 		
 		final CodeSystemEntry codeSystem = codeSystemsByShortName.get(codeSystemShortName);
 		if (codeSystem == null) {
@@ -142,63 +123,39 @@
 		} catch (NotFoundException e) {
 			// ignore
 		}
-
-		final Map<CodeSystemEntry, IVersioningManager> versioningManagersByCodeSystem = createVersioningManagers(context, codeSystemsByShortName, codeSystem);
-
+		
+		final List<CodeSystemEntry> codeSystemsToVersion = codeSystem.getDependenciesAndSelf()
+			.stream()
+			.map(codeSystemsByShortName::get)
+			.collect(Collectors.toList());
+		
+		acquireLocks(context, user, codeSystemsToVersion);
+		
+		final IProgressMonitor monitor = SubMonitor.convert(context.service(IProgressMonitor.class), TASK_WORK_STEP);
 		try {
-			acquireLocks(context, user, versioningManagersByCodeSystem.keySet());
-		
-			for (Entry<CodeSystemEntry, IVersioningManager> entry : versioningManagersByCodeSystem.entrySet()) {
-				createVersion(context, entry.getValue(), entry.getKey(), user);
-			}
+			
+			codeSystemsToVersion.forEach(codeSystemToVersion -> {
+				// check that the specified effective time is valid in this code system
+				validateEffectiveTime(context, codeSystem);
+				new RepositoryRequest<>(repositoryId,
+					new IndexReadRequest<>(
+						new BranchRequest<>(codeSystem.getBranchPath(),
+							new RevisionIndexReadRequest<CommitResult>(
+								context.service(RepositoryManager.class).get(codeSystemToVersion.getRepositoryUuid())
+									.service(VersioningRequestBuilder.class)
+									.build(new VersioningConfiguration(user, codeSystemToVersion.getShortName(), versionId, description, effectiveTime))
+							)
+						)
+					)
+				).execute(context);
+				
+				// tag the repository
+				doTag(context, codeSystem, monitor);
+			});
 			
 			return Boolean.TRUE;
 		} finally {
 			releaseLocks(context);
-		}
-		
-	}
-	
-	private Map<CodeSystemEntry, IVersioningManager> createVersioningManagers(final ServiceProvider context, Map<String, CodeSystemEntry> codeSystemsByShortName, final CodeSystemEntry baseCodeSystem) {
-		final Map<CodeSystemEntry, IVersioningManager> versioningManagersByCodeSystem  = Maps.newHashMap();
-		baseCodeSystem.getDependenciesAndSelf()
-			.stream()
-			.map(affectedCodeSystemShortName -> codeSystemsByShortName.get(affectedCodeSystemShortName))
-			.forEach(affectedCodeSystem -> {
-				final IVersioningManager affectedVersioningManager = VersioningManagerBroker.INSTANCE.createVersioningManager(affectedCodeSystem.getTerminologyComponentId());
-				versioningManagersByCodeSystem.put(affectedCodeSystem, affectedVersioningManager);
-			});
-
-		return versioningManagersByCodeSystem;
-	}
-	
-	private void createVersion(ServiceProvider context, IVersioningManager versioningManager, CodeSystemEntry codeSystem, String user) {
-		validateEffectiveTime(context, codeSystem);
-		final IProgressMonitor monitor = SubMonitor.convert(context.service(IProgressMonitor.class), TASK_WORK_STEP);
-		try {
-<<<<<<< HEAD
-			
-			new RepositoryRequest<>(repositoryId,
-				new IndexReadRequest<>(
-					new BranchRequest<>(codeSystem.getBranchPath(),
-						new RevisionIndexReadRequest<CommitResult>(
-							repositoryManager.get(repositoryId)
-								.service(VersioningRequestBuilder.class)
-								.build(new VersioningConfiguration(user, codeSystemShortName, versionId, description, effectiveTime))
-						)
-					)
-				)
-			).execute(context);
-			
-=======
-			monitor.worked(1);
-			// execute publication process via the tooling specific VersioningManager 
-			versioningManager.publish(new PublishOperationConfiguration(user, codeSystem.getShortName(), codeSystem.getBranchPath(), versionId, description, effectiveTime), monitor);
-			monitor.worked(1);
->>>>>>> d6d2d4c4
-			// tag the repository
-			doTag(context, codeSystem, monitor);
-		} finally {
 			if (null != monitor) {
 				monitor.done();
 			}
