/*
 * Copyright 2017-2018 B2i Healthcare Pte Ltd, http://b2i.sg
 * 
 * Licensed under the Apache License, Version 2.0 (the "License");
 * you may not use this file except in compliance with the License.
 * You may obtain a copy of the License at
 *
 *      http://www.apache.org/licenses/LICENSE-2.0
 *
 * Unless required by applicable law or agreed to in writing, software
 * distributed under the License is distributed on an "AS IS" BASIS,
 * WITHOUT WARRANTIES OR CONDITIONS OF ANY KIND, either express or implied.
 * See the License for the specific language governing permissions and
 * limitations under the License.
 */
package com.b2international.snowowl.datastore.request.version;

import static com.b2international.snowowl.datastore.oplock.impl.DatastoreLockContextDescriptions.CREATE_VERSION;

import java.time.Instant;
import java.util.Collection;
import java.util.Date;
import java.util.List;
import java.util.Map;
import java.util.Map.Entry;
import java.util.function.Function;
import java.util.stream.Collectors;

import javax.validation.constraints.NotNull;

import org.eclipse.core.runtime.IProgressMonitor;
import org.eclipse.core.runtime.SubMonitor;
import org.hibernate.validator.constraints.NotEmpty;

import com.b2international.commons.exceptions.BadRequestException;
import com.b2international.commons.exceptions.ConflictException;
import com.b2international.commons.exceptions.NotFoundException;
import com.b2international.index.revision.RevisionBranch;
import com.b2international.snowowl.core.Repository;
import com.b2international.snowowl.core.RepositoryManager;
import com.b2international.snowowl.core.ServiceProvider;
import com.b2international.snowowl.core.api.SnowowlRuntimeException;
import com.b2international.snowowl.core.branch.Branch;
import com.b2international.snowowl.core.domain.exceptions.CodeSystemNotFoundException;
import com.b2international.snowowl.core.events.Request;
import com.b2international.snowowl.core.terminology.TerminologyRegistry;
import com.b2international.snowowl.datastore.BranchPathUtils;
import com.b2international.snowowl.datastore.CodeSystemEntry;
import com.b2international.snowowl.datastore.CodeSystemVersionEntry;
import com.b2international.snowowl.datastore.oplock.IOperationLockManager;
import com.b2international.snowowl.datastore.oplock.OperationLockException;
import com.b2international.snowowl.datastore.oplock.impl.DatastoreLockContext;
import com.b2international.snowowl.datastore.oplock.impl.DatastoreOperationLockException;
import com.b2international.snowowl.datastore.oplock.impl.IDatastoreOperationLockManager;
import com.b2international.snowowl.datastore.oplock.impl.SingleRepositoryAndBranchLockTarget;
import com.b2international.snowowl.datastore.remotejobs.RemoteJob;
import com.b2international.snowowl.datastore.request.BranchRequest;
import com.b2international.snowowl.datastore.request.CommitResult;
import com.b2international.snowowl.datastore.request.IndexReadRequest;
import com.b2international.snowowl.datastore.request.RepositoryRequest;
import com.b2international.snowowl.datastore.request.RepositoryRequests;
import com.b2international.snowowl.datastore.request.RevisionIndexReadRequest;
import com.b2international.snowowl.datastore.version.VersioningConfiguration;
import com.b2international.snowowl.datastore.version.VersioningRequestBuilder;
import com.b2international.snowowl.eventbus.IEventBus;
import com.b2international.snowowl.terminologyregistry.core.request.CodeSystemRequests;
import com.fasterxml.jackson.annotation.JsonProperty;
import com.google.common.collect.HashMultimap;
import com.google.common.collect.Multimap;

/**
 * @since 5.7
 */
final class CodeSystemVersionCreateRequest implements Request<ServiceProvider, Boolean> {

	private static final long serialVersionUID = 1L;
	private static final int TASK_WORK_STEP = 4;
	
	@NotEmpty
	@JsonProperty
	String versionId;
	
	@JsonProperty
	String description;
	
	@NotNull
	@JsonProperty
	Date effectiveTime;
	
	@NotEmpty
	@JsonProperty
	String codeSystemShortName;
	
	// lock props
	private transient Multimap<DatastoreLockContext, SingleRepositoryAndBranchLockTarget> lockTargetsByContext;
	
	@Override
	public Boolean execute(ServiceProvider context) {
		final RemoteJob job = context.service(RemoteJob.class);
		final String user = job.getUser();
<<<<<<< HEAD
		
		// get code system
		CodeSystemEntry codeSystem = null;
		final RepositoryManager repositoryManager = context.service(RepositoryManager.class);
		final Set<String> repositoryIds = repositoryManager.repositories().stream().map(Repository::id).collect(Collectors.toSet());
		for (String repositoryId : repositoryIds) {
			try {
				codeSystem = CodeSystemRequests.prepareGetCodeSystem(codeSystemShortName)
						.build(repositoryId)
						.execute(context.service(IEventBus.class))
						.getSync();
				break;
			} catch (NotFoundException e) {
				// ignore
			}
		}
=======
>>>>>>> fcef93e8
		
		final Map<String, CodeSystemEntry> codeSystemsByShortName = fetchAllCodeSystems(context);
		
		final CodeSystemEntry codeSystem = codeSystemsByShortName.get(codeSystemShortName);
		if (codeSystem == null) {
			throw new CodeSystemNotFoundException(codeSystemShortName);
		}
		
		// check that the new versionId does not conflict with any other currently available branch
		final String newVersionPath = String.format("%s%s%s", codeSystem.getBranchPath(), Branch.SEPARATOR, versionId);
		final String repositoryId = codeSystem.getRepositoryUuid();
		
		// validate new path
		RevisionBranch.BranchNameValidator.DEFAULT.checkName(versionId);
		
		try {
			RepositoryRequests.branching()
				.prepareGet(newVersionPath)
				.build(repositoryId)
				.execute(context.service(IEventBus.class))
				.getSync();
			throw new ConflictException("An existing branch with path '%s' conflicts with the specified version identifier.", newVersionPath);
		} catch (NotFoundException e) {
			// ignore
		}
		
		final List<CodeSystemEntry> codeSystemsToVersion = codeSystem.getDependenciesAndSelf()
			.stream()
			.map(codeSystemsByShortName::get)
			.collect(Collectors.toList());
		
		acquireLocks(context, user, codeSystemsToVersion);
		
		final IProgressMonitor monitor = SubMonitor.convert(context.service(IProgressMonitor.class), TASK_WORK_STEP);
		try {
			
			codeSystemsToVersion.forEach(codeSystemToVersion -> {
				// check that the specified effective time is valid in this code system
				validateEffectiveTime(context, codeSystem);
				new RepositoryRequest<>(repositoryId,
					new IndexReadRequest<>(
						new BranchRequest<>(codeSystem.getBranchPath(),
							new RevisionIndexReadRequest<CommitResult>(
								context.service(RepositoryManager.class).get(codeSystemToVersion.getRepositoryUuid())
									.service(VersioningRequestBuilder.class)
									.build(new VersioningConfiguration(user, codeSystemToVersion.getShortName(), versionId, description, effectiveTime))
							)
						)
					)
				).execute(context);
				
				// tag the repository
				doTag(context, codeSystem, monitor);
			});
			
			return Boolean.TRUE;
		} finally {
			releaseLocks(context);
			if (null != monitor) {
				monitor.done();
			}
		}
	}
	
	private Map<String, CodeSystemEntry> fetchAllCodeSystems(ServiceProvider context) {
		final RepositoryManager repositoryManager = context.service(RepositoryManager.class);
		final Collection<Repository> repositories = repositoryManager.repositories();
		return repositories.stream()
			.map(repository -> fetchCodeSystem(context, repository.id()))
			.flatMap(Collection::stream)
			.collect(Collectors.toMap(CodeSystemEntry::getShortName, Function.identity()));
	}
	
	private List<CodeSystemEntry> fetchCodeSystem(ServiceProvider context, String repositoryId) {
		return CodeSystemRequests.prepareSearchCodeSystem()
			.all()
			.build(repositoryId)
			.getRequest()
			.execute(context)
			.getItems();
	}
	
	private void validateEffectiveTime(ServiceProvider context, CodeSystemEntry codeSystem) {
		if (!context.service(TerminologyRegistry.class).getTerminology(codeSystem.getTerminologyComponentId()).isEffectiveTimeSupported()) {
			return;
		}

		Instant mostRecentVersionEffectiveTime = getMostRecentVersionEffectiveDateTime(context, codeSystem);
		
		if (!effectiveTime.toInstant().isAfter(mostRecentVersionEffectiveTime)) {
			throw new BadRequestException("The specified '%s' effective time is invalid. Date should be after epoch.", effectiveTime, mostRecentVersionEffectiveTime);
		}
	}
	
	private Instant getMostRecentVersionEffectiveDateTime(ServiceProvider context, CodeSystemEntry codeSystem) {
		return CodeSystemRequests.prepareSearchCodeSystemVersion()
			.all()
			.filterByCodeSystemShortName(codeSystem.getShortName())
			.build(codeSystem.getRepositoryUuid())
			.execute(context.service(IEventBus.class))
			.getSync()
			.stream()
			.max(CodeSystemVersionEntry.VERSION_EFFECTIVE_DATE_COMPARATOR)
			.map(CodeSystemVersionEntry::getEffectiveDate)
			.map(Instant::ofEpochMilli)
			.orElse(Instant.EPOCH);
	}
	
	private void acquireLocks(ServiceProvider context, String user, Collection<CodeSystemEntry> codeSystems) {
		try {
			this.lockTargetsByContext = HashMultimap.create();
			
			final DatastoreLockContext lockContext = new DatastoreLockContext(user, CREATE_VERSION);
			for (CodeSystemEntry codeSystem : codeSystems) {
				final SingleRepositoryAndBranchLockTarget lockTarget = new SingleRepositoryAndBranchLockTarget(
						codeSystem.getRepositoryUuid(),
						BranchPathUtils.createPath(codeSystem.getBranchPath()));
				
				context.service(IDatastoreOperationLockManager.class).lock(lockContext, IOperationLockManager.IMMEDIATE, lockTarget);

				lockTargetsByContext.put(lockContext, lockTarget);
			}
			
		} catch (final OperationLockException e) {
			if (e instanceof DatastoreOperationLockException) {
				throw new DatastoreOperationLockException(String.format("Failed to acquire locks for versioning because %s.", e.getMessage())); 
			} else {
				throw new DatastoreOperationLockException("Error while trying to acquire lock on repository for versioning.");
			}
		} catch (final InterruptedException e) {
			throw new SnowowlRuntimeException(e);
		}
	}
	
	private void releaseLocks(ServiceProvider context) {
		for (Entry<DatastoreLockContext, SingleRepositoryAndBranchLockTarget> entry : lockTargetsByContext.entries()) {
			context.service(IDatastoreOperationLockManager.class).unlock(entry.getKey(), entry.getValue());
		}
	}
	
	private void doTag(ServiceProvider context, CodeSystemEntry codeSystem, IProgressMonitor monitor) {
		RepositoryRequests
			.branching()
			.prepareCreate()
			.setParent(codeSystem.getBranchPath())
			.setName(versionId)
			.build(codeSystem.getRepositoryUuid())
			.execute(context.service(IEventBus.class))
			.getSync();
		monitor.worked(1);
	}

}<|MERGE_RESOLUTION|>--- conflicted
+++ resolved
@@ -98,25 +98,6 @@
 	public Boolean execute(ServiceProvider context) {
 		final RemoteJob job = context.service(RemoteJob.class);
 		final String user = job.getUser();
-<<<<<<< HEAD
-		
-		// get code system
-		CodeSystemEntry codeSystem = null;
-		final RepositoryManager repositoryManager = context.service(RepositoryManager.class);
-		final Set<String> repositoryIds = repositoryManager.repositories().stream().map(Repository::id).collect(Collectors.toSet());
-		for (String repositoryId : repositoryIds) {
-			try {
-				codeSystem = CodeSystemRequests.prepareGetCodeSystem(codeSystemShortName)
-						.build(repositoryId)
-						.execute(context.service(IEventBus.class))
-						.getSync();
-				break;
-			} catch (NotFoundException e) {
-				// ignore
-			}
-		}
-=======
->>>>>>> fcef93e8
 		
 		final Map<String, CodeSystemEntry> codeSystemsByShortName = fetchAllCodeSystems(context);
 		
