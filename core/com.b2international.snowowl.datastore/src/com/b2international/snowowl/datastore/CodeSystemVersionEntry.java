/*
 * Copyright 2011-2015 B2i Healthcare Pte Ltd, http://b2i.sg
 * 
 * Licensed under the Apache License, Version 2.0 (the "License");
 * you may not use this file except in compliance with the License.
 * You may obtain a copy of the License at
 *
 *      http://www.apache.org/licenses/LICENSE-2.0
 *
 * Unless required by applicable law or agreed to in writing, software
 * distributed under the License is distributed on an "AS IS" BASIS,
 * WITHOUT WARRANTIES OR CONDITIONS OF ANY KIND, either express or implied.
 * See the License for the specific language governing permissions and
 * limitations under the License.
 */
package com.b2international.snowowl.datastore;

import static com.b2international.index.query.Expressions.exactMatch;
import static com.google.common.base.Preconditions.checkNotNull;
import static com.google.common.base.Strings.nullToEmpty;

<<<<<<< HEAD
import java.io.Serializable;

import com.b2international.snowowl.core.api.IBranchPath;
=======
import com.b2international.index.Doc;
import com.b2international.index.query.Expression;
import com.b2international.snowowl.core.date.Dates;
import com.b2international.snowowl.core.date.EffectiveTimes;
import com.b2international.snowowl.datastore.cdo.CDOIDUtils;
>>>>>>> 0bcefa43
import com.b2international.snowowl.terminologymetadata.CodeSystemVersion;
import com.fasterxml.jackson.databind.annotation.JsonDeserialize;
import com.fasterxml.jackson.databind.annotation.JsonPOJOBuilder;
import com.google.common.collect.Iterables;

/**
 * CDO independent representation of a {@link CodeSystemVersion}.
 */
@Doc
@JsonDeserialize(builder = CodeSystemVersionEntry.Builder.class)
public class CodeSystemVersionEntry implements ICodeSystemVersion {

	public static class Fields {
		public static final String IMPORT_DATE = "importDate";
		public static final String EFFECTIVE_DATE = "effectiveDate";
		public static final String DESCRIPTION = "description";
		public static final String VERSION_ID = "versionId";
		public static final String LATEST_UPDATE_DATE = "latestUpdateDate";
		public static final String STORAGE_KEY = "storageKey";
		public static final String REPOSITORY_UUID = "repositoryUuid";
		public static final String CODE_SYSTEM_SHORT_NAME = "codeSystemShortName";
	}

	public static class Expressions {

		public static Expression versionId(String versionId) {
			return exactMatch(Fields.VERSION_ID, versionId);
		}

		public static Expression shortName(String shortName) {
			return exactMatch(Fields.CODE_SYSTEM_SHORT_NAME, shortName);
		}
		
	}
	
	public static Builder builder() {
		return new Builder();
	}
	
	public static Builder builder(CodeSystemVersion version) {
		final String codeSystemShortName = Iterables.getOnlyElement(version.getCodeSystemVersionGroup().getCodeSystems()).getShortName();
		return builder()
				.storageKey(CDOIDUtils.asLong(version.cdoID()))
				.versionId(version.getVersionId())
				.description(version.getDescription())
				.effectiveDate(EffectiveTimes.getEffectiveTime(version.getEffectiveDate()))
				.importDate(Dates.getTime(version.getImportDate()))
				.latestUpdateDate(EffectiveTimes.getEffectiveTime(version.getLastUpdateDate()))
				.repositoryUuid(version.getCodeSystemVersionGroup().getRepositoryUuid())
				.codeSystemShortName(codeSystemShortName);
	}
	
	@JsonPOJOBuilder(withPrefix="")
	public static class Builder {
		
		private long importDate;
		private long effectiveDate;
		private String description;
		private String versionId;
		private long latestUpdateDate;
		private boolean patched;
		private long storageKey;
		private String repositoryUuid;
		private String codeSystemShortName;
		
		public Builder description(String description) {
			this.description = description;
			return this;
		}
		
		public Builder effectiveDate(long effectiveDate) {
			this.effectiveDate = effectiveDate;
			return this;
		}
		
		public Builder importDate(long importDate) {
			this.importDate = importDate;
			return this;
		}
		
		public Builder latestUpdateDate(long latestUpdateDate) {
			this.latestUpdateDate = latestUpdateDate;
			return this;
		}
		
		public Builder patched(boolean patched) {
			this.patched = patched;
			return this;
		}
		
		public Builder repositoryUuid(String repositoryUuid) {
			this.repositoryUuid = repositoryUuid;
			return this;
		}
		
		public Builder storageKey(long storageKey) {
			this.storageKey = storageKey;
			return this;
		}
		
		public Builder versionId(String versionId) {
			this.versionId = versionId;
			return this;
		}
		
		public Builder codeSystemShortName(String codeSystemShortName) {
			this.codeSystemShortName = codeSystemShortName;
			return this;
		}
		
		public CodeSystemVersionEntry build() {
			return new CodeSystemVersionEntry(importDate, effectiveDate, latestUpdateDate, description, versionId, patched, storageKey,
					repositoryUuid, codeSystemShortName);
		}
		
	}
	
	private final long importDate;
	private final long effectiveDate;
	private final String description;
	private final String versionId;
	private final long latestUpdateDate;
	private final String parentBranchPath;
	private boolean patched;
	private final long storageKey;
	private final String repositoryUuid;
	private final String codeSystemShortName;
<<<<<<< HEAD

	public CodeSystemVersionEntry(final long importDate, final long effectiveDate, final long latestUpdateDate, final String description,
			final String versionId, final String parentBranchPath, final long storageKey, final String repositoryUuid) {
		this(importDate, effectiveDate, latestUpdateDate, nullToEmpty(description), checkNotNull(versionId, "versionId"),
				checkNotNull(parentBranchPath), false, storageKey, checkNotNull(repositoryUuid, "repositoryUuid"), null);
	}
	
	public CodeSystemVersionEntry(final long importDate, final long effectiveDate, final long latestUpdateDate, final String description,
			final String versionId, final String parentBranchPath, final long storageKey, final String repositoryUuid, final String codeSystemShortName) {
		this(importDate, effectiveDate, latestUpdateDate, nullToEmpty(description), checkNotNull(versionId, "versionId"),
				checkNotNull(parentBranchPath), false, storageKey, checkNotNull(repositoryUuid, "repositoryUuid"), codeSystemShortName);
	}

	public CodeSystemVersionEntry(final long importDate, final long effectiveDate, final long latestUpdateDate, final String description,
			final String versionId, final String parentBranchPath, final boolean patched, final long storageKey,
			final String repositoryUuid, final String codeSystemShortName) {
=======
	
	private CodeSystemVersionEntry(final long importDate, final long effectiveDate, final long latestUpdateDate,
			final String description, final String versionId, final boolean patched, final long storageKey, final String repositoryUuid, 
			final String codeSystemShortName) {
>>>>>>> 0bcefa43
		this.importDate = importDate;
		this.effectiveDate = effectiveDate;
		this.latestUpdateDate = latestUpdateDate;
		this.codeSystemShortName = codeSystemShortName;
		this.repositoryUuid = checkNotNull(repositoryUuid, "repositoryUuid");
		this.description = nullToEmpty(description);
		this.versionId = checkNotNull(versionId, "versionId");
		this.parentBranchPath = parentBranchPath;
		this.patched = patched;
		this.storageKey = storageKey;
		this.codeSystemShortName = codeSystemShortName;
	}
	
	@Override
	public String getCodeSystemShortName() {
		return codeSystemShortName;
	}
	
	/**
	 * @param patched
	 * @deprecated - use {@link #builder()} to construct immutable version entry with patch flag set to true 
	 */
	public void setPatched(boolean patched) {
		this.patched = patched;
	}

	@Override
	public long getImportDate() {
		return importDate;
	}

	@Override
	public long getEffectiveDate() {
		return effectiveDate;
	}

	@Override
	public String getDescription() {
		return description;
	}

	@Override
	public String getVersionId() {
		return versionId;
	}
	
	@Override
	public String getParentBranchPath() {
		return parentBranchPath;
	}

	@Override
	public boolean isPatched() {
		return patched;
	}

	@Override
	public long getLatestUpdateDate() {
		return latestUpdateDate;
	}

	@Override
	public long getStorageKey() {
		return storageKey;
	}

	@Override
	public String getRepositoryUuid() {
		return repositoryUuid;
	}
	
<<<<<<< HEAD
	@Override
	public String getCodeSystemShortName() {
		return codeSystemShortName;
	}
	
	/**
	 * (non-API)
	 * 
	 * Sets the patched flag on the code system version to {@code true}.
	 */
	public void setPatched() {
		this.patched = true;
	}
	
	/**
	 * Returns the full path of this version including the MAIN prefix as well as the version tag.
	 * @return
	 */
	@Override
	public String getPath() {
		return parentBranchPath + IBranchPath.SEPARATOR_CHAR + versionId;
	}

=======
>>>>>>> 0bcefa43
	@Override
	public int hashCode() {
		final int prime = 31;
		int result = 1;
		result = prime * result + ((repositoryUuid == null) ? 0 : repositoryUuid.hashCode());
		result = prime * result + ((versionId == null) ? 0 : versionId.hashCode());
		return result;
	}

	@Override
	public boolean equals(final Object obj) {
		if (this == obj)
			return true;
		if (obj == null)
			return false;
		if (!(obj instanceof CodeSystemVersionEntry))
			return false;
		final CodeSystemVersionEntry other = (CodeSystemVersionEntry) obj;
		if (repositoryUuid == null) {
			if (other.repositoryUuid != null)
				return false;
		} else if (!repositoryUuid.equals(other.repositoryUuid))
			return false;
		if (versionId == null) {
			if (other.versionId != null)
				return false;
		} else if (!versionId.equals(other.versionId))
			return false;
		return true;
	}

	@Override
	public String toString() {
		return new StringBuilder(versionId).append(patched ? "*" : "").toString();
	}
	

}<|MERGE_RESOLUTION|>--- conflicted
+++ resolved
@@ -19,17 +19,12 @@
 import static com.google.common.base.Preconditions.checkNotNull;
 import static com.google.common.base.Strings.nullToEmpty;
 
-<<<<<<< HEAD
-import java.io.Serializable;
-
-import com.b2international.snowowl.core.api.IBranchPath;
-=======
 import com.b2international.index.Doc;
 import com.b2international.index.query.Expression;
+import com.b2international.snowowl.core.api.IBranchPath;
 import com.b2international.snowowl.core.date.Dates;
 import com.b2international.snowowl.core.date.EffectiveTimes;
 import com.b2international.snowowl.datastore.cdo.CDOIDUtils;
->>>>>>> 0bcefa43
 import com.b2international.snowowl.terminologymetadata.CodeSystemVersion;
 import com.fasterxml.jackson.databind.annotation.JsonDeserialize;
 import com.fasterxml.jackson.databind.annotation.JsonPOJOBuilder;
@@ -70,7 +65,7 @@
 	}
 	
 	public static Builder builder(CodeSystemVersion version) {
-		final String codeSystemShortName = Iterables.getOnlyElement(version.getCodeSystemVersionGroup().getCodeSystems()).getShortName();
+		final String codeSystemShortName = version.getCodeSystem().getShortName();
 		return builder()
 				.storageKey(CDOIDUtils.asLong(version.cdoID()))
 				.versionId(version.getVersionId())
@@ -78,7 +73,7 @@
 				.effectiveDate(EffectiveTimes.getEffectiveTime(version.getEffectiveDate()))
 				.importDate(Dates.getTime(version.getImportDate()))
 				.latestUpdateDate(EffectiveTimes.getEffectiveTime(version.getLastUpdateDate()))
-				.repositoryUuid(version.getCodeSystemVersionGroup().getRepositoryUuid())
+				.repositoryUuid(version.getCodeSystem().getRepositoryUuid())
 				.codeSystemShortName(codeSystemShortName);
 	}
 	
@@ -157,29 +152,10 @@
 	private final long storageKey;
 	private final String repositoryUuid;
 	private final String codeSystemShortName;
-<<<<<<< HEAD
-
-	public CodeSystemVersionEntry(final long importDate, final long effectiveDate, final long latestUpdateDate, final String description,
-			final String versionId, final String parentBranchPath, final long storageKey, final String repositoryUuid) {
-		this(importDate, effectiveDate, latestUpdateDate, nullToEmpty(description), checkNotNull(versionId, "versionId"),
-				checkNotNull(parentBranchPath), false, storageKey, checkNotNull(repositoryUuid, "repositoryUuid"), null);
-	}
-	
-	public CodeSystemVersionEntry(final long importDate, final long effectiveDate, final long latestUpdateDate, final String description,
-			final String versionId, final String parentBranchPath, final long storageKey, final String repositoryUuid, final String codeSystemShortName) {
-		this(importDate, effectiveDate, latestUpdateDate, nullToEmpty(description), checkNotNull(versionId, "versionId"),
-				checkNotNull(parentBranchPath), false, storageKey, checkNotNull(repositoryUuid, "repositoryUuid"), codeSystemShortName);
-	}
-
-	public CodeSystemVersionEntry(final long importDate, final long effectiveDate, final long latestUpdateDate, final String description,
-			final String versionId, final String parentBranchPath, final boolean patched, final long storageKey,
-			final String repositoryUuid, final String codeSystemShortName) {
-=======
 	
 	private CodeSystemVersionEntry(final long importDate, final long effectiveDate, final long latestUpdateDate,
-			final String description, final String versionId, final boolean patched, final long storageKey, final String repositoryUuid, 
+			final String description, final String versionId, final String parentBranchPath, final boolean patched, final long storageKey, final String repositoryUuid, 
 			final String codeSystemShortName) {
->>>>>>> 0bcefa43
 		this.importDate = importDate;
 		this.effectiveDate = effectiveDate;
 		this.latestUpdateDate = latestUpdateDate;
@@ -190,7 +166,6 @@
 		this.parentBranchPath = parentBranchPath;
 		this.patched = patched;
 		this.storageKey = storageKey;
-		this.codeSystemShortName = codeSystemShortName;
 	}
 	
 	@Override
@@ -251,32 +226,11 @@
 		return repositoryUuid;
 	}
 	
-<<<<<<< HEAD
-	@Override
-	public String getCodeSystemShortName() {
-		return codeSystemShortName;
-	}
-	
-	/**
-	 * (non-API)
-	 * 
-	 * Sets the patched flag on the code system version to {@code true}.
-	 */
-	public void setPatched() {
-		this.patched = true;
-	}
-	
-	/**
-	 * Returns the full path of this version including the MAIN prefix as well as the version tag.
-	 * @return
-	 */
 	@Override
 	public String getPath() {
 		return parentBranchPath + IBranchPath.SEPARATOR_CHAR + versionId;
 	}
 
-=======
->>>>>>> 0bcefa43
 	@Override
 	public int hashCode() {
 		final int prime = 31;
