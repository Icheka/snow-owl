source.. = src/
output.. = target/classes
bin.includes = META-INF/,\
               .,\
<<<<<<< HEAD
               WEB-INF/web.xml,\
               static/,\
               WEB-INF/lib/springfox-core-2.9.2.jar,\
               WEB-INF/lib/springfox-schema-2.9.2.jar,\
               WEB-INF/lib/springfox-spi-2.9.2.jar,\
               WEB-INF/lib/springfox-spring-web-2.9.2.jar,\
               WEB-INF/lib/springfox-swagger-common-2.9.2.jar,\
               WEB-INF/lib/springfox-swagger2-2.9.2.jar,\
               WEB-INF/lib/spring-aop-5.1.3.RELEASE.jar,\
               WEB-INF/lib/spring-beans-5.1.3.RELEASE.jar,\
               WEB-INF/lib/spring-context-5.1.3.RELEASE.jar,\
               WEB-INF/lib/spring-core-5.1.3.RELEASE.jar,\
               WEB-INF/lib/spring-expression-5.1.3.RELEASE.jar,\
               WEB-INF/lib/spring-hateoas-0.25.0.RELEASE.jar,\
               WEB-INF/lib/spring-plugin-core-1.2.0.RELEASE.jar,\
               WEB-INF/lib/spring-plugin-metadata-1.2.0.RELEASE.jar,\
               WEB-INF/lib/spring-security-config-5.1.2.RELEASE.jar,\
               WEB-INF/lib/spring-security-core-5.1.2.RELEASE.jar,\
               WEB-INF/lib/spring-security-web-5.1.2.RELEASE.jar,\
               WEB-INF/lib/spring-web-5.1.3.RELEASE.jar,\
               WEB-INF/lib/spring-webmvc-5.1.3.RELEASE.jar
=======
               WEB-INF/lib/spring-aop-4.3.22.RELEASE.jar,\
               WEB-INF/lib/spring-beans-4.3.22.RELEASE.jar,\
               WEB-INF/lib/spring-context-4.3.22.RELEASE.jar,\
               WEB-INF/lib/spring-core-4.3.22.RELEASE.jar,\
               WEB-INF/lib/spring-expression-4.3.22.RELEASE.jar,\
               WEB-INF/lib/spring-plugin-core-1.2.0.RELEASE.jar,\
               WEB-INF/lib/spring-plugin-metadata-1.2.0.RELEASE.jar,\
               WEB-INF/lib/spring-security-core-4.2.11.RELEASE.jar,\
               WEB-INF/lib/spring-security-web-4.2.11.RELEASE.jar,\
               WEB-INF/lib/spring-web-4.3.22.RELEASE.jar,\
               WEB-INF/lib/spring-webmvc-4.3.22.RELEASE.jar,\
               WEB-INF/lib/springfox-core-2.8.0.jar,\
               WEB-INF/lib/springfox-schema-2.8.0.jar,\
               WEB-INF/lib/springfox-spi-2.8.0.jar,\
               WEB-INF/lib/springfox-spring-web-2.8.0.jar,\
               WEB-INF/lib/springfox-swagger-common-2.8.0.jar,\
               WEB-INF/lib/springfox-swagger2-2.8.0.jar,\
               WEB-INF/lib/spring-hateoas-0.25.1.RELEASE.jar,\
               WEB-INF/lib/spring-security-config-4.2.11.RELEASE.jar,\
               WEB-INF/web.xml,\
               static/
>>>>>>> 543b88bc
<|MERGE_RESOLUTION|>--- conflicted
+++ resolved
@@ -2,29 +2,6 @@
 output.. = target/classes
 bin.includes = META-INF/,\
                .,\
-<<<<<<< HEAD
-               WEB-INF/web.xml,\
-               static/,\
-               WEB-INF/lib/springfox-core-2.9.2.jar,\
-               WEB-INF/lib/springfox-schema-2.9.2.jar,\
-               WEB-INF/lib/springfox-spi-2.9.2.jar,\
-               WEB-INF/lib/springfox-spring-web-2.9.2.jar,\
-               WEB-INF/lib/springfox-swagger-common-2.9.2.jar,\
-               WEB-INF/lib/springfox-swagger2-2.9.2.jar,\
-               WEB-INF/lib/spring-aop-5.1.3.RELEASE.jar,\
-               WEB-INF/lib/spring-beans-5.1.3.RELEASE.jar,\
-               WEB-INF/lib/spring-context-5.1.3.RELEASE.jar,\
-               WEB-INF/lib/spring-core-5.1.3.RELEASE.jar,\
-               WEB-INF/lib/spring-expression-5.1.3.RELEASE.jar,\
-               WEB-INF/lib/spring-hateoas-0.25.0.RELEASE.jar,\
-               WEB-INF/lib/spring-plugin-core-1.2.0.RELEASE.jar,\
-               WEB-INF/lib/spring-plugin-metadata-1.2.0.RELEASE.jar,\
-               WEB-INF/lib/spring-security-config-5.1.2.RELEASE.jar,\
-               WEB-INF/lib/spring-security-core-5.1.2.RELEASE.jar,\
-               WEB-INF/lib/spring-security-web-5.1.2.RELEASE.jar,\
-               WEB-INF/lib/spring-web-5.1.3.RELEASE.jar,\
-               WEB-INF/lib/spring-webmvc-5.1.3.RELEASE.jar
-=======
                WEB-INF/lib/spring-aop-4.3.22.RELEASE.jar,\
                WEB-INF/lib/spring-beans-4.3.22.RELEASE.jar,\
                WEB-INF/lib/spring-context-4.3.22.RELEASE.jar,\
@@ -45,5 +22,4 @@
                WEB-INF/lib/spring-hateoas-0.25.1.RELEASE.jar,\
                WEB-INF/lib/spring-security-config-4.2.11.RELEASE.jar,\
                WEB-INF/web.xml,\
-               static/
->>>>>>> 543b88bc
+               static/