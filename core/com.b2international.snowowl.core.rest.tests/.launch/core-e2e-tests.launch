--- conflicted
+++ resolved
@@ -49,12 +49,7 @@
         <setEntry value="com.fasterxml.jackson.dataformat.jackson-dataformat-yaml@default:default"/>
         <setEntry value="com.fasterxml.jackson.module.jackson-module-afterburner@default:default"/>
         <setEntry value="com.fasterxml.jackson.module.jackson-module-jaxb-annotations@default:default"/>
-<<<<<<< HEAD
         <setEntry value="com.google.guava@default:default"/>
-=======
-        <setEntry value="com.google.guava*21.0.0.v20170206-1425@default:default"/>
-        <setEntry value="com.google.guava*21.0.0@default:default"/>
->>>>>>> cbdfab33
         <setEntry value="com.google.inject@default:default"/>
         <setEntry value="com.ibm.icu@default:default"/>
         <setEntry value="com.sun.activation.javax.activation@default:default"/>
@@ -63,10 +58,7 @@
         <setEntry value="com.sun.xml.bind.jaxb-impl@default:default"/>
         <setEntry value="de.svenkubiak.jBCrypt@default:default"/>
         <setEntry value="io.github.classgraph.classgraph@default:default"/>
-<<<<<<< HEAD
         <setEntry value="io.github.classgraph@default:default"/>
-=======
->>>>>>> cbdfab33
         <setEntry value="io.netty.buffer@default:default"/>
         <setEntry value="io.netty.codec-http@default:default"/>
         <setEntry value="io.netty.codec@default:default"/>
@@ -81,15 +73,10 @@
         <setEntry value="javax.activation-api@default:default"/>
         <setEntry value="javax.el@default:default"/>
         <setEntry value="javax.inject@default:default"/>
-<<<<<<< HEAD
         <setEntry value="javax.servlet-api@default:default"/>
         <setEntry value="javax.servlet@default:default"/>
-=======
-        <setEntry value="javax.persistence@default:default"/>
         <setEntry value="javax.servlet-api@default:default"/>
         <setEntry value="javax.servlet@default:default"/>
-        <setEntry value="javax.validation.api@default:default"/>
->>>>>>> cbdfab33
         <setEntry value="jaxb-api@default:default"/>
         <setEntry value="log4j.over.slf4j@default:default"/>
         <setEntry value="net.bytebuddy.byte-buddy*1.9.0.v20181107-1410@default:default"/>
@@ -104,10 +91,6 @@
         <setEntry value="org.apache.commons.codec*1.10.0@default:default"/>
         <setEntry value="org.apache.commons.lang3@default:default"/>
         <setEntry value="org.apache.commons.lang@default:default"/>
-<<<<<<< HEAD
-=======
-        <setEntry value="org.apache.commons.logging*1.1.1.v201101211721@default:default"/>
->>>>>>> cbdfab33
         <setEntry value="org.apache.commons.logging*1.2.0@default:default"/>
         <setEntry value="org.apache.felix.gogo.command@default:default"/>
         <setEntry value="org.apache.felix.gogo.runtime@default:default"/>
@@ -121,10 +104,6 @@
         <setEntry value="org.assertj.core@default:default"/>
         <setEntry value="org.ccil.cowan.tagsoup@default:default"/>
         <setEntry value="org.codehaus.groovy@default:default"/>
-<<<<<<< HEAD
-=======
-        <setEntry value="org.dom4j@default:default"/>
->>>>>>> cbdfab33
         <setEntry value="org.eclipse.ant.core@default:default"/>
         <setEntry value="org.eclipse.compare.core@default:default"/>
         <setEntry value="org.eclipse.core.commands@default:default"/>
@@ -159,10 +138,6 @@
         <setEntry value="org.eclipse.equinox.security@default:default"/>
         <setEntry value="org.eclipse.equinox.supplement@default:default"/>
         <setEntry value="org.eclipse.equinox.transforms.hook@default:false"/>
-<<<<<<< HEAD
-=======
-        <setEntry value="org.eclipse.equinox.util@default:default"/>
->>>>>>> cbdfab33
         <setEntry value="org.eclipse.equinox.weaving.hook@default:false"/>
         <setEntry value="org.eclipse.jdt.compiler.apt@default:false"/>
         <setEntry value="org.eclipse.jdt.compiler.tool@default:false"/>
@@ -209,12 +184,7 @@
         <setEntry value="org.hamcrest.library@default:default"/>
         <setEntry value="org.hdrhistogram.HdrHistogram@default:default"/>
         <setEntry value="org.jetbrains.kotlin.osgi-bundle@default:default"/>
-<<<<<<< HEAD
         <setEntry value="org.junit*4.12.0.v201504281640@default:default"/>
-        <setEntry value="org.junit*4.13.0.v20200204-1500@default:default"/>
-=======
-        <setEntry value="org.junit@default:default"/>
->>>>>>> cbdfab33
         <setEntry value="org.mapstruct@default:default"/>
         <setEntry value="org.mockito@default:default"/>
         <setEntry value="org.objectweb.asm.tree@default:default"/>
