--- conflicted
+++ resolved
@@ -72,21 +72,13 @@
 			@ParameterObject
 			VersionRestSearch params) {
 		return ResourceRequests.prepareSearchVersion()
-<<<<<<< HEAD
-				.filterByResourceTypes(config.getResourceType())
-				.filterByResources(config.getResource())
-				.setLimit(config.getLimit())
-				.setExpand(config.getExpand())
-				.setSearchAfter(config.getSearchAfter())
-				.sortBy(extractSortFields(config.getSort()))
-=======
+				.filterByResourceTypes(params.getResourceType())
 				.filterByResources(params.getResource())
 				.setLimit(params.getLimit())
 				.setExpand(params.getExpand())
 				.setFields(params.getField())
 				.setSearchAfter(params.getSearchAfter())
 				.sortBy(extractSortFields(params.getSort()))
->>>>>>> 15511419
 				.buildAsync()
 				.execute(getBus());
 		
