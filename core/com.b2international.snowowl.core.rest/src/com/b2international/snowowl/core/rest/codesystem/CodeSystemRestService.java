--- conflicted
+++ resolved
@@ -20,21 +20,15 @@
 import org.springframework.http.HttpStatus;
 import org.springframework.http.ResponseEntity;
 import org.springframework.web.bind.annotation.*;
-<<<<<<< HEAD
-import org.springframework.web.util.UriComponentsBuilder;
-=======
->>>>>>> e0190642
 
 import com.b2international.commons.exceptions.BadRequestException;
 import com.b2international.commons.validation.ApiValidation;
-import com.b2international.snowowl.core.ResourceURI;
 import com.b2international.snowowl.core.codesystem.CodeSystem;
 import com.b2international.snowowl.core.codesystem.CodeSystemRequests;
 import com.b2international.snowowl.core.codesystem.CodeSystems;
 import com.b2international.snowowl.core.events.util.Promise;
 import com.b2international.snowowl.core.rest.AbstractRestService;
 import com.b2international.snowowl.core.rest.RestApiError;
-import com.b2international.snowowl.eventbus.IEventBus;
 
 import io.swagger.annotations.*;
 
@@ -186,48 +180,4 @@
 				.getSync(COMMIT_TIMEOUT, TimeUnit.MINUTES);
 	}
 	
-<<<<<<< HEAD
-	@ApiOperation(
-		value="Start a Code System dependency upgrade (EXPERIMENTAL)",
-		notes="Starts the upgrade process of a Code System to a newer extensionOf Code System dependency than the current extensionOf."
-	)
-	@ApiResponses({
-		@ApiResponse(code = 204, message = "Upgrade ", response = Void.class),
-		@ApiResponse(code = 400, message = "Code System cannot be upgraded", response = RestApiError.class)
-	})
-	@PostMapping(value = "/{codeSystemId}/upgrades", consumes = { AbstractRestService.JSON_MEDIA_TYPE })
-	@ResponseStatus(HttpStatus.CREATED)
-	public Promise<ResponseEntity<Void>> upgrade(
-			@ApiParam(value="The code system identifier")
-			@PathVariable(value="codeSystemId") 
-			final String codeSystemId,
-			
-			@RequestBody
-			final UpgradeRestInput body) {
-		final UriComponentsBuilder uriBuilder = createURIBuilder();
-		
-		final IEventBus bus = getBus();
-		return CodeSystemRequests.prepareGetCodeSystem(codeSystemId)
-			.buildAsync()
-			.execute(bus)
-			.thenWith(codeSystem -> {
-				return CodeSystemRequests.prepareUpgrade(codeSystem.getResourceURI(), new ResourceURI(body.getExtensionOf()))
-						.setResourceId(body.getCodeSystemId())
-						.buildAsync()
-						.execute(bus);
-			})
-			.then(upgradeCodeSystemId -> {
-				return ResponseEntity.created(uriBuilder.pathSegment(upgradeCodeSystemId).build().toUri()).build();
-			});
-	}
-
-=======
-	private void validateUpdateInput(final String shortNameOrOId, final String repositoryUuid) {
-		if (StringUtils.isEmpty(shortNameOrOId)) {
-			throw new BadRequestException("Unique ID cannot be empty for Code System update.");
-		} else if (StringUtils.isEmpty(repositoryUuid)) {
-			throw new BadRequestException("Repository ID cannot be empty for Code System update.");
-		}
-	}
->>>>>>> e0190642
 }