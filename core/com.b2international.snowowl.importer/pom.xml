<?xml version="1.0" encoding="UTF-8"?>
<project xsi:schemaLocation="http://maven.apache.org/POM/4.0.0 http://maven.apache.org/xsd/maven-4.0.0.xsd" xmlns="http://maven.apache.org/POM/4.0.0"
    xmlns:xsi="http://www.w3.org/2001/XMLSchema-instance">
  <modelVersion>4.0.0</modelVersion>
  <parent>
    <groupId>com.b2international.snowowl</groupId>
    <artifactId>core-parent</artifactId>
<<<<<<< HEAD
    <version>5.9.0</version>
=======
    <version>5.10.0-SNAPSHOT</version>
>>>>>>> 2da01620
  </parent>
  <artifactId>com.b2international.snowowl.importer</artifactId>
  <packaging>eclipse-plugin</packaging>
</project><|MERGE_RESOLUTION|>--- conflicted
+++ resolved
@@ -5,11 +5,7 @@
   <parent>
     <groupId>com.b2international.snowowl</groupId>
     <artifactId>core-parent</artifactId>
-<<<<<<< HEAD
-    <version>5.9.0</version>
-=======
     <version>5.10.0-SNAPSHOT</version>
->>>>>>> 2da01620
   </parent>
   <artifactId>com.b2international.snowowl.importer</artifactId>
   <packaging>eclipse-plugin</packaging>
