--- conflicted
+++ resolved
@@ -7,11 +7,7 @@
 	<parent>
 		<groupId>com.b2international.snowowl</groupId>
 		<artifactId>net4j-parent</artifactId>
-<<<<<<< HEAD
-		<version>5.3.0</version>
-=======
 		<version>5.4.0-SNAPSHOT</version>
->>>>>>> 400185ad
 	</parent>
 
 	<build>
