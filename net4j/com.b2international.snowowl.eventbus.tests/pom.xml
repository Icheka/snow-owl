<project xmlns="http://maven.apache.org/POM/4.0.0" xmlns:xsi="http://www.w3.org/2001/XMLSchema-instance"
	xsi:schemaLocation="http://maven.apache.org/POM/4.0.0 http://maven.apache.org/xsd/maven-4.0.0.xsd">
	<modelVersion>4.0.0</modelVersion>
	<artifactId>com.b2international.snowowl.eventbus.tests</artifactId>
	<packaging>eclipse-test-plugin</packaging>

	<parent>
		<groupId>com.b2international.snowowl</groupId>
		<artifactId>net4j-parent</artifactId>
<<<<<<< HEAD
		<version>5.1.3</version>
=======
		<version>5.2.0-SNAPSHOT</version>
>>>>>>> 1391ce2e
	</parent>

	<build>
		<plugins>
			<plugin>
				<groupId>org.eclipse.tycho</groupId>
				<artifactId>tycho-surefire-plugin</artifactId>
				<version>${tycho.version}</version>
				<configuration>
					<includes>
						<include>**/AllEventBusTests.java</include>
					</includes>
				</configuration>
			</plugin>
		</plugins>
	</build>

</project><|MERGE_RESOLUTION|>--- conflicted
+++ resolved
@@ -7,11 +7,7 @@
 	<parent>
 		<groupId>com.b2international.snowowl</groupId>
 		<artifactId>net4j-parent</artifactId>
-<<<<<<< HEAD
-		<version>5.1.3</version>
-=======
 		<version>5.2.0-SNAPSHOT</version>
->>>>>>> 1391ce2e
 	</parent>
 
 	<build>
