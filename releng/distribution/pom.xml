<project xmlns="http://maven.apache.org/POM/4.0.0" xmlns:xsi="http://www.w3.org/2001/XMLSchema-instance"
	xsi:schemaLocation="http://maven.apache.org/POM/4.0.0 http://maven.apache.org/xsd/maven-4.0.0.xsd">
	<modelVersion>4.0.0</modelVersion>

	<artifactId>distribution</artifactId>
	<packaging>pom</packaging>

	<parent>
		<groupId>com.b2international.snowowl</groupId>
		<artifactId>releng-parent</artifactId>
<<<<<<< HEAD
		<version>5.3.0</version>
=======
		<version>5.4.0-SNAPSHOT</version>
>>>>>>> 400185ad
	</parent>

	<build>
		<finalName>snowowl-${customer}-bundle-v${build.version}</finalName>
		<plugins>
			<plugin>
				<artifactId>maven-assembly-plugin</artifactId>
				<executions>
					<execution>
						<id>package-dist</id>
						<phase>package</phase>
						<goals>
							<goal>single</goal>
						</goals>
						<configuration>
							<descriptor>dist.xml</descriptor>
							<appendAssemblyId>false</appendAssemblyId>
						</configuration>
					</execution>
				</executions>
			</plugin>
		</plugins>
	</build>

</project><|MERGE_RESOLUTION|>--- conflicted
+++ resolved
@@ -8,11 +8,7 @@
 	<parent>
 		<groupId>com.b2international.snowowl</groupId>
 		<artifactId>releng-parent</artifactId>
-<<<<<<< HEAD
-		<version>5.3.0</version>
-=======
 		<version>5.4.0-SNAPSHOT</version>
->>>>>>> 400185ad
 	</parent>
 
 	<build>
