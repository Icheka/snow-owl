<configuration>

	<jmxConfigurator />

	<contextListener class="ch.qos.logback.classic.jul.LevelChangePropagator"/>

	<appender name="STDOUT" class="ch.qos.logback.core.ConsoleAppender">
		<encoder>
			<pattern>[%d{yyyy-MM-dd'T'HH:mm:ss.SSS}] %-5level %-28.28thread %-64.64logger{64} %msg %ex%n</pattern>
	    </encoder>
	</appender>
	
	<appender name="LOG_FILE" class="ch.qos.logback.core.rolling.RollingFileAppender">
		<file>serviceability/logs/snow-owl/log.log</file>
		<rollingPolicy class="ch.qos.logback.core.rolling.TimeBasedRollingPolicy">
			<fileNamePattern>serviceability/logs/snow-owl/log_%d{yyyy-MM-dd}.log</fileNamePattern>
			<!-- keep 90 days' worth of history -->
      		<maxHistory>90</maxHistory>
		</rollingPolicy>
		<encoder class="ch.qos.logback.classic.encoder.PatternLayoutEncoder">
			<pattern>[%d{yyyy-MM-dd'T'HH:mm:ss.SSS}] %-5level %-28.28thread %-64.64logger{64} %msg %ex%n</pattern>
		</encoder>
	</appender>

	<appender name="VIRGO_LOG_FILE" class="ch.qos.logback.core.rolling.RollingFileAppender">
		<file>serviceability/logs/virgo/log.log</file>
		<rollingPolicy class="ch.qos.logback.core.rolling.TimeBasedRollingPolicy">
			<fileNamePattern>serviceability/logs/virgo/log_%d{yyyy-MM-dd}.log</fileNamePattern>
			<!-- keep 90 days' worth of history -->
      		<maxHistory>90</maxHistory>
		</rollingPolicy>
		<triggeringPolicy class="ch.qos.logback.core.rolling.SizeBasedTriggeringPolicy">
			<MaxFileSize>10MB</MaxFileSize>
		</triggeringPolicy>
		<encoder class="ch.qos.logback.classic.encoder.PatternLayoutEncoder">
			<Pattern>[%d{yyyy-MM-dd'T'HH:mm:ss.SSS}] %-5level %-28.28thread %-64.64logger{64} %X{medic.eventCode} %msg %ex%n</Pattern>
		</encoder>
	</appender>

	<appender name="EVENT_LOG_STDOUT" class="org.eclipse.virgo.medic.log.logback.ReroutingAwareConsoleAppender">
		<encoder class="ch.qos.logback.classic.encoder.PatternLayoutEncoder">
			<Pattern>[%d{yyyy-MM-dd'T'HH:mm:ss.SSS}] %-28.28thread &lt;%X{medic.eventCode}&gt; %msg %ex%n</Pattern>
		</encoder>
	</appender>

	<appender name="EVENT_LOG_FILE" class="ch.qos.logback.core.rolling.RollingFileAppender">
		<file>serviceability/eventlogs/eventlog.log</file>
		<rollingPolicy class="ch.qos.logback.core.rolling.TimeBasedRollingPolicy">
			<fileNamePattern>serviceability/eventlogs/eventlog_%d{yyyy-MM-dd}.log</fileNamePattern>
			<!-- keep 90 days' worth of history -->
      		<maxHistory>90</maxHistory>
		</rollingPolicy>
		<encoder class="ch.qos.logback.classic.encoder.PatternLayoutEncoder">
			<Pattern>[%d{yyyy-MM-dd'T'HH:mm:ss.SSS}] %-28.28thread &lt;%X{medic.eventCode}&gt; %msg %ex%n</Pattern>
		</encoder>
	</appender>

<<<<<<< HEAD
=======
	<logger level="INFO" additivity="false" name="com.b2international.snowowl.userevents">
		<appender-ref ref="SNOWOWL_LOG_FILE" />
	</logger>

>>>>>>> d6d2d4c4
	<logger level="INFO" additivity="false" name="org.eclipse.virgo.medic.eventlog.localized">
		<appender-ref ref="EVENT_LOG_STDOUT" />
		<appender-ref ref="EVENT_LOG_FILE" />
	</logger>
	
	<logger level="INFO" additivity="false" name="org.osgi.service.log.LogService">
		<appender-ref ref="VIRGO_LOG_FILE" />
	</logger>
	
	<logger level="INFO" additivity="false" name="org.eclipse.virgo.medic.eventlog.default">
		<appender-ref ref="VIRGO_LOG_FILE" />
	</logger>
	
<<<<<<< HEAD
=======
	<logger level="ERROR" additivity="false" name="org.semanticweb.elk.reasoner.indexing.hierarchy.IndexObjectConverter" />

>>>>>>> d6d2d4c4
	<root level="INFO">
		<appender-ref ref="LOG_FILE" />
	</root>

</configuration> <|MERGE_RESOLUTION|>--- conflicted
+++ resolved
@@ -55,13 +55,6 @@
 		</encoder>
 	</appender>
 
-<<<<<<< HEAD
-=======
-	<logger level="INFO" additivity="false" name="com.b2international.snowowl.userevents">
-		<appender-ref ref="SNOWOWL_LOG_FILE" />
-	</logger>
-
->>>>>>> d6d2d4c4
 	<logger level="INFO" additivity="false" name="org.eclipse.virgo.medic.eventlog.localized">
 		<appender-ref ref="EVENT_LOG_STDOUT" />
 		<appender-ref ref="EVENT_LOG_FILE" />
@@ -75,11 +68,8 @@
 		<appender-ref ref="VIRGO_LOG_FILE" />
 	</logger>
 	
-<<<<<<< HEAD
-=======
 	<logger level="ERROR" additivity="false" name="org.semanticweb.elk.reasoner.indexing.hierarchy.IndexObjectConverter" />
 
->>>>>>> d6d2d4c4
 	<root level="INFO">
 		<appender-ref ref="LOG_FILE" />
 	</root>
