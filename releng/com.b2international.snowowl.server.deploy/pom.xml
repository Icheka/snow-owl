<project xmlns="http://maven.apache.org/POM/4.0.0"
	xmlns:xsi="http://www.w3.org/2001/XMLSchema-instance"
	xsi:schemaLocation="http://maven.apache.org/POM/4.0.0 http://maven.apache.org/xsd/maven-4.0.0.xsd">
	<modelVersion>4.0.0</modelVersion>

	<artifactId>com.b2international.snowowl.server.deploy</artifactId>
	<packaging>pom</packaging>

	<parent>
		<artifactId>releng-parent</artifactId>
		<groupId>com.b2international.snowowl</groupId>
<<<<<<< HEAD
		<version>5.8.6</version>
=======
		<version>5.9.0-SNAPSHOT</version>
>>>>>>> d833140c
	</parent>
	
	<properties>
		<server.deployment.location>/opt</server.deployment.location>
	</properties>
	
	<repositories>
		<repository>
			<id>nexus_releases</id>
			<url>${nexus.releases.url}</url>
			<releases>
				<updatePolicy>always</updatePolicy>
				<enabled>true</enabled>
			</releases>
			<snapshots>
				<enabled>false</enabled>
			</snapshots>
		</repository>
		<repository>
			<id>nexus_snapshots</id>
			<url>${nexus.snapshots.url}</url>
			<snapshots>
				<updatePolicy>always</updatePolicy>
				<enabled>true</enabled>
			</snapshots>
			<releases>
				<enabled>false</enabled>
			</releases>
		</repository>
	</repositories>
	
	<dependencies>
		<dependency>
			<groupId>com.b2international.snowowl</groupId>
			<artifactId>com.b2international.snowowl.server.update</artifactId>
			<version>${project.version}</version>
			<classifier>mysql</classifier>
			<type>zip</type>
		</dependency>
	</dependencies>
	
	<build>
		<plugins>
			<plugin>
				<groupId>org.apache.maven.plugins</groupId>
				<artifactId>maven-dependency-plugin</artifactId>
				<version>2.10</version>
				<executions>
					<execution>
						<id>copy-server</id>
						<phase>package</phase>
						<goals>
							<goal>copy-dependencies</goal>
						</goals>
						<configuration>
							<outputDirectory>${server.deployment.location}</outputDirectory>
						</configuration>
					</execution>
				</executions>
			</plugin>
			
			<plugin>
				<groupId>org.codehaus.mojo</groupId>
				<artifactId>exec-maven-plugin</artifactId>
				<version>1.5.0</version>
				<executions>
					<execution>
						<id>exec-deploy-script</id>
						<phase>package</phase>
						<goals>
							<goal>exec</goal>
						</goals>
						<configuration>
							<executable>${server.deployment.location}/snowowl-install.sh</executable>
							<arguments>
								<argument>-fls</argument>
								<argument>-a</argument>
								<argument>ldap</argument>
								<argument>${server.deployment.location}/com.b2international.snowowl.server.update-${project.version}-mysql.zip</argument>
							</arguments>
						</configuration>
					</execution>
				</executions>
			</plugin>
			
		</plugins>
	</build>
	
</project><|MERGE_RESOLUTION|>--- conflicted
+++ resolved
@@ -9,11 +9,7 @@
 	<parent>
 		<artifactId>releng-parent</artifactId>
 		<groupId>com.b2international.snowowl</groupId>
-<<<<<<< HEAD
-		<version>5.8.6</version>
-=======
 		<version>5.9.0-SNAPSHOT</version>
->>>>>>> d833140c
 	</parent>
 	
 	<properties>
