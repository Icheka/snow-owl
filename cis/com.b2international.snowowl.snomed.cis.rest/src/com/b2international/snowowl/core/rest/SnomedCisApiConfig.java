--- conflicted
+++ resolved
@@ -1,9 +1,5 @@
 /*
-<<<<<<< HEAD
- * Copyright 2019-2024 B2i Healthcare Pte Ltd, http://b2i.sg
-=======
- * Copyright 2019-2023 B2i Healthcare, https://b2ihealthcare.com
->>>>>>> 67f37538
+ * Copyright 2019-2024 B2i Healthcare, https://b2ihealthcare.com
  * 
  * Licensed under the Apache License, Version 2.0 (the "License");
  * you may not use this file except in compliance with the License.
