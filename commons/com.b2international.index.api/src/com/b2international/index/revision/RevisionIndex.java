--- conflicted
+++ resolved
@@ -17,12 +17,7 @@
 
 import static com.google.common.base.Preconditions.checkArgument;
 
-<<<<<<< HEAD
-import java.util.Arrays;
-
 import com.b2international.index.Index;
-=======
->>>>>>> a601e0c0
 import com.b2international.index.admin.Administrable;
 import com.google.common.base.Strings;
 
@@ -171,7 +166,7 @@
 		}
 		return revisionRangePath.split("\\.\\.\\.");
 	}
-	
+
 	/**
 	 * Returns <code>true</code> if the given branch path can evaluate to its base points.
 	 * @param branchPath
@@ -196,17 +191,8 @@
 	 * @return
 	 * @see RevisionIndex#AT_CHAR
 	 */
-<<<<<<< HEAD
 	static boolean isBranchAtPath(String branchPath) {
 		return branchPath.contains(AT_CHAR);
-=======
-	static boolean isRevRangePath(String revisionRangePath) {
-		if (revisionRangePath.contains(REV_RANGE)) {
-			String[] branches = revisionRangePath.split("\\.\\.\\.");
-			return branches.length == 2 && !Strings.isNullOrEmpty(branches[0]) && !Strings.isNullOrEmpty(branches[1]);
-		}
-		return false;
->>>>>>> a601e0c0
 	}
 
 }