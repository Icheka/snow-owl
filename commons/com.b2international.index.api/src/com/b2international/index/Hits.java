--- conflicted
+++ resolved
@@ -1,5 +1,5 @@
 /*
- * Copyright 2011-2016 B2i Healthcare Pte Ltd, http://b2i.sg
+ * Copyright 2011-2017 B2i Healthcare Pte Ltd, http://b2i.sg
  * 
  * Licensed under the Apache License, Version 2.0 (the "License");
  * you may not use this file except in compliance with the License.
@@ -19,12 +19,9 @@
 import java.util.Iterator;
 import java.util.List;
 import java.util.stream.Stream;
-<<<<<<< HEAD
 
 import com.b2international.commons.StringUtils;
 import com.google.common.base.MoreObjects;
-=======
->>>>>>> 2eaa719a
 
 /**
  * @since 4.7
@@ -77,8 +74,7 @@
 	public int getTotal() {
 		return total;
 	}
-	
-<<<<<<< HEAD
+
 	@Override
 	public String toString() {
 		return MoreObjects.toStringHelper(getClass())
@@ -88,10 +84,6 @@
 				.add("scrollId", scrollId)
 				.add("searchAfter", searchAfter)
 				.toString();
-=======
-	public Stream<T> stream() {
-		return hits.stream();
->>>>>>> 2eaa719a
 	}
 
 	public static <T> Hits<T> empty(int limit) {
