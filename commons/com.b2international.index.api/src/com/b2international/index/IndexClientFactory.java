--- conflicted
+++ resolved
@@ -73,8 +73,6 @@
 	String CLUSTER_URL = "clusterUrl";
 	
 	/**
-<<<<<<< HEAD
-=======
 	 * Configuration key to specify the string each index name should be prefixed with (used in multi-tenant deployments). 
 	 */
 	String INDEX_PREFIX = "indexPrefix";
@@ -94,7 +92,6 @@
 	//
 	
 	/**
->>>>>>> a601e0c0
 	 * The default translog sync interval is 5 seconds.
 	 */
 	String DEFAULT_TRANSLOG_SYNC_INTERVAL = "5s";
