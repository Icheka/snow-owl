--- conflicted
+++ resolved
@@ -21,7 +21,6 @@
 
 import java.math.BigDecimal;
 import java.util.Collection;
-import java.util.Map;
 import java.util.Objects;
 import java.util.Set;
 
@@ -32,10 +31,6 @@
 import com.b2international.index.query.Query;
 import com.fasterxml.jackson.annotation.JsonCreator;
 import com.fasterxml.jackson.annotation.JsonProperty;
-<<<<<<< HEAD
-=======
-import com.google.common.collect.Iterables;
->>>>>>> 54b8c202
 
 /**
  * @since 5.4
@@ -59,21 +54,12 @@
 
 	@Before
 	public void setup() {
-<<<<<<< HEAD
 		indexDocuments(
 			new DataWithDecimal(KEY1, VALUE_10),
 			new DataWithDecimal(KEY2, VALUE_05),
 			new DataWithDecimal(KEY3, VALUE_20),
 			new DataWithDecimal(KEY4, VALUE_00)
 		);
-=======
-		indexDocuments(Map.of(
-			KEY1, new DataWithDecimal(VALUE_10),
-			KEY2, new DataWithDecimal(VALUE_05),
-			KEY3, new DataWithDecimal(VALUE_20),
-			KEY4, new DataWithDecimal(VALUE_00)
-		));
->>>>>>> 54b8c202
 	}
 	
 	@Test
@@ -85,6 +71,7 @@
 			.containsOnly(new DataWithDecimal(KEY1, VALUE_10));
 	}
 	
+	@SuppressWarnings("deprecation")
 	@Test
 	public void searchNotEquals() throws Exception {
 		final Hits<DataWithDecimal> hits = search(Query.select(DataWithDecimal.class)
@@ -189,25 +176,6 @@
 	public void indexRemovesTrailingZeros() throws Exception {
 		final DataWithDecimal expected = new DataWithDecimal(KEY1, VALUE_TEN);
 		indexDocument(expected);
-		final DataWithDecimal actual = getDocument(DataWithDecimal.class, KEY1);
-		
-		// The sortable compact BigDecimal representation we use from Solr removes excess zeros
-		assertEquals(expected.getValue().stripTrailingZeros(), actual.getValue());
-
-		// The change in precision and scale in the two representations changes the output of "toString()" as well
-		assertEquals("10.000", expected.getValue().toString());
-		assertEquals(5, expected.getValue().precision()); // "10000 x 10^-3"
-		assertEquals(3, expected.getValue().scale());
-		
-		assertEquals("1E+1", actual.getValue().toString());
-		assertEquals(1, actual.getValue().precision()); // "1 x 10^1"
-		assertEquals(-1, actual.getValue().scale());
-	}
-	
-	@Test
-	public void indexRemovesTrailingZeros() throws Exception {
-		final DataWithDecimal expected = new DataWithDecimal(VALUE_TEN);
-		indexDocument(KEY1, expected);
 		final DataWithDecimal actual = getDocument(DataWithDecimal.class, KEY1);
 		
 		// The sortable compact BigDecimal representation we use from Solr removes excess zeros
