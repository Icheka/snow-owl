--- conflicted
+++ resolved
@@ -9,11 +9,7 @@
 	<parent>
 		<groupId>com.b2international.snowowl</groupId>
 		<artifactId>snowowl-parent</artifactId>
-<<<<<<< HEAD
-		<version>5.6.0</version>
-=======
 		<version>5.7.0-SNAPSHOT</version>
->>>>>>> 01e5aff5
 	</parent>
 	
 	<modules>
