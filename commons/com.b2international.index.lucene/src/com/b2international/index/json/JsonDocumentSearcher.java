--- conflicted
+++ resolved
@@ -383,21 +383,8 @@
 		}
 	}
 
-<<<<<<< HEAD
-	private org.apache.lucene.search.Query toLuceneQuery(DocumentMapping mapping, Query<?> query) {
-		return new LuceneQueryBuilder(mapping).build(query.getWhere());
-=======
-	private DocumentMapping getDocumentMapping(Query<?> query) {
-		if (query.getParentType() != null) {
-			return mappings.getMapping(query.getParentType()).getNestedMapping(query.getFrom());
-		} else {
-			return mappings.getMapping(query.getFrom());
-		}
-	}
-
 	private org.apache.lucene.search.Query toLuceneQuery(DocumentMapping mapping, Expression where) {
 		return new LuceneQueryBuilder(mapping).build(where);
->>>>>>> eac27997
 	}
 
 	private org.apache.lucene.search.Sort toLuceneSort(DocumentMapping mapping, Query<?> query) {
