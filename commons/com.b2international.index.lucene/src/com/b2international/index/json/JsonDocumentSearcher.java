/*
 * Copyright 2011-2017 B2i Healthcare Pte Ltd, http://b2i.sg
 * 
 * Licensed under the Apache License, Version 2.0 (the "License");
 * you may not use this file except in compliance with the License.
 * You may obtain a copy of the License at
 *
 *      http://www.apache.org/licenses/LICENSE-2.0
 *
 * Unless required by applicable law or agreed to in writing, software
 * distributed under the License is distributed on an "AS IS" BASIS,
 * WITHOUT WARRANTIES OR CONDITIONS OF ANY KIND, either express or implied.
 * See the License for the specific language governing permissions and
 * limitations under the License.
 */
package com.b2international.index.json;

import static com.google.common.collect.Lists.newArrayList;
<<<<<<< HEAD
=======
import static com.google.common.collect.Lists.newArrayListWithExpectedSize;
import static com.google.common.collect.Sets.newHashSet;
>>>>>>> 62652680

import java.io.IOException;
import java.lang.reflect.Field;
import java.util.Collections;
import java.util.List;
import java.util.Map;
import java.util.Set;

import org.apache.hadoop.hbase.util.OrderedBytes;
import org.apache.hadoop.hbase.util.SimplePositionedMutableByteRange;
import org.apache.lucene.document.Document;
import org.apache.lucene.search.FieldComparator;
import org.apache.lucene.search.FieldComparatorSource;
import org.apache.lucene.search.FieldDoc;
import org.apache.lucene.search.IndexSearcher;
import org.apache.lucene.search.ReferenceManager;
import org.apache.lucene.search.ScoreDoc;
import org.apache.lucene.search.SortField;
import org.apache.lucene.search.SortField.Type;
import org.apache.lucene.search.TopDocs;
import org.apache.lucene.search.TopFieldDocs;
import org.apache.lucene.util.BytesRef;
import org.slf4j.Logger;

import com.b2international.index.Hits;
import com.b2international.index.IndexClientFactory;
import com.b2international.index.IndexException;
import com.b2international.index.LuceneIndexAdmin;
import com.b2international.index.Searcher;
import com.b2international.index.WithId;
import com.b2international.index.WithScore;
import com.b2international.index.lucene.DelegatingFieldComparator;
import com.b2international.index.mapping.DocumentMapping;
import com.b2international.index.mapping.Mappings;
import com.b2international.index.query.LuceneQueryBuilder;
import com.b2international.index.query.Phase;
import com.b2international.index.query.Query;
import com.b2international.index.query.SortBy;
import com.b2international.index.query.SortBy.MultiSortBy;
import com.b2international.index.query.SortBy.SortByField;
import com.b2international.index.query.slowlog.QueryProfiler;
import com.b2international.index.query.slowlog.SlowLogConfig;
import com.b2international.index.util.NumericClassUtils;
import com.fasterxml.jackson.databind.DeserializationFeature;
import com.fasterxml.jackson.databind.ObjectMapper;
import com.fasterxml.jackson.databind.ObjectReader;
import com.google.common.collect.ImmutableList;
<<<<<<< HEAD
=======
import com.google.common.collect.ImmutableMap;
import com.google.common.collect.Iterables;
import com.google.common.collect.Sets;
>>>>>>> 62652680
import com.google.common.primitives.Ints;

/**
 * @since 4.7
 */
public class JsonDocumentSearcher implements Searcher {

	private final ObjectMapper mapper;
	private final IndexSearcher searcher;
	private final Mappings mappings;
	private final ReferenceManager<IndexSearcher> searchers;
	private final SlowLogConfig slowLogConfig;
	private final Logger log;

	public JsonDocumentSearcher(LuceneIndexAdmin admin, ObjectMapper mapper) {
		this.log = admin.log();
		this.mapper = mapper;
		this.mappings = admin.mappings();
		this.searchers = admin.getManager();
		this.slowLogConfig = (SlowLogConfig) admin.settings().get(IndexClientFactory.SLOW_LOG_KEY);
		try {
			searcher = searchers.acquire();
		} catch (IOException e) {
			throw new IndexException("Couldn't acquire index searcher", e);
		}
	}
	
	@Override
	public void close() throws Exception {
		searchers.release(searcher);
	}

	@Override
	public <T> T get(Class<T> type, String key) throws IOException {
		final org.apache.lucene.search.Query bq = new LuceneQueryBuilder(mappings.getMapping(type)).build(DocumentMapping.matchId(key));
		final TopDocs topDocs = searcher.search(bq, 1);
		if (isEmpty(topDocs)) {
			return null;
		} else {
			final Document doc = searcher.doc(topDocs.scoreDocs[0].doc);
			final byte[] source = doc.getField("_source").binaryValue().bytes;
			return mapper.readValue(source, type);
		}
	}

	@Override
	public <T> Hits<T> search(Query<T> query) throws IOException {
<<<<<<< HEAD
		if (query.getFields() == null || query.getFields().isEmpty()) {
			return searchDefault(query);
		}
		
		if (!SortBy.DOC.equals(query.getSortBy())) {
			throw new IllegalArgumentException("Queries with field selection can't be sorted: " + query.getSortBy()); 
		}
		
		return searchByCollector(query);
	}

	private <T> Hits<T> searchByCollector(Query<T> query) throws IOException {
=======
>>>>>>> 62652680
		final QueryProfiler profiler = new QueryProfiler(query, slowLogConfig);
		final DocumentMapping mapping = getDocumentMapping(query);
		final org.apache.lucene.search.Query lq = toLuceneQuery(mapping, query);
		final org.apache.lucene.search.Sort ls = toLuceneSort(mapping, query);
		
		final int offset = query.getOffset();
		int limit = query.getLimit();
		try {
			// QUERY PHASE
			profiler.start(Phase.QUERY);
			
			final TopFieldDocs topDocs;
			if (limit < 1) {
				final int totalHits = searcher.count(lq);
				topDocs = new TopFieldDocs(totalHits, null, null, 0);
			} else {
				if (limit == Integer.MAX_VALUE || limit == Integer.MAX_VALUE - 1 /*SearchRequest max value*/) {
					// if all values required, or clients expect all values to be returned
					// use collector instead of TopDocs, TODO bring back DocSourceCollector to life
					// reduce limit to max. total hits
					limit = searcher.count(lq);
				} 
				int maxDoc = searcher.getIndexReader().maxDoc();
				if (maxDoc <= 0 || limit < 1) {
					topDocs = new TopFieldDocs(0, null, null, 0);
				} else {
					topDocs = searcher.search(lq, numDocsToRetrieve(offset, limit), ls, query.isWithScores(), false);
				}
			}
			profiler.end(Phase.QUERY);
			
			// FETCH PHASE
			if (topDocs.scoreDocs == null || topDocs.scoreDocs.length < 1) {
				return new Hits<>(Collections.<T>emptyList(), offset, limit, topDocs.totalHits);
			} else {
				profiler.start(Phase.FETCH);
				final ImmutableList.Builder<T> matches = ImmutableList.builder();
				if (query.getFields() != null && !query.getFields().isEmpty()) {
					fetchFieldDocs(query, mapping, offset, topDocs, matches);
				} else {
					fetchScoreDocs(query, mapping, offset, topDocs, matches);
				}
				profiler.end(Phase.FETCH);
				return new Hits<>(matches.build(), offset, limit, topDocs.totalHits);
			}
		} finally {
			profiler.log(log);
		}
	}

	private <T> void fetchFieldDocs(Query<T> query, DocumentMapping mapping, int offset, TopFieldDocs topDocs, ImmutableList.Builder<T> matches) {
		ScoreDoc[] scoreDocs = topDocs.scoreDocs;
		Set<String> fields = query.getFields();
		
		for (int i = offset; i < scoreDocs.length; i++) {
			FieldDoc fieldDoc = (FieldDoc) scoreDocs[i];
			ImmutableMap.Builder<String, Object> fieldValues = ImmutableMap.builder();
			
			for (int j = 0; j < topDocs.fields.length; j++) {
				SortField sortField = topDocs.fields[j];
				String key = sortField.getField();
				if (fields.contains(key)) {
					Object value = fieldDoc.fields[j];
					Field mappingField = mapping.getField(key);
					Class<?> fieldType = mappingField.getType();
					
					if (NumericClassUtils.isFloat(fieldType)) {
						fieldValues.put(key, (Float) value);  
					} else if (NumericClassUtils.isLong(fieldType)) {
						fieldValues.put(key, (Long) value);
					} else if (NumericClassUtils.isInt(fieldType)) {
						fieldValues.put(key, (Integer) value);
					} else if (NumericClassUtils.isShort(fieldType)) {
						fieldValues.put(key, ((Integer) value).shortValue());
					} else if (NumericClassUtils.isBigDecimal(fieldType)) {
						BytesRef bytesRef = (BytesRef) value;
						SimplePositionedMutableByteRange src = new SimplePositionedMutableByteRange(bytesRef.bytes, bytesRef.offset, bytesRef.length);
						fieldValues.put(key, OrderedBytes.decodeNumericAsBigDecimal(src));
					} else if (String.class.isAssignableFrom(fieldType)) {
						BytesRef bytesRef = (BytesRef) value;
						fieldValues.put(key, bytesRef.utf8ToString());
					} else {
						throw new UnsupportedOperationException("Unhandled docValues for field: " + key + " of type: " + fieldType);
					}
				}
			}
			
			Map<String, Object> hit = fieldValues.build();
			if (!hit.keySet().containsAll(fields)) {
				throw new IllegalStateException(String.format("Missing fields on partially loaded document: %s", Sets.difference(fields, hit.keySet())));
			}
			
			T readValue = mapper.convertValue(hit, query.getSelect());
			if (query.isWithScores() && readValue instanceof WithScore) {
				((WithScore) readValue).setScore(fieldDoc.score);
			}
			
			matches.add(readValue);
		}
	}

	private <T> void fetchScoreDocs(Query<T> query, DocumentMapping mapping, int offset, TopFieldDocs topDocs, ImmutableList.Builder<T> matches) throws IOException {
		ScoreDoc[] scoreDocs = topDocs.scoreDocs;
		Class<T> select = query.getSelect();
		Class<?> from = query.getFrom();

		// if select is a different type, then use that as JsonView on from, otherwise select all props
		final ObjectReader reader = select != from 
				? mapper.reader(select).without(DeserializationFeature.FAIL_ON_UNKNOWN_PROPERTIES) 
				: mapper.reader(select);
		
		final String[] ids = new String[scoreDocs.length - offset];
		final byte[][] sources = new byte[scoreDocs.length - offset][];
		
		for (int i = offset; i < scoreDocs.length; i++) {
			Document doc = searcher.doc(scoreDocs[i].doc);
			sources[i - offset] = doc.getBinaryValue("_source").bytes;
			ids[i - offset] = JsonDocumentMapping._id().getValue(doc);
		}
		
		for (int i = offset; i < scoreDocs.length; i++) {
			T readValue = reader.readValue(sources[i - offset]);
			if (readValue instanceof WithId) {
				((WithId) readValue).set_id(ids[i - offset]);
			}
			if (query.isWithScores() && readValue instanceof WithScore) {
				((WithScore) readValue).setScore(scoreDocs[i].score);
			}
			matches.add(readValue);
		}
	}

	private DocumentMapping getDocumentMapping(Query<?> query) {
		if (query.getParentType() != null) {
			return mappings.getMapping(query.getParentType()).getNestedMapping(query.getFrom());
		} else {
			return mappings.getMapping(query.getFrom());
		}
	}

	private org.apache.lucene.search.Query toLuceneQuery(DocumentMapping mapping, Query<?> query) {
		return new LuceneQueryBuilder(mapping).build(query.getWhere());
	}

	private org.apache.lucene.search.Sort toLuceneSort(DocumentMapping mapping, Query<?> query) {
		final SortBy sortBy = query.getSortBy();
		final List<SortBy> items = newArrayList();

		// Unpack the top level multi-sort if present
		if (sortBy instanceof MultiSortBy) {
			items.addAll(((MultiSortBy) sortBy).getItems());
		} else {
			items.add(sortBy);
		}
<<<<<<< HEAD

		SortField[] convertedFields = FluentIterable.from(items)
				.filter(SortByField.class)
				.transform(item -> {
					switch (item.getField()) {
					case SortBy.FIELD_DOC:
						return new SortField(null, SortField.Type.DOC, item.getOrder() == SortBy.Order.DESC);
					case SortBy.FIELD_SCORE:
						return new SortField(null, SortField.Type.SCORE, item.getOrder() == SortBy.Order.ASC); // XXX: default order for scores is *descending*
					default:
						final String sortField = item.getField();
						final Field mappingField = mapping.getField(sortField);

						if (NumericClassUtils.isCollection(mappingField)) {
							throw new IllegalArgumentException("Can't sort on field collection: " + sortField);
						}

						final Class<?> fieldType = mappingField.getType();
						final boolean reverse = (item.getOrder() == SortBy.Order.DESC);

						if (NumericClassUtils.isLong(fieldType)) {
							return new SortField(sortField, Type.LONG, reverse);
						} else if (NumericClassUtils.isFloat(fieldType)) {
							return new SortField(sortField, Type.FLOAT, reverse);
						} else if (NumericClassUtils.isInt(fieldType) || NumericClassUtils.isShort(fieldType)) {
							return new SortField(sortField, Type.INT, reverse);
						} else if (NumericClassUtils.isBigDecimal(fieldType) || String.class.isAssignableFrom(fieldType)) {
							// TODO: STRING mode might be faster, but requires SortedDocValueFields
							return new SortField(sortField, Type.STRING_VAL, reverse);
						} else {
							throw new IllegalArgumentException("Unsupported sort field type: " + fieldType + " for field: " + sortField);
						}
					}
				})
				.toArray(SortField.class);

		return new org.apache.lucene.search.Sort(convertedFields);
=======
		
		final Set<String> nonSortedFields = query.getFields() == null ? newHashSet() : newHashSet(query.getFields());
		final List<SortField> convertedItems = newArrayListWithExpectedSize(items.size());
		
		for (final SortBy item : items) {
			if (SortBy.NONE.equals(item)) {
				convertedItems.add(SortField.FIELD_DOC);
			} else if (SortBy.SCORE.equals(item)) {
				convertedItems.add(SortField.FIELD_SCORE);
			} else if (item instanceof SortByField) {
				final SortByField fieldItem = (SortByField) item;
				final String sortField = fieldItem.getField();
				final boolean reverse = SortBy.Order.DESC.equals(fieldItem.getOrder());
				convertedItems.add(toLuceneSortField(mapping, sortField, reverse));
				nonSortedFields.remove(sortField);
			}
		}
		
		for (String nonSortedField : nonSortedFields) {
			/* 
			 * Add custom sort fields to the end that won't change the document order, but result in a 
			 * field access, for which the value can later be retrieved from FieldDocs.
			 */
			SortField luceneSortField = toLuceneSortField(mapping, nonSortedField, false);
			SortField fetchOnlySortField = new SortField(nonSortedField, new FieldComparatorSource() {
				@Override
				public FieldComparator<?> newComparator(String fieldname, int numHits, int sortPos, boolean reversed) throws IOException {
					return new DelegatingFieldComparator(luceneSortField.getComparator(numHits, sortPos)) {
						@Override public int compare(int slot1, int slot2) { return 0; }
						@Override public int compareValues(Object first, Object second) { return 0; }
					};
				}
			});

			convertedItems.add(fetchOnlySortField);
		}
		
		return new org.apache.lucene.search.Sort(Iterables.toArray(convertedItems, SortField.class));
>>>>>>> 62652680
	}
	
	private SortField toLuceneSortField(DocumentMapping mapping, String sortField, boolean reverse) {
		final Field mappingField = mapping.getField(sortField);

		if (NumericClassUtils.isCollection(mappingField)) {
			throw new IllegalArgumentException("Can't sort on field collection: " + sortField);
		}
		
		final Class<?> fieldType = mappingField.getType();
		
		if (NumericClassUtils.isLong(fieldType)) {
			return new SortField(sortField, Type.LONG, reverse);
		} else if (NumericClassUtils.isFloat(fieldType)) {
			return new SortField(sortField, Type.FLOAT, reverse);
		} else if (NumericClassUtils.isInt(fieldType) || NumericClassUtils.isShort(fieldType)) {
			return new SortField(sortField, Type.INT, reverse);
		} else if (NumericClassUtils.isBigDecimal(fieldType) || String.class.isAssignableFrom(fieldType)) {
			// TODO: STRING mode might be faster, but requires SortedDocValueFields
			return new SortField(sortField, Type.STRING_VAL, reverse);
		} else {
			throw new IllegalArgumentException("Unsupported sort field type: " + fieldType + " for field: " + sortField);
		}
	}

	private int numDocsToRetrieve(final int offset, final int limit) {
		return Ints.min(offset + limit, searcher.getIndexReader().maxDoc());
	}

	private static boolean isEmpty(TopDocs docs) {
		return docs == null || docs.scoreDocs == null || docs.scoreDocs.length == 0;
	}
}<|MERGE_RESOLUTION|>--- conflicted
+++ resolved
@@ -16,11 +16,8 @@
 package com.b2international.index.json;
 
 import static com.google.common.collect.Lists.newArrayList;
-<<<<<<< HEAD
-=======
 import static com.google.common.collect.Lists.newArrayListWithExpectedSize;
 import static com.google.common.collect.Sets.newHashSet;
->>>>>>> 62652680
 
 import java.io.IOException;
 import java.lang.reflect.Field;
@@ -68,12 +65,9 @@
 import com.fasterxml.jackson.databind.ObjectMapper;
 import com.fasterxml.jackson.databind.ObjectReader;
 import com.google.common.collect.ImmutableList;
-<<<<<<< HEAD
-=======
 import com.google.common.collect.ImmutableMap;
 import com.google.common.collect.Iterables;
 import com.google.common.collect.Sets;
->>>>>>> 62652680
 import com.google.common.primitives.Ints;
 
 /**
@@ -121,21 +115,6 @@
 
 	@Override
 	public <T> Hits<T> search(Query<T> query) throws IOException {
-<<<<<<< HEAD
-		if (query.getFields() == null || query.getFields().isEmpty()) {
-			return searchDefault(query);
-		}
-		
-		if (!SortBy.DOC.equals(query.getSortBy())) {
-			throw new IllegalArgumentException("Queries with field selection can't be sorted: " + query.getSortBy()); 
-		}
-		
-		return searchByCollector(query);
-	}
-
-	private <T> Hits<T> searchByCollector(Query<T> query) throws IOException {
-=======
->>>>>>> 62652680
 		final QueryProfiler profiler = new QueryProfiler(query, slowLogConfig);
 		final DocumentMapping mapping = getDocumentMapping(query);
 		final org.apache.lucene.search.Query lq = toLuceneQuery(mapping, query);
@@ -290,62 +269,24 @@
 		} else {
 			items.add(sortBy);
 		}
-<<<<<<< HEAD
-
-		SortField[] convertedFields = FluentIterable.from(items)
-				.filter(SortByField.class)
-				.transform(item -> {
-					switch (item.getField()) {
-					case SortBy.FIELD_DOC:
-						return new SortField(null, SortField.Type.DOC, item.getOrder() == SortBy.Order.DESC);
-					case SortBy.FIELD_SCORE:
-						return new SortField(null, SortField.Type.SCORE, item.getOrder() == SortBy.Order.ASC); // XXX: default order for scores is *descending*
-					default:
-						final String sortField = item.getField();
-						final Field mappingField = mapping.getField(sortField);
-
-						if (NumericClassUtils.isCollection(mappingField)) {
-							throw new IllegalArgumentException("Can't sort on field collection: " + sortField);
-						}
-
-						final Class<?> fieldType = mappingField.getType();
-						final boolean reverse = (item.getOrder() == SortBy.Order.DESC);
-
-						if (NumericClassUtils.isLong(fieldType)) {
-							return new SortField(sortField, Type.LONG, reverse);
-						} else if (NumericClassUtils.isFloat(fieldType)) {
-							return new SortField(sortField, Type.FLOAT, reverse);
-						} else if (NumericClassUtils.isInt(fieldType) || NumericClassUtils.isShort(fieldType)) {
-							return new SortField(sortField, Type.INT, reverse);
-						} else if (NumericClassUtils.isBigDecimal(fieldType) || String.class.isAssignableFrom(fieldType)) {
-							// TODO: STRING mode might be faster, but requires SortedDocValueFields
-							return new SortField(sortField, Type.STRING_VAL, reverse);
-						} else {
-							throw new IllegalArgumentException("Unsupported sort field type: " + fieldType + " for field: " + sortField);
-						}
-					}
-				})
-				.toArray(SortField.class);
-
-		return new org.apache.lucene.search.Sort(convertedFields);
-=======
 		
 		final Set<String> nonSortedFields = query.getFields() == null ? newHashSet() : newHashSet(query.getFields());
 		final List<SortField> convertedItems = newArrayListWithExpectedSize(items.size());
 		
 		for (final SortBy item : items) {
-			if (SortBy.NONE.equals(item)) {
-				convertedItems.add(SortField.FIELD_DOC);
-			} else if (SortBy.SCORE.equals(item)) {
-				convertedItems.add(SortField.FIELD_SCORE);
-			} else if (item instanceof SortByField) {
-				final SortByField fieldItem = (SortByField) item;
-				final String sortField = fieldItem.getField();
-				final boolean reverse = SortBy.Order.DESC.equals(fieldItem.getOrder());
-				convertedItems.add(toLuceneSortField(mapping, sortField, reverse));
-				nonSortedFields.remove(sortField);
-			}
-		}
+            switch (item.getField()) {
+            case SortBy.FIELD_DOC:
+                convertedItems.add(new SortField(null, SortField.Type.DOC, item.getOrder() == SortBy.Order.DESC));
+                break;
+            case SortBy.FIELD_SCORE:
+                // XXX: default order for scores is *descending*
+                convertedItems.add(new SortField(null, SortField.Type.SCORE, item.getOrder() == SortBy.Order.ASC));
+                break;
+            default:
+                convertedItems.add(toLuceneSortField(mapping, item.getField(), item.getOrder() == SortBy.Order.DESC));
+                nonSortedFields.remove(item.getField());
+            }
+        }
 		
 		for (String nonSortedField : nonSortedFields) {
 			/* 
@@ -367,7 +308,6 @@
 		}
 		
 		return new org.apache.lucene.search.Sort(Iterables.toArray(convertedItems, SortField.class));
->>>>>>> 62652680
 	}
 	
 	private SortField toLuceneSortField(DocumentMapping mapping, String sortField, boolean reverse) {
