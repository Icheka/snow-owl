--- conflicted
+++ resolved
@@ -20,17 +20,10 @@
 import java.util.Map;
 
 import org.apache.http.HttpHost;
-<<<<<<< HEAD
-import org.elasticsearch.client.RestHighLevelClient;
-
-import com.b2international.index.admin.EsIndexAdmin;
-import com.b2international.index.es.EsClient;
-=======
 
 import com.b2international.index.admin.EsIndexAdmin;
 import com.b2international.index.es.EsClient;
 import com.b2international.index.es.EsClientConfiguration;
->>>>>>> a601e0c0
 import com.b2international.index.es.EsNode;
 import com.b2international.index.mapping.Mappings;
 import com.fasterxml.jackson.databind.ObjectMapper;
@@ -45,17 +38,10 @@
 	@Override
 	public IndexClient createClient(String name, ObjectMapper mapper, Mappings mappings, Map<String, Object> settings) {
 		final boolean persistent = settings.containsKey(DATA_DIRECTORY);
-<<<<<<< HEAD
-		final Object dir = persistent ? settings.get(DATA_DIRECTORY) : new File("target");
-		final Object configDir = settings.containsKey(CONFIG_DIRECTORY) ? settings.get(CONFIG_DIRECTORY) : Paths.get("target");
-		final File dataDirectory = dir instanceof File ? (File) dir : new File((String) dir);
-		final Path configDirectory = configDir instanceof Path ? (Path) configDir : Paths.get((String) configDir);
-=======
 		final Object dataSetting = settings.getOrDefault(DATA_DIRECTORY, DEFAULT_PATH);
 		final Object configSetting = settings.getOrDefault(CONFIG_DIRECTORY, DEFAULT_PATH);
 		final Path dataDirectory = dataSetting instanceof Path ? (Path) dataSetting : Paths.get((String) dataSetting);
 		final Path configDirectory = configSetting instanceof Path ? (Path) configSetting : Paths.get((String) configSetting);
->>>>>>> a601e0c0
 		
 		final HttpHost host;
 		if (settings.containsKey(CLUSTER_URL)) {
@@ -66,9 +52,6 @@
 			host = HttpHost.create(DEFAULT_CLUSTER_URL);
 		}
 		
-<<<<<<< HEAD
-		final RestHighLevelClient client = EsClient.create(host);
-=======
 		final Object connectTimeoutSetting = settings.getOrDefault(CONNECT_TIMEOUT, DEFAULT_CONNECT_TIMEOUT);
 		final Object socketTimeoutSetting = settings.getOrDefault(SOCKET_TIMEOUT, DEFAULT_SOCKET_TIMEOUT);
 		final int connectTimeout = connectTimeoutSetting instanceof Integer ? (int) connectTimeoutSetting : Integer.parseInt((String) connectTimeoutSetting);
@@ -76,7 +59,6 @@
 		final EsClientConfiguration clientConfiguration = new EsClientConfiguration(connectTimeout, socketTimeout, host);
 		
 		final EsClient client = EsClient.create(clientConfiguration);
->>>>>>> a601e0c0
 		return new EsIndexClient(new EsIndexAdmin(client, host.toURI(), name, mappings, settings, mapper), mapper);
 	}
 }