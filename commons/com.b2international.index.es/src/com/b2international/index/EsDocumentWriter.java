/*
 * Copyright 2017-2018 B2i Healthcare Pte Ltd, http://b2i.sg
 * 
 * Licensed under the Apache License, Version 2.0 (the "License");
 * you may not use this file except in compliance with the License.
 * You may obtain a copy of the License at
 *
 *      http://www.apache.org/licenses/LICENSE-2.0
 *
 * Unless required by applicable law or agreed to in writing, software
 * distributed under the License is distributed on an "AS IS" BASIS,
 * WITHOUT WARRANTIES OR CONDITIONS OF ANY KIND, either express or implied.
 * See the License for the specific language governing permissions and
 * limitations under the License.
 */
package com.b2international.index;

import static com.google.common.base.Preconditions.checkState;
import static com.google.common.collect.Lists.newArrayList;
import static com.google.common.collect.Sets.newHashSet;

import java.io.ByteArrayOutputStream;
import java.io.IOException;
import java.util.Collections;
import java.util.List;
import java.util.Map;
import java.util.Map.Entry;
import java.util.Random;
import java.util.Set;
import java.util.concurrent.ExecutionException;
import java.util.concurrent.Executors;
import java.util.concurrent.TimeUnit;

import org.apache.http.HttpEntity;
import org.apache.http.client.methods.HttpPost;
import org.apache.http.entity.ContentType;
import org.apache.http.entity.StringEntity;
import org.elasticsearch.action.DocWriteRequest.OpType;
import org.elasticsearch.action.bulk.BulkItemResponse;
import org.elasticsearch.action.bulk.BulkProcessor;
import org.elasticsearch.action.bulk.BulkRequest;
import org.elasticsearch.action.bulk.BulkResponse;
import org.elasticsearch.action.delete.DeleteRequest;
import org.elasticsearch.action.index.IndexRequest;
import org.elasticsearch.client.Response;
import org.elasticsearch.client.ResponseException;
<<<<<<< HEAD
import org.elasticsearch.client.RestHighLevelClient;
=======
>>>>>>> a601e0c0
import org.elasticsearch.common.unit.ByteSizeUnit;
import org.elasticsearch.common.unit.ByteSizeValue;
import org.elasticsearch.common.xcontent.ToXContent;
import org.elasticsearch.common.xcontent.XContentBuilder;
import org.elasticsearch.common.xcontent.XContentType;
import org.elasticsearch.common.xcontent.json.JsonXContent;
import org.elasticsearch.index.query.QueryBuilder;
import org.elasticsearch.rest.RestStatus;
import org.elasticsearch.script.ScriptType;

import com.b2international.index.admin.EsIndexAdmin;
import com.b2international.index.es.EsClient;
import com.b2international.index.mapping.DocumentMapping;
import com.b2international.index.query.EsQueryBuilder;
import com.fasterxml.jackson.databind.JsonNode;
import com.fasterxml.jackson.databind.ObjectMapper;
import com.fasterxml.jackson.databind.node.ArrayNode;
import com.fasterxml.jackson.databind.node.ObjectNode;
import com.fasterxml.jackson.databind.util.RawValue;
<<<<<<< HEAD
=======
import com.google.common.collect.HashBasedTable;
>>>>>>> a601e0c0
import com.google.common.collect.HashMultimap;
import com.google.common.collect.ImmutableMap;
import com.google.common.collect.ImmutableSet;
import com.google.common.collect.Iterables;
import com.google.common.collect.Multimap;
import com.google.common.collect.Table;
import com.google.common.hash.HashCode;
import com.google.common.hash.Hashing;
import com.google.common.util.concurrent.Futures;
import com.google.common.util.concurrent.ListenableFuture;
import com.google.common.util.concurrent.ListeningExecutorService;
import com.google.common.util.concurrent.MoreExecutors;

/**
 * @since 5.10 
 */
public class EsDocumentWriter implements Writer {

	private static final int DEFAULT_MAX_NUMBER_OF_VERSION_CONFLICT_RETRIES = 5;

	private static final int BATCHS_SIZE = 10_000;
	
	private final EsIndexAdmin admin;
	private final Searcher searcher;

	private final Random random = new Random();
	private final Table<Class<?>, String, Object> indexOperations = HashBasedTable.create();
	private final Multimap<Class<?>, String> deleteOperations = HashMultimap.create();
	private final ObjectMapper mapper;
	private List<BulkUpdate<?>> bulkUpdateOperations = newArrayList();
	private List<BulkDelete<?>> bulkDeleteOperations = newArrayList();
 	
	public EsDocumentWriter(EsIndexAdmin admin, Searcher searcher, ObjectMapper mapper) {
		this.admin = admin;
		this.searcher = searcher;
		this.mapper = mapper;
	}
	
	@Override
	public void put(String key, Object object) {
<<<<<<< HEAD
		indexOperations.put(key, object);
=======
		indexOperations.put(object.getClass(), key, object);
>>>>>>> a601e0c0
	}

	@Override
	public <T> void putAll(Map<String, T> objectsByKey) {
<<<<<<< HEAD
		indexOperations.putAll(objectsByKey);
=======
		objectsByKey.forEach(this::put);
>>>>>>> a601e0c0
	}

	@Override
	public <T> void bulkUpdate(BulkUpdate<T> update) {
		bulkUpdateOperations.add(update);
	}
	
	@Override
	public <T> void bulkDelete(BulkDelete<T> delete) {
		bulkDeleteOperations.add(delete);
	}

	@Override
	public void remove(Class<?> type, String key) {
		remove(type, ImmutableSet.of(key));
	}
	
	@Override
	public void remove(Class<?> type, Set<String> keysToRemove) {
		removeAll(Collections.singletonMap(type, keysToRemove));
	}

	@Override
	public void removeAll(Map<Class<?>, Set<String>> keysByType) {
		for (Class<?> type : keysByType.keySet()) {
			deleteOperations.putAll(type, keysByType.get(type));
		}
	}

	@Override
	public void commit() throws IOException {
		if (indexOperations.isEmpty() && deleteOperations.isEmpty() && bulkUpdateOperations.isEmpty() && bulkDeleteOperations.isEmpty()) {
			return;
		}
		
		final Set<DocumentMapping> mappingsToRefresh = Collections.synchronizedSet(newHashSet());
<<<<<<< HEAD
		final RestHighLevelClient client = admin.client();
=======
		final EsClient client = admin.client();
>>>>>>> a601e0c0
		// apply bulk updates first
		final ListeningExecutorService executor;
		if (bulkUpdateOperations.size() > 1 || bulkDeleteOperations.size() > 1) {
			final int threads = Math.min(4, Math.max(bulkUpdateOperations.size(), bulkDeleteOperations.size()));
			executor = MoreExecutors.listeningDecorator(Executors.newFixedThreadPool(threads));
		} else {
			executor = MoreExecutors.newDirectExecutorService();
		}
		final List<ListenableFuture<?>> updateFutures = newArrayList();
		for (BulkUpdate<?> update : bulkUpdateOperations) {
			updateFutures.add(executor.submit(() -> bulkUpdate(client, update, mappingsToRefresh)));
		}
		for (BulkDelete<?> delete: bulkDeleteOperations) {
			updateFutures.add(executor.submit(() -> bulkDelete(client, delete, mappingsToRefresh)));
		}
		try {
			executor.shutdown();
			Futures.allAsList(updateFutures).get();
			executor.awaitTermination(10, TimeUnit.SECONDS);
		} catch (InterruptedException | ExecutionException e) {
			throw new IndexException("Couldn't execute bulk updates", e);
		}
		
		// then bulk indexes/deletes
		if (!indexOperations.isEmpty() || !deleteOperations.isEmpty()) {
			final BulkProcessor processor = BulkProcessor.builder(client::bulkAsync, new BulkProcessor.Listener() {
				@Override
				public void beforeBulk(long executionId, BulkRequest request) {
					admin.log().debug("Sending bulk request {}", request.numberOfActions());
				}
				
				@Override
				public void afterBulk(long executionId, BulkRequest request, Throwable failure) {
					admin.log().error("Failed bulk request", failure);
				}
				
				@Override
				public void afterBulk(long executionId, BulkRequest request, BulkResponse response) {
					admin.log().debug("Successfully processed bulk request ({}) in {}.", request.numberOfActions(), response.getTook());
					if (response.hasFailures()) {
						for (BulkItemResponse itemResponse : response.getItems()) {
							checkState(!itemResponse.isFailed(), "Failed to commit bulk request in index '%s', %s", admin.name(), itemResponse.getFailureMessage());
						}
					}
				}
			})
			.setConcurrentRequests(getConcurrencyLevel())
			.setBulkActions(10_000)
			.setBulkSize(new ByteSizeValue(10L, ByteSizeUnit.MB))
			.build();

			for (Class<?> type : ImmutableSet.copyOf(indexOperations.rowKeySet())) {
				final Map<String, Object> indexOperationsForType = indexOperations.row(type);
				
				final DocumentMapping mapping = admin.mappings().getMapping(type);
				final String typeString = mapping.typeAsString();
				final String typeIndex = admin.getTypeIndex(mapping);
				
				mappingsToRefresh.add(mapping);
				
				for (Entry<String, Object> entry : Iterables.consumingIterable(indexOperationsForType.entrySet())) {
					final String id = entry.getKey();
					if (!deleteOperations.containsValue(id)) {
						final Object obj = entry.getValue();
						final Set<String> hashedFields = mapping.getHashedFields();
						final byte[] _source;
						
						if (!hashedFields.isEmpty()) {
							final ObjectNode objNode = mapper.valueToTree(obj);
							final ObjectNode hashedNode = mapper.createObjectNode();
						
							// Preserve property order, share references with objNode
							for (String hashedField : hashedFields) {
								JsonNode value = objNode.get(hashedField);
								if (value != null && !value.isNull()) {
									hashedNode.set(hashedField, value);
								}
							}
						
							final byte[] hashedBytes = mapper.writeValueAsBytes(hashedNode);
							final HashCode hashCode = Hashing.sha1().hashBytes(hashedBytes);
							
							// Inject the result as an extra field into the to-be-indexed JSON content
							objNode.put(DocumentMapping._HASH, hashCode.toString());
							_source = mapper.writeValueAsBytes(objNode);
							
						} else {
							_source = mapper.writeValueAsBytes(obj);
						}
						
						processor.add(new IndexRequest(typeIndex, typeString, id)
								.opType(OpType.INDEX)
								.source(_source, XContentType.JSON));
					}
<<<<<<< HEAD
					
					processor.add(new IndexRequest(admin.getTypeIndex(mapping), mapping.typeAsString(), id)
							.opType(OpType.INDEX)
							.source(_source, XContentType.JSON));
=======
>>>>>>> a601e0c0
				}
	
				for (String id : deleteOperations.removeAll(type)) {
					processor.add(new DeleteRequest(typeIndex, typeString, id));
				}
				
				// Flush processor between index boundaries
				processor.flush();
			}
			
			// Remaining delete operations can be executed on their own
			for (Class<?> type : ImmutableSet.copyOf(deleteOperations.keySet())) {
				final DocumentMapping mapping = admin.mappings().getMapping(type);
				final String typeString = mapping.typeAsString();
<<<<<<< HEAD
				for (String id : deleteOperations.get(type)) {
					processor.add(new DeleteRequest(admin.getTypeIndex(mapping), typeString, id));
=======
				final String typeIndex = admin.getTypeIndex(mapping);
				
				mappingsToRefresh.add(mapping);
				
				for (String id : deleteOperations.removeAll(type)) {
					processor.add(new DeleteRequest(typeIndex, typeString, id));
>>>>>>> a601e0c0
				}

				// Flush processor between index boundaries
				processor.flush();
			}

			try {
				processor.awaitClose(5, TimeUnit.MINUTES);
			} catch (InterruptedException e) {
				throw new IndexException("Interrupted bulk processing part of the commit", e);
			}
		}

		// refresh the index if there were only updates
		admin.refresh(mappingsToRefresh);
	}

<<<<<<< HEAD
	private void bulkUpdate(final RestHighLevelClient client, final BulkUpdate<?> update, Set<DocumentMapping> mappingsToRefresh) {
=======
	private void bulkUpdate(final EsClient client, final BulkUpdate<?> update, Set<DocumentMapping> mappingsToRefresh) {
>>>>>>> a601e0c0
		final DocumentMapping mapping = admin.mappings().getMapping(update.getType());
		final String rawScript = mapping.getScript(update.getScript()).script();
		org.elasticsearch.script.Script script = new org.elasticsearch.script.Script(ScriptType.INLINE, "painless", rawScript, ImmutableMap.copyOf(update.getParams()));
		bulkIndexByScroll(client, update, "_update_by_query", script, mappingsToRefresh);
	}

	private void bulkDelete(final RestHighLevelClient client, final BulkDelete<?> delete, Set<DocumentMapping> mappingsToRefresh) {
		bulkIndexByScroll(client, delete, "_delete_by_query", null, mappingsToRefresh);
	}

	private void bulkIndexByScroll(final RestHighLevelClient client,
			final BulkOperation<?> op, 
			final String command, 
			final org.elasticsearch.script.Script script, 
			final Set<DocumentMapping> mappingsToRefresh) {
		
		final DocumentMapping mapping = admin.mappings().getMapping(op.getType());
		final QueryBuilder query = new EsQueryBuilder(mapping).build(op.getFilter());
		
		long versionConflicts = 0;
		int attempts = DEFAULT_MAX_NUMBER_OF_VERSION_CONFLICT_RETRIES;
		
		do {

			/*
<<<<<<< HEAD
			 * See https://www.elastic.co/guide/en/elasticsearch/reference/6.3/docs-update-by-query.html and 
			 * for https://www.elastic.co/guide/en/elasticsearch/reference/6.3/docs-delete-by-query.html
			 * the low-level structure of this request.
			 */
			try {

				final String endpoint = String.format("%s/%s/%s", admin.getTypeIndex(mapping), mapping.typeAsString(), command);
=======
			 * See https://www.elastic.co/guide/en/elasticsearch/reference/6.3/docs-update-by-query.html for
			 * the low-level structure of the update by query request
			 */
			try {
				
				final String endpoint = String.format("%s/%s/_update_by_query", admin.getTypeIndex(mapping), mapping.typeAsString());
>>>>>>> a601e0c0
				
				// https://www.elastic.co/guide/en/elasticsearch/reference/6.3/docs-update-by-query.html#_url_parameters_2
				final Map<String, String> parameters = ImmutableMap.<String, String>builder()
						.put("scroll_size", Integer.toString(BATCHS_SIZE))
						.put("slices", Integer.toString(getConcurrencyLevel()))
						.build(); 

				final ObjectNode ubqr = mapper.createObjectNode();
				putXContentValue(ubqr, "script", script);
				putXContentValue(ubqr, "query", query);

				final HttpEntity requestBody = new StringEntity(mapper.writeValueAsString(ubqr), ContentType.APPLICATION_JSON);
				
				Response response;
				try {
					response = client.getLowLevelClient().performRequest(HttpPost.METHOD_NAME, endpoint, parameters, requestBody);
				} catch (ResponseException e) {
					response = e.getResponse();
				}
				
				// https://www.elastic.co/guide/en/elasticsearch/reference/6.3/docs-update-by-query.html#docs-update-by-query-response-body
<<<<<<< HEAD
				// https://www.elastic.co/guide/en/elasticsearch/reference/6.3/docs-delete-by-query.html#_response_body
				final JsonNode bulkByScrollResponse = mapper.readTree(response.getEntity().getContent());
				
				final int updateCount = bulkByScrollResponse.get("updated").asInt();
				final int deleteCount = bulkByScrollResponse.get("deleted").asInt();
				final int noops = bulkByScrollResponse.get("noops").asInt();
				final ArrayNode failures = (ArrayNode) bulkByScrollResponse.get("failures");
				
				versionConflicts = bulkByScrollResponse.get("version_conflicts").asInt();
=======
				final JsonNode updateByQueryResponse = mapper.readTree(response.getEntity().getContent());
				
				final int updateCount = updateByQueryResponse.get("updated").asInt();
				final int deleteCount = updateByQueryResponse.get("deleted").asInt();
				final int noops = updateByQueryResponse.get("noops").asInt();
				final ArrayNode failures = (ArrayNode) updateByQueryResponse.get("failures");
				
				versionConflicts = updateByQueryResponse.get("version_conflicts").asInt();
>>>>>>> a601e0c0
				
				boolean updated = updateCount > 0;
				if (updated) {
					mappingsToRefresh.add(mapping);
<<<<<<< HEAD
					admin.log().info("Updated {} {} documents with bulk {}", updateCount, mapping.typeAsString(), op);
=======
					admin.log().info("Updated {} {} documents with script '{}'", updateCount, mapping.typeAsString(), update.getScript());
>>>>>>> a601e0c0
				}
				
				boolean deleted = deleteCount > 0;
				if (deleted) {
					mappingsToRefresh.add(mapping);
<<<<<<< HEAD
					admin.log().info("Deleted {} {} documents with bulk {}", deleteCount, mapping.typeAsString(), op);
				}
				
				if (!updated && !deleted) {
					admin.log().warn("Bulk {} could not be applied to {} documents, no-ops ({}), conflicts ({})",
							op,
							mapping.typeAsString(), 
=======
					admin.log().info("Deleted {} {} documents with script '{}'", deleteCount, mapping.typeAsString(), update.getScript());
				}
				
				if (!updated && !deleted) {
					admin.log().warn("Couldn't bulk update '{}' documents with script '{}', no-ops ({}), conflicts ({})", 
							mapping.typeAsString(), 
							update.getScript(), 
>>>>>>> a601e0c0
							noops, 
							versionConflicts);
				}
				
				if (failures.size() > 0) {
					boolean versionConflictsOnly = true;
<<<<<<< HEAD
					
=======
>>>>>>> a601e0c0
					for (JsonNode failure : failures) {
						final String failureMessage = failure.get("cause").get("reason").asText();
						final int failureStatus = failure.get("status").asInt();
						
						if (failureStatus != RestStatus.CONFLICT.getStatus()) {
							versionConflictsOnly = false;
							admin.log().error("Index failure during bulk update: {}", failureMessage);
						} else {
							admin.log().warn("Version conflict reason: {}", failureMessage);
						}
					}
<<<<<<< HEAD
					
=======
>>>>>>> a601e0c0
					if (!versionConflictsOnly) {
						throw new IllegalStateException("There were indexing failures during bulk updates. See logs for all failures.");
					}
				}
				
				if (attempts <= 0) {
					throw new IndexException("There were indexing failures during bulk updates. See logs for all failures.", null);
				}
				
				if (versionConflicts > 0) {
					--attempts;
					try {
						Thread.sleep(100 + random.nextInt(900));
						admin.refresh(Collections.singleton(mapping));
					} catch (InterruptedException e) {
						throw new IndexException("Interrupted", e);
					}
				}
			} catch (IOException e) {
				throw new IndexException("Could not execute bulk update.", e);
			}
		} while (versionConflicts > 0);
	}

	private void putXContentValue(final ObjectNode ubqr, final String key, final ToXContent toXContent) throws IOException {
<<<<<<< HEAD
		if (toXContent == null) {
			return;
		}
		
=======
>>>>>>> a601e0c0
		final XContentBuilder xContentBuilder = toXContent.toXContent(JsonXContent.contentBuilder(), ToXContent.EMPTY_PARAMS);
		xContentBuilder.flush();
		xContentBuilder.close();
		
		final ByteArrayOutputStream outputStream = (ByteArrayOutputStream) xContentBuilder.getOutputStream();
		ubqr.putRawValue(key, new RawValue(outputStream.toString("UTF-8")));
	}

	private int getConcurrencyLevel() {
		return (int) admin.settings().get(IndexClientFactory.COMMIT_CONCURRENCY_LEVEL);
	}

	/*
	 * Testing only, dumps a text representation of all operations to the console
	 */
	private void dumpOps() throws IOException {
		System.err.println("Added documents:");
		for (Entry<Class<?>, Map<String, Object>> indexOperationsByType  : indexOperations.rowMap().entrySet()) {
			for (Entry<String, Object> entry : indexOperationsByType.getValue().entrySet()) {
				System.err.format("\t%s -> %s\n", entry.getKey(), mapper.writeValueAsString(entry.getValue()));
			}
		}
		System.err.println("Deleted documents: ");
		for (Class<?> type : deleteOperations.keySet()) {
			System.err.format("\t%s -> %s\n", admin.mappings().getMapping(type).typeAsString(), deleteOperations.get(type));
		}
		System.err.println("Bulk updates: ");
		for (BulkUpdate<?> update : bulkUpdateOperations) {
			System.err.format("\t%s -> %s, %s, %s\n", admin.mappings().getMapping(update.getType()).typeAsString(), update.getFilter(), update.getScript(), update.getParams());
		}
		System.err.println("Bulk deletes: ");
		for (BulkDelete<?> delete : bulkDeleteOperations) {
			System.err.format("\t%s -> %s\n", admin.mappings().getMapping(delete.getType()).typeAsString(), delete.getFilter());
		}
	}

	@Override
	public Searcher searcher() {
		return searcher;
	}
<<<<<<< HEAD
=======

	@Override
	public void close() throws Exception {
	}
>>>>>>> a601e0c0
}<|MERGE_RESOLUTION|>--- conflicted
+++ resolved
@@ -44,10 +44,6 @@
 import org.elasticsearch.action.index.IndexRequest;
 import org.elasticsearch.client.Response;
 import org.elasticsearch.client.ResponseException;
-<<<<<<< HEAD
-import org.elasticsearch.client.RestHighLevelClient;
-=======
->>>>>>> a601e0c0
 import org.elasticsearch.common.unit.ByteSizeUnit;
 import org.elasticsearch.common.unit.ByteSizeValue;
 import org.elasticsearch.common.xcontent.ToXContent;
@@ -67,10 +63,7 @@
 import com.fasterxml.jackson.databind.node.ArrayNode;
 import com.fasterxml.jackson.databind.node.ObjectNode;
 import com.fasterxml.jackson.databind.util.RawValue;
-<<<<<<< HEAD
-=======
 import com.google.common.collect.HashBasedTable;
->>>>>>> a601e0c0
 import com.google.common.collect.HashMultimap;
 import com.google.common.collect.ImmutableMap;
 import com.google.common.collect.ImmutableSet;
@@ -111,20 +104,12 @@
 	
 	@Override
 	public void put(String key, Object object) {
-<<<<<<< HEAD
-		indexOperations.put(key, object);
-=======
 		indexOperations.put(object.getClass(), key, object);
->>>>>>> a601e0c0
 	}
 
 	@Override
 	public <T> void putAll(Map<String, T> objectsByKey) {
-<<<<<<< HEAD
-		indexOperations.putAll(objectsByKey);
-=======
 		objectsByKey.forEach(this::put);
->>>>>>> a601e0c0
 	}
 
 	@Override
@@ -161,11 +146,7 @@
 		}
 		
 		final Set<DocumentMapping> mappingsToRefresh = Collections.synchronizedSet(newHashSet());
-<<<<<<< HEAD
-		final RestHighLevelClient client = admin.client();
-=======
 		final EsClient client = admin.client();
->>>>>>> a601e0c0
 		// apply bulk updates first
 		final ListeningExecutorService executor;
 		if (bulkUpdateOperations.size() > 1 || bulkDeleteOperations.size() > 1) {
@@ -260,13 +241,6 @@
 								.opType(OpType.INDEX)
 								.source(_source, XContentType.JSON));
 					}
-<<<<<<< HEAD
-					
-					processor.add(new IndexRequest(admin.getTypeIndex(mapping), mapping.typeAsString(), id)
-							.opType(OpType.INDEX)
-							.source(_source, XContentType.JSON));
-=======
->>>>>>> a601e0c0
 				}
 	
 				for (String id : deleteOperations.removeAll(type)) {
@@ -281,17 +255,12 @@
 			for (Class<?> type : ImmutableSet.copyOf(deleteOperations.keySet())) {
 				final DocumentMapping mapping = admin.mappings().getMapping(type);
 				final String typeString = mapping.typeAsString();
-<<<<<<< HEAD
-				for (String id : deleteOperations.get(type)) {
-					processor.add(new DeleteRequest(admin.getTypeIndex(mapping), typeString, id));
-=======
 				final String typeIndex = admin.getTypeIndex(mapping);
 				
 				mappingsToRefresh.add(mapping);
 				
 				for (String id : deleteOperations.removeAll(type)) {
 					processor.add(new DeleteRequest(typeIndex, typeString, id));
->>>>>>> a601e0c0
 				}
 
 				// Flush processor between index boundaries
@@ -309,22 +278,18 @@
 		admin.refresh(mappingsToRefresh);
 	}
 
-<<<<<<< HEAD
-	private void bulkUpdate(final RestHighLevelClient client, final BulkUpdate<?> update, Set<DocumentMapping> mappingsToRefresh) {
-=======
 	private void bulkUpdate(final EsClient client, final BulkUpdate<?> update, Set<DocumentMapping> mappingsToRefresh) {
->>>>>>> a601e0c0
 		final DocumentMapping mapping = admin.mappings().getMapping(update.getType());
 		final String rawScript = mapping.getScript(update.getScript()).script();
 		org.elasticsearch.script.Script script = new org.elasticsearch.script.Script(ScriptType.INLINE, "painless", rawScript, ImmutableMap.copyOf(update.getParams()));
 		bulkIndexByScroll(client, update, "_update_by_query", script, mappingsToRefresh);
 	}
 
-	private void bulkDelete(final RestHighLevelClient client, final BulkDelete<?> delete, Set<DocumentMapping> mappingsToRefresh) {
+	private void bulkDelete(final EsClient client, final BulkDelete<?> delete, Set<DocumentMapping> mappingsToRefresh) {
 		bulkIndexByScroll(client, delete, "_delete_by_query", null, mappingsToRefresh);
 	}
 
-	private void bulkIndexByScroll(final RestHighLevelClient client,
+	private void bulkIndexByScroll(final EsClient client,
 			final BulkOperation<?> op, 
 			final String command, 
 			final org.elasticsearch.script.Script script, 
@@ -339,7 +304,6 @@
 		do {
 
 			/*
-<<<<<<< HEAD
 			 * See https://www.elastic.co/guide/en/elasticsearch/reference/6.3/docs-update-by-query.html and 
 			 * for https://www.elastic.co/guide/en/elasticsearch/reference/6.3/docs-delete-by-query.html
 			 * the low-level structure of this request.
@@ -347,14 +311,6 @@
 			try {
 
 				final String endpoint = String.format("%s/%s/%s", admin.getTypeIndex(mapping), mapping.typeAsString(), command);
-=======
-			 * See https://www.elastic.co/guide/en/elasticsearch/reference/6.3/docs-update-by-query.html for
-			 * the low-level structure of the update by query request
-			 */
-			try {
-				
-				final String endpoint = String.format("%s/%s/_update_by_query", admin.getTypeIndex(mapping), mapping.typeAsString());
->>>>>>> a601e0c0
 				
 				// https://www.elastic.co/guide/en/elasticsearch/reference/6.3/docs-update-by-query.html#_url_parameters_2
 				final Map<String, String> parameters = ImmutableMap.<String, String>builder()
@@ -376,17 +332,6 @@
 				}
 				
 				// https://www.elastic.co/guide/en/elasticsearch/reference/6.3/docs-update-by-query.html#docs-update-by-query-response-body
-<<<<<<< HEAD
-				// https://www.elastic.co/guide/en/elasticsearch/reference/6.3/docs-delete-by-query.html#_response_body
-				final JsonNode bulkByScrollResponse = mapper.readTree(response.getEntity().getContent());
-				
-				final int updateCount = bulkByScrollResponse.get("updated").asInt();
-				final int deleteCount = bulkByScrollResponse.get("deleted").asInt();
-				final int noops = bulkByScrollResponse.get("noops").asInt();
-				final ArrayNode failures = (ArrayNode) bulkByScrollResponse.get("failures");
-				
-				versionConflicts = bulkByScrollResponse.get("version_conflicts").asInt();
-=======
 				final JsonNode updateByQueryResponse = mapper.readTree(response.getEntity().getContent());
 				
 				final int updateCount = updateByQueryResponse.get("updated").asInt();
@@ -395,22 +340,16 @@
 				final ArrayNode failures = (ArrayNode) updateByQueryResponse.get("failures");
 				
 				versionConflicts = updateByQueryResponse.get("version_conflicts").asInt();
->>>>>>> a601e0c0
 				
 				boolean updated = updateCount > 0;
 				if (updated) {
 					mappingsToRefresh.add(mapping);
-<<<<<<< HEAD
 					admin.log().info("Updated {} {} documents with bulk {}", updateCount, mapping.typeAsString(), op);
-=======
-					admin.log().info("Updated {} {} documents with script '{}'", updateCount, mapping.typeAsString(), update.getScript());
->>>>>>> a601e0c0
 				}
 				
 				boolean deleted = deleteCount > 0;
 				if (deleted) {
 					mappingsToRefresh.add(mapping);
-<<<<<<< HEAD
 					admin.log().info("Deleted {} {} documents with bulk {}", deleteCount, mapping.typeAsString(), op);
 				}
 				
@@ -418,25 +357,12 @@
 					admin.log().warn("Bulk {} could not be applied to {} documents, no-ops ({}), conflicts ({})",
 							op,
 							mapping.typeAsString(), 
-=======
-					admin.log().info("Deleted {} {} documents with script '{}'", deleteCount, mapping.typeAsString(), update.getScript());
-				}
-				
-				if (!updated && !deleted) {
-					admin.log().warn("Couldn't bulk update '{}' documents with script '{}', no-ops ({}), conflicts ({})", 
-							mapping.typeAsString(), 
-							update.getScript(), 
->>>>>>> a601e0c0
 							noops, 
 							versionConflicts);
 				}
 				
 				if (failures.size() > 0) {
 					boolean versionConflictsOnly = true;
-<<<<<<< HEAD
-					
-=======
->>>>>>> a601e0c0
 					for (JsonNode failure : failures) {
 						final String failureMessage = failure.get("cause").get("reason").asText();
 						final int failureStatus = failure.get("status").asInt();
@@ -448,10 +374,7 @@
 							admin.log().warn("Version conflict reason: {}", failureMessage);
 						}
 					}
-<<<<<<< HEAD
-					
-=======
->>>>>>> a601e0c0
+
 					if (!versionConflictsOnly) {
 						throw new IllegalStateException("There were indexing failures during bulk updates. See logs for all failures.");
 					}
@@ -477,13 +400,10 @@
 	}
 
 	private void putXContentValue(final ObjectNode ubqr, final String key, final ToXContent toXContent) throws IOException {
-<<<<<<< HEAD
 		if (toXContent == null) {
 			return;
 		}
 		
-=======
->>>>>>> a601e0c0
 		final XContentBuilder xContentBuilder = toXContent.toXContent(JsonXContent.contentBuilder(), ToXContent.EMPTY_PARAMS);
 		xContentBuilder.flush();
 		xContentBuilder.close();
@@ -524,11 +444,4 @@
 	public Searcher searcher() {
 		return searcher;
 	}
-<<<<<<< HEAD
-=======
-
-	@Override
-	public void close() throws Exception {
-	}
->>>>>>> a601e0c0
 }