--- conflicted
+++ resolved
@@ -276,17 +276,13 @@
 		} else if (NumericClassUtils.isDate(fieldType) || NumericClassUtils.isLong(fieldType)) {
 			fieldProperties.put("type", "long");
 		} else if (Boolean.class.isAssignableFrom(Primitives.wrap(fieldType))) {
-<<<<<<< HEAD
-			return "boolean";
+			fieldProperties.put("type", "boolean");
 		} else if (fieldType.isAnnotationPresent(IP.class)) {
-			return "ip";
-=======
-			fieldProperties.put("type", "boolean");
+			fieldProperties.put("type", "ip");
 		} else {
 			// Any other type will result in a sub-object that only appears in _source
 			fieldProperties.put("type", "object");
 			fieldProperties.put("enabled", false);
->>>>>>> da44b752
 		}
 	}
 
