/*
 * Copyright 2017 B2i Healthcare Pte Ltd, http://b2i.sg
 * 
 * Licensed under the Apache License, Version 2.0 (the "License");
 * you may not use this file except in compliance with the License.
 * You may obtain a copy of the License at
 *
 *      http://www.apache.org/licenses/LICENSE-2.0
 *
 * Unless required by applicable law or agreed to in writing, software
 * distributed under the License is distributed on an "AS IS" BASIS,
 * WITHOUT WARRANTIES OR CONDITIONS OF ANY KIND, either express or implied.
 * See the License for the specific language governing permissions and
 * limitations under the License.
 */
package com.b2international.index;

import static com.google.common.base.Preconditions.checkArgument;
import static com.google.common.collect.Lists.newArrayList;

import java.io.IOException;
<<<<<<< HEAD
import java.util.Iterator;
=======
import java.util.Collections;
>>>>>>> 2eaa719a
import java.util.List;
import java.util.Map;
import java.util.Optional;

import org.elasticsearch.action.get.GetResponse;
import org.elasticsearch.action.search.SearchRequestBuilder;
import org.elasticsearch.action.search.SearchResponse;
import org.elasticsearch.client.Client;
import org.elasticsearch.common.bytes.BytesReference;
import org.elasticsearch.common.unit.TimeValue;
import org.elasticsearch.index.query.QueryBuilder;
import org.elasticsearch.script.ScriptType;
import org.elasticsearch.search.SearchHit;
<<<<<<< HEAD
=======
import org.elasticsearch.search.SearchHits;
import org.elasticsearch.search.aggregations.AggregationBuilders;
import org.elasticsearch.search.aggregations.bucket.terms.Terms;
import org.elasticsearch.search.aggregations.bucket.terms.TermsAggregationBuilder;
import org.elasticsearch.search.aggregations.bucket.terms.support.IncludeExclude;
import org.elasticsearch.search.aggregations.metrics.tophits.TopHits;
>>>>>>> 2eaa719a
import org.elasticsearch.search.sort.SortBuilders;
import org.elasticsearch.search.sort.SortOrder;

import com.b2international.commons.CompareUtils;
import com.b2international.index.admin.EsIndexAdmin;
import com.b2international.index.aggregations.Aggregation;
import com.b2international.index.aggregations.AggregationBuilder;
import com.b2international.index.aggregations.Bucket;
import com.b2international.index.mapping.DocumentMapping;
import com.b2international.index.query.EsQueryBuilder;
import com.b2international.index.query.Query;
import com.b2international.index.query.SortBy;
import com.b2international.index.query.SortBy.MultiSortBy;
import com.b2international.index.query.SortBy.Order;
import com.b2international.index.query.SortBy.SortByField;
import com.fasterxml.jackson.databind.DeserializationFeature;
import com.fasterxml.jackson.databind.ObjectMapper;
import com.fasterxml.jackson.databind.ObjectReader;
import com.google.common.base.Strings;
import com.google.common.collect.ImmutableList;
import com.google.common.collect.ImmutableList.Builder;
import com.google.common.collect.ImmutableMap;
import com.google.common.collect.Iterables;
import com.google.common.primitives.Ints;
import com.google.common.primitives.Primitives;

/**
 * @since 5.10
 */
public class EsDocumentSearcher implements DocSearcher {

	private final EsIndexAdmin admin;
	private final ObjectMapper mapper;
	private final int resultWindow;

	public EsDocumentSearcher(EsIndexAdmin admin, ObjectMapper mapper) {
		this.admin = admin;
		this.mapper = mapper;
		this.resultWindow = Integer.parseInt((String) admin.settings().get(IndexClientFactory.RESULT_WINDOW_KEY));
	}

	@Override
	public void close() throws Exception {
		// nothing to do
	}

	@Override
	public <T> T get(Class<T> type, String key) throws IOException {
		final DocumentMapping mapping = admin.mappings().getMapping(type);
		final GetResponse response = admin.client()
				.prepareGet(admin.getTypeIndex(mapping), mapping.typeAsString(), key)
				.setFetchSource(true)
				.get();
		if (response.isExists()) {
			final byte[] bytes = BytesReference.toBytes(response.getSourceAsBytesRef());
			return mapper.readValue(bytes, 0, bytes.length, type);
		} else {
			return null;
		}
	}

	@Override
	public <T> Hits<T> search(Query<T> query) throws IOException {
		final Client client = admin.client();
		final DocumentMapping mapping = admin.mappings().getDocumentMapping(query);
		
		// Restrict variables to the theoretical maximum
		final int limit = query.getLimit();
		final int toRead = Ints.min(limit, resultWindow);
		
		final EsQueryBuilder esQueryBuilder = new EsQueryBuilder(mapping);
		final QueryBuilder esQuery = esQueryBuilder.build(query.getWhere());
		
		final SearchRequestBuilder req = client.prepareSearch(admin.getTypeIndex(mapping))
			.setTypes(mapping.typeAsString())
			.setSize(toRead)
			.setQuery(esQuery)
			.setTrackScores(esQueryBuilder.needsScoring());
		
		// field selection
		if (query.getFields().isEmpty()) {
			req.setFetchSource(true);
		} else {
			if (query.isDocIdOnly()) {
				req.setFetchSource(false);
			} else {
				req.setFetchSource(query.getFields().toArray(new String[]{}), null);
			}
		}
		
		// sorting
		addSort(req, query.getSortBy());
		
		// scrolling
		final TimeValue scrollTime = TimeValue.timeValueSeconds(60);
		final boolean isScrolled = !Strings.isNullOrEmpty(query.getScrollKeepAlive());
		if (limit > resultWindow) {
			checkArgument(!isScrolled, "Cannot fetch more than '%s' items when scrolling is specified. You requested '%s' items.", resultWindow, limit);
			req.setScroll(scrollTime);
		} else if (isScrolled) {
			req.setScroll(query.getScrollKeepAlive());
		}
		
		// search after
		if (query.getSearchAfter() != null) {
			req.searchAfter(query.getSearchAfter());
		}
		
		// fetch phase
		SearchResponse response = null; 
		try {
			response = req.get();
		} catch (Exception e) {
			admin.log().error("Couldn't execute query", e);
			throw new IndexException("Couldn't execute query: " + e.getMessage(), null);
		}
		
		final int totalHits = (int) response.getHits().getTotalHits();

		int numDocsToFetch = query.getLimit() - response.getHits().getHits().length;
		
		final Builder<SearchHit> allHits = ImmutableList.builder();
		allHits.add(response.getHits().getHits());

		while (numDocsToFetch > 0 && limit > resultWindow) {
			response = client.prepareSearchScroll(response.getScrollId()).setScroll(scrollTime).get();
			int fetchedDocs = response.getHits().getHits().length;
			if (fetchedDocs == 0) {
				break;
			}
			numDocsToFetch -= fetchedDocs;
			allHits.add(response.getHits().getHits());
		}
		
		// clear the custom local scroll
		if (limit > resultWindow) {
			client.prepareClearScroll().addScrollId(response.getScrollId()).get();
		}
		
		final Class<T> select = query.getSelect();
		final Class<?> from = query.getFrom();
		
<<<<<<< HEAD
		return toHits(select, from, query.getFields(), limit, totalHits, response.getScrollId(), query.getSortBy(), allHits.build());
	}

	@Override
	public <T> Hits<T> scroll(Scroll<T> scroll) throws IOException {
		final SearchResponse response = admin.client()
				.prepareSearchScroll(scroll.getScrollId())
				.setScroll(scroll.getKeepAlive())
				.get();
		return toHits(scroll.getSelect(), scroll.getFrom(), scroll.getFields(), response.getHits().getHits().length, (int) response.getHits().getTotalHits(), response.getScrollId(), null, response.getHits());
	}
	
	@Override
	public void cancelScroll(String scrollId) {
		admin.client().prepareClearScroll().addScrollId(scrollId).get();
	}
	
	private <T> Hits<T> toHits(
			Class<T> select, 
			Class<?> from, 
			final List<String> fields, 
			final int limit, 
			final int totalHits, 
			final String scrollId,
			final SortBy sortBy,
			final Iterable<SearchHit> hits) throws IOException {
		final ObjectReader reader = select != from 
				? mapper.readerFor(select).without(DeserializationFeature.FAIL_ON_UNKNOWN_PROPERTIES) 
				: mapper.readerFor(select);
		Object[] searchAfterSortValues = null;
		final ImmutableList.Builder<T> result = ImmutableList.builder();
		for (Iterator<SearchHit> iterator = hits.iterator(); iterator.hasNext();) {
			SearchHit hit = iterator.next();
			// if this was the last value then collect the sort values for searchAfter
			final T value;
			if (Primitives.isWrapperType(select) || String.class.isAssignableFrom(select)) {
				final Map<String, Object> source = hit.getSourceAsMap();
				if (CompareUtils.isEmpty(source)) {
					value = (T) hit.getId();
=======
		final ObjectReader reader = getResultObjectReader(query.getSelect(), query.getFrom());
		
		int remainingLimit = query.getLimit();
		outer: for (SearchHits hits : allHits.build()) {
			for (SearchHit hit : hits) {
				if (offset != 0) {
					offset--;
					continue;
				}
				final T value;
				if (Primitives.isWrapperType(query.getSelect()) || String.class.isAssignableFrom(query.getSelect())) {
					if (query.isDocIdOnly()) {
						value = (T) hit.getId();
					} else {
						value = (T) hit.getSource().get(Iterables.getOnlyElement(query.getFields()));
					}
>>>>>>> 2eaa719a
				} else {
					value = (T) source.get(Iterables.getOnlyElement(source.keySet()));
				}
			} else if (Map.class.isAssignableFrom(select)) {
				value = select.cast(hit.getSourceAsMap());
			} else if (String[].class.isAssignableFrom(select)) {
				final String[] val = new String[fields.size()];
				for (int i = 0; i < fields.size(); i++) {
					String field = fields.get(i);
					val[i] = String.valueOf(hit.getSourceAsMap().get(field));
				}
				value = select.cast(val);
			} else {
				final byte[] bytes = BytesReference.toBytes(hit.getSourceRef());
				value = reader.readValue(bytes, 0, bytes.length);
			}
			if (value instanceof WithId) {
				((WithId) value).set_id(hit.getId());
			}
			if (value instanceof WithScore) {
				((WithScore) value).setScore(Float.isNaN(hit.getScore()) ? 0.0f : hit.getScore());
			}
			result.add(value);
			if (!iterator.hasNext()) {
				searchAfterSortValues = hit.getSortValues();
			}
		}
		return new Hits<T>(result.build(), scrollId, searchAfterSortValues, limit, totalHits);
	}
<<<<<<< HEAD
	
=======

	private ObjectReader getResultObjectReader(final Class<?> select, final Class<?> from) {
		return select != from 
				? mapper.readerFor(select).without(DeserializationFeature.FAIL_ON_UNKNOWN_PROPERTIES) 
				: mapper.readerFor(select);
	}

>>>>>>> 2eaa719a
	private void addSort(SearchRequestBuilder req, SortBy sortBy) {
		for (final SortByField item : getSortFields(sortBy)) {
            String field = item.getField();
            SortBy.Order order = item.getOrder();
            
			switch (field) {
            case SortBy.FIELD_SCORE:
                // XXX: default order for scores is *descending*
                req.addSort(SortBuilders.scoreSort().order(order == SortBy.Order.ASC ? SortOrder.ASC : SortOrder.DESC)); 
                break;
            case DocumentMapping._ID: //$FALL-THROUGH$
            	field = DocumentMapping._ID;
            default:
            	req.addSort(SortBuilders.fieldSort(field).order(order == SortBy.Order.ASC ? SortOrder.ASC : SortOrder.DESC));
            }
        }
	}

	private Iterable<SortByField> getSortFields(SortBy sortBy) {
		final List<SortBy> items = newArrayList();

		// Unpack the top level multi-sort if present
		if (sortBy instanceof MultiSortBy) {
			items.addAll(((MultiSortBy) sortBy).getItems());
		} else {
			items.add(sortBy);
		}

		Optional<SortByField> existingDocIdSort = items.stream()
			.filter(SortByField.class::isInstance)
			.map(SortByField.class::cast)
			.filter(field -> DocumentMapping._ID.equals(field.getField()))
			.findFirst();
		
		if (!existingDocIdSort.isPresent()) {
			// add _id field as tiebreaker if not defined in the original SortBy
			items.add(SortBy.field(DocumentMapping._ID, Order.DESC));
		}
		
		return Iterables.filter(items, SortByField.class);
	}
	
	@Override
	public <T> Aggregation<T> aggregate(AggregationBuilder<T> aggregation) throws IOException {
		final String aggregationName = aggregation.getName();
		final Client client = admin.client();
		final DocumentMapping mapping = admin.mappings().getMapping(aggregation.getFrom());
		
		final EsQueryBuilder esQueryBuilder = new EsQueryBuilder(mapping);
		final QueryBuilder esQuery = esQueryBuilder.build(aggregation.getQuery());
		
		final SearchRequestBuilder req = client.prepareSearch(admin.name())
			.addAggregation(toEsAggregation(mapping, aggregation))
			.setRouting(mapping.typeAsString())
			.setTypes(mapping.typeAsString())
			.setQuery(esQuery)
			.setSize(0)
			.setTrackScores(false);
		
		SearchResponse response = null; 
		try {
			response = req.get();
		} catch (Exception e) {
			admin.log().error("Couldn't execute aggregation", e);
			throw new IndexException("Couldn't execute aggregation: " + e.getMessage(), null);
		}
		
		final ObjectReader reader = getResultObjectReader(aggregation.getFrom(), aggregation.getFrom());
		
		ImmutableMap.Builder<Object, Bucket<T>> buckets = ImmutableMap.builder();
		Terms aggregationResult = response.getAggregations().<Terms>get(aggregationName);
		for (org.elasticsearch.search.aggregations.bucket.terms.Terms.Bucket bucket : aggregationResult.getBuckets()) {
			final TopHits topHits = bucket.getAggregations().get(topHitsAggName(aggregation));
			
			ImmutableList.Builder<T> hits = ImmutableList.builder();
			
			final SearchHits topSearchHits = topHits.getHits();
			for (SearchHit hit : topSearchHits) {
				final byte[] bytes = BytesReference.toBytes(hit.getSourceRef());
				T value = reader.readValue(bytes, 0, bytes.length);
				hits.add(value);
			}
			
			buckets.put(bucket.getKey(), new Bucket<>(bucket.getKey(), new Hits<>(hits.build(), 0, aggregation.getBucketHitsLimit(), (int) topSearchHits.getTotalHits())));
		}
		
		return new Aggregation<>(aggregationName, buckets.build());
	}

	private org.elasticsearch.search.aggregations.AggregationBuilder toEsAggregation(DocumentMapping mapping, AggregationBuilder<?> aggregation) {
		final TermsAggregationBuilder termsAgg = AggregationBuilders
				.terms(aggregation.getName())
				.minDocCount(aggregation.getMinBucketSize())
				.size(Integer.MAX_VALUE);
		boolean isFieldAgg = !Strings.isNullOrEmpty(aggregation.getField());
		boolean isScriptAgg = !Strings.isNullOrEmpty(aggregation.getScript());
		if (isFieldAgg) {
			checkArgument(!isScriptAgg, "Specify either field or script parameter, not both");
			termsAgg.field(aggregation.getField());
		} else if (isScriptAgg) {
			final String rawScript = mapping.getScript(aggregation.getScript()).script();
			termsAgg.script(new org.elasticsearch.script.Script(ScriptType.INLINE, "painless", rawScript, Collections.emptyMap()));
		} else {
			throw new IllegalArgumentException("Specify either field or script parameter");
		}
		
		// add top hits agg to get the top N items for each bucket
		termsAgg.subAggregation(AggregationBuilders.topHits(topHitsAggName(aggregation))
				.fetchSource(true)
				.size(aggregation.getBucketHitsLimit()));
		
		return termsAgg;
	}

	private String topHitsAggName(AggregationBuilder<?> aggregation) {
		return aggregation.getName() + "-top-hits";
	}

}<|MERGE_RESOLUTION|>--- conflicted
+++ resolved
@@ -19,11 +19,8 @@
 import static com.google.common.collect.Lists.newArrayList;
 
 import java.io.IOException;
-<<<<<<< HEAD
+import java.util.Collections;
 import java.util.Iterator;
-=======
-import java.util.Collections;
->>>>>>> 2eaa719a
 import java.util.List;
 import java.util.Map;
 import java.util.Optional;
@@ -37,15 +34,11 @@
 import org.elasticsearch.index.query.QueryBuilder;
 import org.elasticsearch.script.ScriptType;
 import org.elasticsearch.search.SearchHit;
-<<<<<<< HEAD
-=======
 import org.elasticsearch.search.SearchHits;
 import org.elasticsearch.search.aggregations.AggregationBuilders;
 import org.elasticsearch.search.aggregations.bucket.terms.Terms;
 import org.elasticsearch.search.aggregations.bucket.terms.TermsAggregationBuilder;
-import org.elasticsearch.search.aggregations.bucket.terms.support.IncludeExclude;
 import org.elasticsearch.search.aggregations.metrics.tophits.TopHits;
->>>>>>> 2eaa719a
 import org.elasticsearch.search.sort.SortBuilders;
 import org.elasticsearch.search.sort.SortOrder;
 
@@ -188,7 +181,6 @@
 		final Class<T> select = query.getSelect();
 		final Class<?> from = query.getFrom();
 		
-<<<<<<< HEAD
 		return toHits(select, from, query.getFields(), limit, totalHits, response.getScrollId(), query.getSortBy(), allHits.build());
 	}
 
@@ -215,9 +207,7 @@
 			final String scrollId,
 			final SortBy sortBy,
 			final Iterable<SearchHit> hits) throws IOException {
-		final ObjectReader reader = select != from 
-				? mapper.readerFor(select).without(DeserializationFeature.FAIL_ON_UNKNOWN_PROPERTIES) 
-				: mapper.readerFor(select);
+		final ObjectReader reader = getResultObjectReader(select, from);
 		Object[] searchAfterSortValues = null;
 		final ImmutableList.Builder<T> result = ImmutableList.builder();
 		for (Iterator<SearchHit> iterator = hits.iterator(); iterator.hasNext();) {
@@ -228,24 +218,6 @@
 				final Map<String, Object> source = hit.getSourceAsMap();
 				if (CompareUtils.isEmpty(source)) {
 					value = (T) hit.getId();
-=======
-		final ObjectReader reader = getResultObjectReader(query.getSelect(), query.getFrom());
-		
-		int remainingLimit = query.getLimit();
-		outer: for (SearchHits hits : allHits.build()) {
-			for (SearchHit hit : hits) {
-				if (offset != 0) {
-					offset--;
-					continue;
-				}
-				final T value;
-				if (Primitives.isWrapperType(query.getSelect()) || String.class.isAssignableFrom(query.getSelect())) {
-					if (query.isDocIdOnly()) {
-						value = (T) hit.getId();
-					} else {
-						value = (T) hit.getSource().get(Iterables.getOnlyElement(query.getFields()));
-					}
->>>>>>> 2eaa719a
 				} else {
 					value = (T) source.get(Iterables.getOnlyElement(source.keySet()));
 				}
@@ -275,17 +247,13 @@
 		}
 		return new Hits<T>(result.build(), scrollId, searchAfterSortValues, limit, totalHits);
 	}
-<<<<<<< HEAD
-	
-=======
-
-	private ObjectReader getResultObjectReader(final Class<?> select, final Class<?> from) {
+
+	private <T> ObjectReader getResultObjectReader(Class<T> select, Class<?> from) {
 		return select != from 
 				? mapper.readerFor(select).without(DeserializationFeature.FAIL_ON_UNKNOWN_PROPERTIES) 
 				: mapper.readerFor(select);
 	}
 
->>>>>>> 2eaa719a
 	private void addSort(SearchRequestBuilder req, SortBy sortBy) {
 		for (final SortByField item : getSortFields(sortBy)) {
             String field = item.getField();
@@ -369,7 +337,7 @@
 				hits.add(value);
 			}
 			
-			buckets.put(bucket.getKey(), new Bucket<>(bucket.getKey(), new Hits<>(hits.build(), 0, aggregation.getBucketHitsLimit(), (int) topSearchHits.getTotalHits())));
+			buckets.put(bucket.getKey(), new Bucket<>(bucket.getKey(), new Hits<>(hits.build(), null, null, aggregation.getBucketHitsLimit(), (int) topSearchHits.getTotalHits())));
 		}
 		
 		return new Aggregation<>(aggregationName, buckets.build());
