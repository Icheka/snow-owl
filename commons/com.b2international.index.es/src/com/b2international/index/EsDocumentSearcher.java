--- conflicted
+++ resolved
@@ -29,17 +29,13 @@
 import java.util.Map;
 import java.util.Optional;
 
-<<<<<<< HEAD
 import org.apache.solr.common.util.JavaBinCodec;
-=======
->>>>>>> a601e0c0
 import org.elasticsearch.action.get.GetRequest;
 import org.elasticsearch.action.get.GetResponse;
 import org.elasticsearch.action.search.ClearScrollRequest;
 import org.elasticsearch.action.search.SearchRequest;
 import org.elasticsearch.action.search.SearchResponse;
 import org.elasticsearch.action.search.SearchScrollRequest;
-import org.elasticsearch.client.RestHighLevelClient;
 import org.elasticsearch.common.unit.TimeValue;
 import org.elasticsearch.index.query.QueryBuilder;
 import org.elasticsearch.script.ScriptType;
@@ -122,11 +118,7 @@
 
 	@Override
 	public <T> Hits<T> search(Query<T> query) throws IOException {
-<<<<<<< HEAD
-		final RestHighLevelClient client = admin.client();
-=======
 		final EsClient client = admin.client();
->>>>>>> a601e0c0
 		final DocumentMapping mapping = admin.mappings().getDocumentMapping(query);
 		
 		// Restrict variables to the theoretical maximum
@@ -173,11 +165,7 @@
 			req.scroll(query.getScrollKeepAlive());
 		} else if (isLiveScrolled) {
 			checkArgument(!isScrolled, "Cannot scroll and live scroll at the same time");
-<<<<<<< HEAD
 			reqSource.searchAfter(fromSearchAfterToken(query.getSearchAfter()));
-=======
-			reqSource.searchAfter(query.getSearchAfter());
->>>>>>> a601e0c0
 		}
 		
 		// disable explain explicitly, just in case
@@ -337,7 +325,6 @@
 		}
 	}
 
-<<<<<<< HEAD
 	private Object[] fromSearchAfterToken(final String searchAfterToken) {
 		if (Strings.isNullOrEmpty(searchAfterToken)) {
 			return null;
@@ -357,8 +344,6 @@
 		}
 	}
 
-=======
->>>>>>> a601e0c0
 	private void addSort(DocumentMapping mapping, SearchSourceBuilder reqSource, SortBy sortBy) {
 		for (final SortBy item : getSortFields(sortBy)) {
 			if (item instanceof SortByField) {
@@ -426,11 +411,7 @@
 	@Override
 	public <T> Aggregation<T> aggregate(AggregationBuilder<T> aggregation) throws IOException {
 		final String aggregationName = aggregation.getName();
-<<<<<<< HEAD
-		final RestHighLevelClient client = admin.client();
-=======
 		final EsClient client = admin.client();
->>>>>>> a601e0c0
 		final DocumentMapping mapping = admin.mappings().getMapping(aggregation.getFrom());
 		
 		final EsQueryBuilder esQueryBuilder = new EsQueryBuilder(mapping);
