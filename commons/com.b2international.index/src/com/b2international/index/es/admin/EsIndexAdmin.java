/*
 * Copyright 2017-2018 B2i Healthcare Pte Ltd, http://b2i.sg
 * 
 * Licensed under the Apache License, Version 2.0 (the "License");
 * you may not use this file except in compliance with the License.
 * You may obtain a copy of the License at
 *
 *      http://www.apache.org/licenses/LICENSE-2.0
 *
 * Unless required by applicable law or agreed to in writing, software
 * distributed under the License is distributed on an "AS IS" BASIS,
 * WITHOUT WARRANTIES OR CONDITIONS OF ANY KIND, either express or implied.
 * See the License for the specific language governing permissions and
 * limitations under the License.
 */
package com.b2international.index.es.admin;

import static com.google.common.base.Preconditions.checkState;
import static com.google.common.collect.Maps.newHashMap;
import static com.google.common.collect.Maps.newHashMapWithExpectedSize;
import static com.google.common.collect.Sets.newHashSetWithExpectedSize;

import java.io.ByteArrayOutputStream;
import java.io.IOException;
import java.io.InputStream;
import java.lang.reflect.Field;
import java.util.Arrays;
import java.util.Collection;
import java.util.Collections;
import java.util.Map;
import java.util.Map.Entry;
import java.util.Random;
import java.util.Set;
import java.util.regex.Pattern;

<<<<<<< HEAD
import org.apache.http.HttpEntity;
import org.apache.http.client.methods.HttpGet;
import org.apache.http.client.methods.HttpPost;
import org.apache.http.entity.ContentType;
import org.apache.http.entity.StringEntity;
=======
import org.elasticsearch.action.admin.cluster.health.ClusterHealthRequest;
import org.elasticsearch.action.admin.cluster.health.ClusterHealthRequest.Level;
import org.elasticsearch.action.admin.cluster.health.ClusterHealthResponse;
>>>>>>> d5df417c
import org.elasticsearch.action.admin.indices.create.CreateIndexRequest;
import org.elasticsearch.action.admin.indices.create.CreateIndexResponse;
import org.elasticsearch.action.admin.indices.delete.DeleteIndexRequest;
import org.elasticsearch.action.admin.indices.refresh.RefreshRequest;
import org.elasticsearch.action.admin.indices.refresh.RefreshResponse;
<<<<<<< HEAD
import org.elasticsearch.client.RequestOptions;
import org.elasticsearch.client.Response;
import org.elasticsearch.client.ResponseException;
=======
import org.elasticsearch.action.support.master.AcknowledgedResponse;
>>>>>>> d5df417c
import org.elasticsearch.common.Strings;
import org.elasticsearch.common.settings.Settings;
import org.elasticsearch.common.xcontent.ToXContent;
import org.elasticsearch.common.xcontent.XContentBuilder;
import org.elasticsearch.common.xcontent.json.JsonXContent;
import org.elasticsearch.index.query.QueryBuilder;
import org.elasticsearch.rest.RestStatus;
import org.elasticsearch.script.ScriptType;
import org.slf4j.Logger;
import org.slf4j.LoggerFactory;

import com.b2international.commons.CompareUtils;
import com.b2international.commons.ReflectionUtils;
import com.b2international.index.Analyzers;
import com.b2international.index.BulkDelete;
import com.b2international.index.BulkOperation;
import com.b2international.index.BulkUpdate;
import com.b2international.index.Doc;
import com.b2international.index.IP;
import com.b2international.index.IndexClientFactory;
import com.b2international.index.IndexException;
import com.b2international.index.Keyword;
import com.b2international.index.Text;
import com.b2international.index.admin.IndexAdmin;
<<<<<<< HEAD
import com.b2international.index.es.EsClient;
import com.b2international.index.es.query.EsQueryBuilder;
=======
import com.b2international.index.es.client.EsClient;
>>>>>>> d5df417c
import com.b2international.index.mapping.DocumentMapping;
import com.b2international.index.mapping.Mappings;
import com.b2international.index.query.Expressions;
import com.b2international.index.util.NumericClassUtils;
<<<<<<< HEAD
import com.fasterxml.jackson.databind.JsonNode;
import com.fasterxml.jackson.databind.ObjectMapper;
import com.fasterxml.jackson.databind.node.ArrayNode;
import com.fasterxml.jackson.databind.node.ObjectNode;
import com.fasterxml.jackson.databind.util.RawValue;
=======
>>>>>>> d5df417c
import com.google.common.base.Joiner;
import com.google.common.collect.ImmutableMap;
import com.google.common.primitives.Primitives;

/**
 * @since 5.10
 */
public final class EsIndexAdmin implements IndexAdmin {

	private static final int DEFAULT_MAX_NUMBER_OF_VERSION_CONFLICT_RETRIES = 5;
	private static final int BATCHS_SIZE = 10_000;
	
	private final Random random = new Random();
	private final EsClient client;
	private final String name;
	private final Mappings mappings;
	private final Map<String, Object> settings;
	
	private final Logger log;
	private final String prefix;

	public EsIndexAdmin(EsClient client, String name, Mappings mappings, Map<String, Object> settings) {
		this.client = client;
		this.name = name.toLowerCase();
		this.mappings = mappings;
		this.settings = newHashMap(settings);
		
		this.log = LoggerFactory.getLogger(String.format("index.%s", this.name));
		
		this.settings.putIfAbsent(IndexClientFactory.COMMIT_CONCURRENCY_LEVEL, IndexClientFactory.DEFAULT_COMMIT_CONCURRENCY_LEVEL);
		this.settings.putIfAbsent(IndexClientFactory.RESULT_WINDOW_KEY, ""+IndexClientFactory.DEFAULT_RESULT_WINDOW);
		this.settings.putIfAbsent(IndexClientFactory.TRANSLOG_SYNC_INTERVAL_KEY, IndexClientFactory.DEFAULT_TRANSLOG_SYNC_INTERVAL);
		
		final String prefix = (String) settings.getOrDefault(IndexClientFactory.INDEX_PREFIX, IndexClientFactory.DEFAULT_INDEX_PREFIX);
		this.prefix = prefix.isEmpty() ? "" : prefix + ".";
	}
	
	@Override
	public Logger log() {
		return log;
	}

	@Override
	public boolean exists() {
		try {
<<<<<<< HEAD
			return client().indices().exists(getIndexRequest, RequestOptions.DEFAULT);
		} catch (IOException e) {
=======
			return client().indices().exists(getAllIndexes());
		} catch (Exception e) {
>>>>>>> d5df417c
			throw new IndexException("Couldn't check the existence of all ES indices.", e);
		}
	}

	private boolean exists(DocumentMapping mapping) {
		final String index = getTypeIndex(mapping);
		try {
<<<<<<< HEAD
			return client().indices().exists(getIndexRequest, RequestOptions.DEFAULT);
		} catch (IOException e) {
=======
			return client().indices().exists(index);
		} catch (Exception e) {
>>>>>>> d5df417c
			throw new IndexException("Couldn't check the existence of ES index '" + index + "'.", e);
		}
	}

	@Override
	public void create() {
		if (!exists()) {
			log.info("Preparing '{}' indexes...", name);
			// create number of indexes based on number of types
	 		for (DocumentMapping mapping : mappings.getMappings()) {
	 			if (exists(mapping)) {
	 				continue;
	 			}
	 			
	 			final String index = getTypeIndex(mapping);
				final String type = mapping.typeAsString();
				final Map<String, Object> typeMapping = ImmutableMap.of(type,
					ImmutableMap.builder()
						.put("date_detection", "false")
						.put("numeric_detection", "false")
						.putAll(toProperties(mapping))
						.build());
				
				final Map<String, Object> indexSettings;
				try {
					indexSettings = createIndexSettings();
					log.info("Configuring '{}' index with settings: {}", index, indexSettings);
				} catch (IOException e) {
					throw new IndexException("Couldn't prepare settings for index " + index, e);
				}
				
				final CreateIndexRequest createIndexRequest = new CreateIndexRequest(index);
				createIndexRequest.mapping(type, typeMapping);
				createIndexRequest.settings(indexSettings);
				
				try {
<<<<<<< HEAD
					final CreateIndexResponse response = client.indices()
							.create(createIndexRequest, RequestOptions.DEFAULT);
=======
					final CreateIndexResponse response = client.indices().create(createIndexRequest);
>>>>>>> d5df417c
					checkState(response.isAcknowledged(), "Failed to create index '%s' for type '%s'", name, mapping.typeAsString());
				} catch (Exception e) {
					throw new IndexException(String.format("Failed to create index '%s' for type '%s'", name, mapping.typeAsString()), e);
				}
				
	 		}
		}
		// wait until the cluster processes each index create request
		waitForYellowHealth(getAllIndexes());
		log.info("'{}' indexes are ready.", name);
	}

	private String[] getAllIndexes() {
		return mappings.getMappings()
				.stream()
				.map(this::getTypeIndex)
				.distinct()
				.toArray(String[]::new);
	}

	private Map<String, Object> createIndexSettings() throws IOException {
		InputStream analysisStream = getClass().getResourceAsStream("analysis.json");
		Settings analysisSettings = Settings.builder()
				.loadFromStream("analysis.json", analysisStream, true)
				.build();
		
		// FIXME: Is XContent a good alternative to a Map? getAsStructureMap is now private
		Map<String, Object> analysisMap = ReflectionUtils.callMethod(Settings.class, analysisSettings, "getAsStructuredMap");
		
		return ImmutableMap.<String, Object>builder()
				.put("analysis", analysisMap)
				.put("number_of_shards", String.valueOf(settings().getOrDefault(IndexClientFactory.NUMBER_OF_SHARDS, "1")))
				.put("number_of_replicas", "0")
				// disable es refresh, we will do it manually on each commit
				.put("refresh_interval", "-1")
				.put(IndexClientFactory.RESULT_WINDOW_KEY, settings().get(IndexClientFactory.RESULT_WINDOW_KEY))
				.put(IndexClientFactory.TRANSLOG_SYNC_INTERVAL_KEY, settings().get(IndexClientFactory.TRANSLOG_SYNC_INTERVAL_KEY))
				.put("translog.durability", "async")
				.put("write.wait_for_active_shards", "all")
				.build();
	}
	
	private void waitForYellowHealth(String... indices) {
		if (!CompareUtils.isEmpty(indices)) {
			/*
			 * See https://www.elastic.co/guide/en/elasticsearch/reference/6.3/cluster-health.html 
			 * for the low-level structure of the cluster health request.
			 */
			final Object clusterTimeoutSetting = settings.getOrDefault(IndexClientFactory.CLUSTER_HEALTH_TIMEOUT, IndexClientFactory.DEFAULT_CLUSTER_HEALTH_TIMEOUT);
			final Object socketTimeoutSetting = settings.getOrDefault(IndexClientFactory.SOCKET_TIMEOUT, IndexClientFactory.DEFAULT_SOCKET_TIMEOUT);
			final int clusterTimeout = clusterTimeoutSetting instanceof Integer ? (int) clusterTimeoutSetting : Integer.parseInt((String) clusterTimeoutSetting);
			final int socketTimeout = socketTimeoutSetting instanceof Integer ? (int) socketTimeoutSetting : Integer.parseInt((String) socketTimeoutSetting);
			final int pollTimeout = socketTimeout / 2;
			
			final ClusterHealthRequest req = new ClusterHealthRequest(indices)
					.waitForYellowStatus() // Wait until yellow status is reached
					.timeout(String.format("%sms", pollTimeout)); // Poll interval is half the socket timeout
			req.level(Level.INDICES); // Detail level should be concerned with the indices in the path
			
			final long startTime = System.currentTimeMillis();
			final long endTime = startTime + clusterTimeout; // Polling finishes when the cluster timeout is reached
			long currentTime = startTime;
			
			ClusterHealthResponse response = null;
			
			do {
				
				try {
					response = client().cluster().health(req);
					currentTime = System.currentTimeMillis();
					if (!response.isTimedOut()) {
						break; 
					}
				} catch (Exception e) {
					throw new IndexException("Couldn't retrieve cluster health for index " + name, e);
				}
				
			} while (currentTime < endTime);
			
			if (response == null || response.isTimedOut()) {
				throw new IndexException(String.format("Cluster health did not reach yellow status for '%s' indexes after %s ms.", name, currentTime - startTime), null);
			} else {
				log.info("Cluster health for '{}' indexes reported as '{}' after {} ms.", name, response.getStatus(), currentTime - startTime);
			}
		}
	}

	private Map<String, Object> toProperties(DocumentMapping mapping) {
		Map<String, Object> properties = newHashMap();
		for (Field field : mapping.getFields()) {
			final String property = field.getName();
			if (DocumentMapping._ID.equals(property)) continue;
			final Class<?> fieldType = NumericClassUtils.unwrapCollectionType(field);
			
			if (Map.class.isAssignableFrom(fieldType)) {
				// allow dynamic mappings for dynamic objects like field using Map
				final Map<String, Object> prop = newHashMap();
				prop.put("type", "object");
				prop.put("dynamic", "true");
				properties.put(property, prop);
				continue;
			} else if (fieldType.isAnnotationPresent(Doc.class)) {
				Doc annotation = fieldType.getAnnotation(Doc.class);
				// this is a nested document type create a nested mapping
				final Map<String, Object> prop = newHashMap();
				prop.put("type", annotation.nested() ? "nested" : "object");
				prop.put("enabled", annotation.index() ? true : false);
				prop.putAll(toProperties(new DocumentMapping(fieldType)));
				properties.put(property, prop);
			} else {
				final Map<String, Object> prop = newHashMap();
				
				if (!mapping.isText(property) && !mapping.isKeyword(property)) {
					addFieldProperties(prop, fieldType);
					properties.put(property, prop);
				} else {
					checkState(String.class.isAssignableFrom(fieldType), "Only String fields can have Text and Keyword annotation. Found them on '%s'", property);
					
					final Map<String, Text> textFields = mapping.getTextFields(property);
					final Map<String, Keyword> keywordFields = mapping.getKeywordFields(property);
					
					final Text textMapping = textFields.get(property);
					final Keyword keywordMapping = keywordFields.get(property);
					checkState(textMapping == null || keywordMapping == null, "Cannot declare both Text and Keyword annotation on same field '%s'", property);
					
					if (textMapping != null) {
						prop.put("type", "text");
						prop.put("analyzer", EsTextAnalysis.getAnalyzer(textMapping.analyzer()));
						if (textMapping.searchAnalyzer() != Analyzers.INDEX) {
							prop.put("search_analyzer", EsTextAnalysis.getAnalyzer(textMapping.searchAnalyzer()));
						}
					}
					
					if (keywordMapping != null) {
						prop.put("type", "keyword");
						String normalizer = EsTextAnalysis.getNormalizer(keywordMapping.normalizer());
						if (!Strings.isNullOrEmpty(normalizer)) {
							prop.put("normalizer", normalizer);
						}
						prop.put("index", keywordMapping.index());
						prop.put("doc_values", keywordMapping.index());
					}
					
					// put extra text fields into fields object
					final Map<String, Object> fields = newHashMapWithExpectedSize(textFields.size() + keywordFields.size());
					for (Entry<String, Text> analyzer : textFields.entrySet()) {
						final String extraField = analyzer.getKey();
						final String[] extraFieldParts = extraField.split(Pattern.quote(DocumentMapping.DELIMITER));
						if (extraFieldParts.length > 1) {
							final Text analyzed = analyzer.getValue();
							final Map<String, Object> fieldProps = newHashMap();
							fieldProps.put("type", "text");
							fieldProps.put("analyzer", EsTextAnalysis.getAnalyzer(analyzed.analyzer()));
							if (analyzed.searchAnalyzer() != Analyzers.INDEX) {
								fieldProps.put("search_analyzer", EsTextAnalysis.getAnalyzer(analyzed.searchAnalyzer()));
							}
							fields.put(extraFieldParts[1], fieldProps);
						}
					}
					
					// put extra keyword fields into fields object
					for (Entry<String, Keyword> analyzer : keywordFields.entrySet()) {
						final String extraField = analyzer.getKey();
						final String[] extraFieldParts = extraField.split(Pattern.quote(DocumentMapping.DELIMITER));
						if (extraFieldParts.length > 1) {
							final Keyword analyzed = analyzer.getValue();
							final Map<String, Object> fieldProps = newHashMap();
							fieldProps.put("type", "keyword");
							String normalizer = EsTextAnalysis.getNormalizer(analyzed.normalizer());
							if (!Strings.isNullOrEmpty(normalizer)) {
								fieldProps.put("normalizer", normalizer);
							}
							fieldProps.put("index", analyzed.index());
							fields.put(extraFieldParts[1], fieldProps);
						}
					}
					
					if (!fields.isEmpty()) {
						prop.put("fields", fields);
					}
					properties.put(property, prop);
				}
				
			}
		}
		
		// Add system field "_hash", if there is at least a single field to hash
		if (!mapping.getHashedFields().isEmpty()) {
			final Map<String, Object> prop = newHashMap();
			prop.put("type", "keyword");
			prop.put("index", false);
			properties.put(DocumentMapping._HASH, prop);
		}
		
		return ImmutableMap.of("properties", properties);
	}

	private void addFieldProperties(Map<String, Object> fieldProperties, Class<?> fieldType) {
		if (Enum.class.isAssignableFrom(fieldType) || NumericClassUtils.isBigDecimal(fieldType) || String.class.isAssignableFrom(fieldType)) {
			fieldProperties.put("type", "keyword");
		} else if (NumericClassUtils.isFloat(fieldType)) {
			fieldProperties.put("type", "float");
		} else if (NumericClassUtils.isInt(fieldType)) {
			fieldProperties.put("type", "integer");
		} else if (NumericClassUtils.isShort(fieldType)) {
			fieldProperties.put("type", "short");
		} else if (NumericClassUtils.isDate(fieldType) || NumericClassUtils.isLong(fieldType)) {
			fieldProperties.put("type", "long");
		} else if (Boolean.class.isAssignableFrom(Primitives.wrap(fieldType))) {
			fieldProperties.put("type", "boolean");
		} else if (fieldType.isAnnotationPresent(IP.class)) {
			fieldProperties.put("type", "ip");
		} else {
			// Any other type will result in a sub-object that only appears in _source
			fieldProperties.put("type", "object");
			fieldProperties.put("enabled", false);
		}
	}

	@Override
	public void delete() {
		if (exists()) {
			final DeleteIndexRequest deleteIndexRequest = new DeleteIndexRequest(name + "*");
			try {
				final AcknowledgedResponse deleteIndexResponse = client()
						.indices()
						.delete(deleteIndexRequest, RequestOptions.DEFAULT);
				checkState(deleteIndexResponse.isAcknowledged(), "Failed to delete all ES indices for '%s'.", name);
			} catch (Exception e) {
				throw new IndexException(String.format("Failed to delete all ES indices for '%s'.", name), e);
			}
		}
	}

	@Override
	public void clear(Collection<Class<?>> types) {
		if (CompareUtils.isEmpty(types)) {
			return;
		}
		
		final Set<DocumentMapping> typesToRefresh = Collections.synchronizedSet(newHashSetWithExpectedSize(types.size()));
		
		for (Class<?> type : types) {
			bulkDelete(new BulkDelete<>(type, Expressions.matchAll()), typesToRefresh);
		}
		
		refresh(typesToRefresh);
	}

	@Override
	public Map<String, Object> settings() {
		return settings;
	}

	@Override
	public Mappings mappings() {
		return mappings;
	}

	@Override
	public String name() {
		return name;
	}

	@Override
	public void close() {}

	@Override
	public void optimize(int maxSegments) {
//		client().admin().indices().prepareForceMerge(name).setMaxNumSegments(maxSegments).get();
//		waitForYellowHealth();
	}
	
	public String getTypeIndex(DocumentMapping mapping) {
		if (mapping.getParent() != null) {
			return String.format("%s%s-%s", prefix, name, mapping.getParent().typeAsString());
		} else {
			return String.format("%s%s-%s", prefix, name, mapping.typeAsString());
		}
	}
	
	public EsClient client() {
		return client;
	}
	
	public void refresh(Set<DocumentMapping> typesToRefresh) {
		if (!CompareUtils.isEmpty(typesToRefresh)) {
			final String[] indicesToRefresh;
			
			synchronized (typesToRefresh) {
				indicesToRefresh = typesToRefresh.stream()
						.map(this::getTypeIndex)
						.distinct()
						.toArray(String[]::new);
			}
			
			if (log.isTraceEnabled()) {
				log.trace("Refreshing indexes '{}'", Arrays.toString(indicesToRefresh));
			}
			
			try {
			
				final RefreshRequest refreshRequest = new RefreshRequest(indicesToRefresh);
				final RefreshResponse refreshResponse = client()
						.indices()
						.refresh(refreshRequest, RequestOptions.DEFAULT);
				if (RestStatus.OK != refreshResponse.getStatus() && log.isErrorEnabled()) {
					log.error("Index refresh request of '{}' returned with status {}", Joiner.on(", ").join(indicesToRefresh), refreshResponse.getStatus());
				}
				
			} catch (Exception e) {
				throw new IndexException(String.format("Failed to refresh ES indexes '%s'.", Arrays.toString(indicesToRefresh)), e);
			}
		}
	}
	
	public void bulkUpdate(final BulkUpdate<?> update, Set<DocumentMapping> mappingsToRefresh) {
		final DocumentMapping mapping = mappings().getMapping(update.getType());
		final String rawScript = mapping.getScript(update.getScript()).script();
		org.elasticsearch.script.Script script = new org.elasticsearch.script.Script(ScriptType.INLINE, "painless", rawScript, ImmutableMap.copyOf(update.getParams()));
		bulkIndexByScroll(client, update, "_update_by_query", script, mappingsToRefresh);
	}

	public void bulkDelete(final BulkDelete<?> delete, Set<DocumentMapping> mappingsToRefresh) {
		bulkIndexByScroll(client, delete, "_delete_by_query", null, mappingsToRefresh);
	}

	private void bulkIndexByScroll(final EsClient client,
			final BulkOperation<?> op, 
			final String command, 
			final org.elasticsearch.script.Script script, 
			final Set<DocumentMapping> mappingsToRefresh) {
		
		final DocumentMapping mapping = mappings().getMapping(op.getType());
		final QueryBuilder query = new EsQueryBuilder(mapping).build(op.getFilter());
		
		long versionConflicts = 0;
		int attempts = DEFAULT_MAX_NUMBER_OF_VERSION_CONFLICT_RETRIES;
		
		do {

			/*
			 * See https://www.elastic.co/guide/en/elasticsearch/reference/6.3/docs-update-by-query.html and 
			 * for https://www.elastic.co/guide/en/elasticsearch/reference/6.3/docs-delete-by-query.html
			 * the low-level structure of this request.
			 */
			try {

				final String endpoint = String.format("%s/%s/%s", getTypeIndex(mapping), mapping.typeAsString(), command);
				
				// https://www.elastic.co/guide/en/elasticsearch/reference/6.3/docs-update-by-query.html#_url_parameters_2
				final Map<String, String> parameters = ImmutableMap.<String, String>builder()
						.put("scroll_size", Integer.toString(BATCHS_SIZE))
						.put("slices", Integer.toString(getConcurrencyLevel()))
						.build(); 

				final ObjectNode ubqr = mapper.createObjectNode();
				putXContentValue(ubqr, "script", script);
				putXContentValue(ubqr, "query", query);

				final HttpEntity requestBody = new StringEntity(mapper.writeValueAsString(ubqr), ContentType.APPLICATION_JSON);
				
				Response response;
				try {
					response = client.getLowLevelClient().performRequest(HttpPost.METHOD_NAME, endpoint, parameters, requestBody);
				} catch (ResponseException e) {
					response = e.getResponse();
				}
				
				// https://www.elastic.co/guide/en/elasticsearch/reference/6.4/docs-update-by-query.html#docs-update-by-query-response-body
				final JsonNode updateByQueryResponse = mapper.readTree(response.getEntity().getContent());
				
				final int updateCount = updateByQueryResponse.has("updated") ? updateByQueryResponse.get("updated").asInt() : 0;
				final int deleteCount = updateByQueryResponse.has("deleted") ? updateByQueryResponse.get("deleted").asInt() : 0;
				final int noops = updateByQueryResponse.has("noops") ? updateByQueryResponse.get("noops").asInt() : 0;
				final ArrayNode failures = (ArrayNode) updateByQueryResponse.get("failures");
				
				versionConflicts = updateByQueryResponse.has("version_conflicts") ? updateByQueryResponse.get("version_conflicts").asInt() : 0;
				
				boolean updated = updateCount > 0;
				if (updated) {
					mappingsToRefresh.add(mapping);
					log().info("Updated {} {} documents with bulk {}", updateCount, mapping.typeAsString(), op);
				}
				
				boolean deleted = deleteCount > 0;
				if (deleted) {
					mappingsToRefresh.add(mapping);
					log().info("Deleted {} {} documents with bulk {}", deleteCount, mapping.typeAsString(), op);
				}
				
				if (!updated && !deleted) {
					log().warn("Bulk {} could not be applied to {} documents, no-ops ({}), conflicts ({})",
							op,
							mapping.typeAsString(), 
							noops, 
							versionConflicts);
				}
				
				if (failures.size() > 0) {
					boolean versionConflictsOnly = true;
					for (JsonNode failure : failures) {
						final String failureMessage = failure.get("cause").get("reason").asText();
						final int failureStatus = failure.get("status").asInt();
						
						if (failureStatus != RestStatus.CONFLICT.getStatus()) {
							versionConflictsOnly = false;
							log().error("Index failure during bulk update: {}", failureMessage);
						} else {
							log().warn("Version conflict reason: {}", failureMessage);
						}
					}

					if (!versionConflictsOnly) {
						throw new IllegalStateException("There were indexing failures during bulk updates. See logs for all failures.");
					}
				}
				
				if (attempts <= 0) {
					throw new IndexException("There were indexing failures during bulk updates. See logs for all failures.", null);
				}
				
				if (versionConflicts > 0) {
					--attempts;
					try {
						Thread.sleep(100 + random.nextInt(900));
						refresh(Collections.singleton(mapping));
					} catch (InterruptedException e) {
						throw new IndexException("Interrupted", e);
					}
				}
			} catch (IOException e) {
				throw new IndexException("Could not execute bulk update.", e);
			}
		} while (versionConflicts > 0);
	}

	private void putXContentValue(final ObjectNode ubqr, final String key, final ToXContent toXContent) throws IOException {
		if (toXContent == null) {
			return;
		}
		
		final XContentBuilder xContentBuilder = toXContent.toXContent(JsonXContent.contentBuilder(), ToXContent.EMPTY_PARAMS);
		xContentBuilder.flush();
		xContentBuilder.close();
		
		final ByteArrayOutputStream outputStream = (ByteArrayOutputStream) xContentBuilder.getOutputStream();
		ubqr.putRawValue(key, new RawValue(outputStream.toString("UTF-8")));
	}

	public int getConcurrencyLevel() {
		return (int) settings().get(IndexClientFactory.COMMIT_CONCURRENCY_LEVEL);
	}
	
}<|MERGE_RESOLUTION|>--- conflicted
+++ resolved
@@ -20,48 +20,33 @@
 import static com.google.common.collect.Maps.newHashMapWithExpectedSize;
 import static com.google.common.collect.Sets.newHashSetWithExpectedSize;
 
-import java.io.ByteArrayOutputStream;
 import java.io.IOException;
 import java.io.InputStream;
 import java.lang.reflect.Field;
 import java.util.Arrays;
 import java.util.Collection;
 import java.util.Collections;
+import java.util.List;
 import java.util.Map;
 import java.util.Map.Entry;
 import java.util.Random;
 import java.util.Set;
 import java.util.regex.Pattern;
 
-<<<<<<< HEAD
-import org.apache.http.HttpEntity;
-import org.apache.http.client.methods.HttpGet;
-import org.apache.http.client.methods.HttpPost;
-import org.apache.http.entity.ContentType;
-import org.apache.http.entity.StringEntity;
-=======
 import org.elasticsearch.action.admin.cluster.health.ClusterHealthRequest;
 import org.elasticsearch.action.admin.cluster.health.ClusterHealthRequest.Level;
 import org.elasticsearch.action.admin.cluster.health.ClusterHealthResponse;
->>>>>>> d5df417c
 import org.elasticsearch.action.admin.indices.create.CreateIndexRequest;
 import org.elasticsearch.action.admin.indices.create.CreateIndexResponse;
 import org.elasticsearch.action.admin.indices.delete.DeleteIndexRequest;
 import org.elasticsearch.action.admin.indices.refresh.RefreshRequest;
 import org.elasticsearch.action.admin.indices.refresh.RefreshResponse;
-<<<<<<< HEAD
-import org.elasticsearch.client.RequestOptions;
-import org.elasticsearch.client.Response;
-import org.elasticsearch.client.ResponseException;
-=======
+import org.elasticsearch.action.bulk.BulkItemResponse.Failure;
 import org.elasticsearch.action.support.master.AcknowledgedResponse;
->>>>>>> d5df417c
 import org.elasticsearch.common.Strings;
 import org.elasticsearch.common.settings.Settings;
-import org.elasticsearch.common.xcontent.ToXContent;
-import org.elasticsearch.common.xcontent.XContentBuilder;
-import org.elasticsearch.common.xcontent.json.JsonXContent;
 import org.elasticsearch.index.query.QueryBuilder;
+import org.elasticsearch.index.reindex.BulkByScrollResponse;
 import org.elasticsearch.rest.RestStatus;
 import org.elasticsearch.script.ScriptType;
 import org.slf4j.Logger;
@@ -80,24 +65,12 @@
 import com.b2international.index.Keyword;
 import com.b2international.index.Text;
 import com.b2international.index.admin.IndexAdmin;
-<<<<<<< HEAD
-import com.b2international.index.es.EsClient;
+import com.b2international.index.es.client.EsClient;
 import com.b2international.index.es.query.EsQueryBuilder;
-=======
-import com.b2international.index.es.client.EsClient;
->>>>>>> d5df417c
 import com.b2international.index.mapping.DocumentMapping;
 import com.b2international.index.mapping.Mappings;
 import com.b2international.index.query.Expressions;
 import com.b2international.index.util.NumericClassUtils;
-<<<<<<< HEAD
-import com.fasterxml.jackson.databind.JsonNode;
-import com.fasterxml.jackson.databind.ObjectMapper;
-import com.fasterxml.jackson.databind.node.ArrayNode;
-import com.fasterxml.jackson.databind.node.ObjectNode;
-import com.fasterxml.jackson.databind.util.RawValue;
-=======
->>>>>>> d5df417c
 import com.google.common.base.Joiner;
 import com.google.common.collect.ImmutableMap;
 import com.google.common.primitives.Primitives;
@@ -143,13 +116,8 @@
 	@Override
 	public boolean exists() {
 		try {
-<<<<<<< HEAD
-			return client().indices().exists(getIndexRequest, RequestOptions.DEFAULT);
-		} catch (IOException e) {
-=======
 			return client().indices().exists(getAllIndexes());
 		} catch (Exception e) {
->>>>>>> d5df417c
 			throw new IndexException("Couldn't check the existence of all ES indices.", e);
 		}
 	}
@@ -157,13 +125,8 @@
 	private boolean exists(DocumentMapping mapping) {
 		final String index = getTypeIndex(mapping);
 		try {
-<<<<<<< HEAD
-			return client().indices().exists(getIndexRequest, RequestOptions.DEFAULT);
-		} catch (IOException e) {
-=======
 			return client().indices().exists(index);
 		} catch (Exception e) {
->>>>>>> d5df417c
 			throw new IndexException("Couldn't check the existence of ES index '" + index + "'.", e);
 		}
 	}
@@ -200,12 +163,7 @@
 				createIndexRequest.settings(indexSettings);
 				
 				try {
-<<<<<<< HEAD
-					final CreateIndexResponse response = client.indices()
-							.create(createIndexRequest, RequestOptions.DEFAULT);
-=======
 					final CreateIndexResponse response = client.indices().create(createIndexRequest);
->>>>>>> d5df417c
 					checkState(response.isAcknowledged(), "Failed to create index '%s' for type '%s'", name, mapping.typeAsString());
 				} catch (Exception e) {
 					throw new IndexException(String.format("Failed to create index '%s' for type '%s'", name, mapping.typeAsString()), e);
@@ -432,7 +390,7 @@
 			try {
 				final AcknowledgedResponse deleteIndexResponse = client()
 						.indices()
-						.delete(deleteIndexRequest, RequestOptions.DEFAULT);
+						.delete(deleteIndexRequest);
 				checkState(deleteIndexResponse.isAcknowledged(), "Failed to delete all ES indices for '%s'.", name);
 			} catch (Exception e) {
 				throw new IndexException(String.format("Failed to delete all ES indices for '%s'.", name), e);
@@ -511,7 +469,7 @@
 				final RefreshRequest refreshRequest = new RefreshRequest(indicesToRefresh);
 				final RefreshResponse refreshResponse = client()
 						.indices()
-						.refresh(refreshRequest, RequestOptions.DEFAULT);
+						.refresh(refreshRequest);
 				if (RestStatus.OK != refreshResponse.getStatus() && log.isErrorEnabled()) {
 					log.error("Index refresh request of '{}' returned with status {}", Joiner.on(", ").join(indicesToRefresh), refreshResponse.getStatus());
 				}
@@ -526,11 +484,11 @@
 		final DocumentMapping mapping = mappings().getMapping(update.getType());
 		final String rawScript = mapping.getScript(update.getScript()).script();
 		org.elasticsearch.script.Script script = new org.elasticsearch.script.Script(ScriptType.INLINE, "painless", rawScript, ImmutableMap.copyOf(update.getParams()));
-		bulkIndexByScroll(client, update, "_update_by_query", script, mappingsToRefresh);
+		bulkIndexByScroll(client, update, "update", script, mappingsToRefresh);
 	}
 
 	public void bulkDelete(final BulkDelete<?> delete, Set<DocumentMapping> mappingsToRefresh) {
-		bulkIndexByScroll(client, delete, "_delete_by_query", null, mappingsToRefresh);
+		bulkIndexByScroll(client, delete, "delete", null, mappingsToRefresh);
 	}
 
 	private void bulkIndexByScroll(final EsClient client,
@@ -547,43 +505,23 @@
 		
 		do {
 
-			/*
-			 * See https://www.elastic.co/guide/en/elasticsearch/reference/6.3/docs-update-by-query.html and 
-			 * for https://www.elastic.co/guide/en/elasticsearch/reference/6.3/docs-delete-by-query.html
-			 * the low-level structure of this request.
-			 */
 			try {
-
-				final String endpoint = String.format("%s/%s/%s", getTypeIndex(mapping), mapping.typeAsString(), command);
-				
-				// https://www.elastic.co/guide/en/elasticsearch/reference/6.3/docs-update-by-query.html#_url_parameters_2
-				final Map<String, String> parameters = ImmutableMap.<String, String>builder()
-						.put("scroll_size", Integer.toString(BATCHS_SIZE))
-						.put("slices", Integer.toString(getConcurrencyLevel()))
-						.build(); 
-
-				final ObjectNode ubqr = mapper.createObjectNode();
-				putXContentValue(ubqr, "script", script);
-				putXContentValue(ubqr, "query", query);
-
-				final HttpEntity requestBody = new StringEntity(mapper.writeValueAsString(ubqr), ContentType.APPLICATION_JSON);
-				
-				Response response;
-				try {
-					response = client.getLowLevelClient().performRequest(HttpPost.METHOD_NAME, endpoint, parameters, requestBody);
-				} catch (ResponseException e) {
-					response = e.getResponse();
-				}
-				
-				// https://www.elastic.co/guide/en/elasticsearch/reference/6.4/docs-update-by-query.html#docs-update-by-query-response-body
-				final JsonNode updateByQueryResponse = mapper.readTree(response.getEntity().getContent());
-				
-				final int updateCount = updateByQueryResponse.has("updated") ? updateByQueryResponse.get("updated").asInt() : 0;
-				final int deleteCount = updateByQueryResponse.has("deleted") ? updateByQueryResponse.get("deleted").asInt() : 0;
-				final int noops = updateByQueryResponse.has("noops") ? updateByQueryResponse.get("noops").asInt() : 0;
-				final ArrayNode failures = (ArrayNode) updateByQueryResponse.get("failures");
-				
-				versionConflicts = updateByQueryResponse.has("version_conflicts") ? updateByQueryResponse.get("version_conflicts").asInt() : 0;
+				
+				final BulkByScrollResponse response; 
+				if ("update".equals(command)) {
+					response = client.updateByQuery(getTypeIndex(mapping), mapping.typeAsString(), BATCHS_SIZE, script, getConcurrencyLevel(), query);
+				} else if ("delete".equals(command)) {
+					response = client.deleteByQuery(getTypeIndex(mapping), mapping.typeAsString(), BATCHS_SIZE, getConcurrencyLevel(), query);
+				} else {
+					throw new UnsupportedOperationException("Not implemented command: " + command);
+				}
+				
+				final long updateCount = response.getUpdated();
+				final long deleteCount = response.getDeleted();
+				final long noops = response.getNoops();
+				final List<Failure> failures = response.getBulkFailures();
+				
+				versionConflicts = response.getVersionConflicts();
 				
 				boolean updated = updateCount > 0;
 				if (updated) {
@@ -607,9 +545,9 @@
 				
 				if (failures.size() > 0) {
 					boolean versionConflictsOnly = true;
-					for (JsonNode failure : failures) {
-						final String failureMessage = failure.get("cause").get("reason").asText();
-						final int failureStatus = failure.get("status").asInt();
+					for (Failure failure : failures) {
+						final String failureMessage = failure.getCause().getMessage();
+						final int failureStatus = failure.getStatus().getStatus();
 						
 						if (failureStatus != RestStatus.CONFLICT.getStatus()) {
 							versionConflictsOnly = false;
@@ -642,20 +580,7 @@
 			}
 		} while (versionConflicts > 0);
 	}
-
-	private void putXContentValue(final ObjectNode ubqr, final String key, final ToXContent toXContent) throws IOException {
-		if (toXContent == null) {
-			return;
-		}
-		
-		final XContentBuilder xContentBuilder = toXContent.toXContent(JsonXContent.contentBuilder(), ToXContent.EMPTY_PARAMS);
-		xContentBuilder.flush();
-		xContentBuilder.close();
-		
-		final ByteArrayOutputStream outputStream = (ByteArrayOutputStream) xContentBuilder.getOutputStream();
-		ubqr.putRawValue(key, new RawValue(outputStream.toString("UTF-8")));
-	}
-
+	
 	public int getConcurrencyLevel() {
 		return (int) settings().get(IndexClientFactory.COMMIT_CONCURRENCY_LEVEL);
 	}
