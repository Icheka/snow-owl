--- conflicted
+++ resolved
@@ -176,6 +176,7 @@
 		}
 	}
 
+	@SuppressWarnings("unchecked")
 	@Override
 	public void create() {
 		log.info("Preparing '{}' indexes...", name);
@@ -238,12 +239,8 @@
 						log.warn("Cannot migrate index '{}' to new mapping with breaking changes on properties '{}'. Run repository reindex to migrate to new mapping schema or drop that index manually using the Elasticsearch API.", index, incompatibleChanges);
 					} else if (!compatibleChanges.isEmpty()) {
 						log.info("Applying mapping changes {} in index {}", compatibleChanges, index);
-<<<<<<< HEAD
 						PutMappingRequest putMappingRequest = new PutMappingRequest(index).source(typeMapping);
 						AcknowledgedResponse response = client.indices().updateMapping(putMappingRequest);
-=======
-						AcknowledgedResponse response = client.indices().updateMapping(new PutMappingRequest(index).source(typeMapping));
->>>>>>> 54b8c202
 						checkState(response.isAcknowledged(), "Failed to update mapping '%s' for type '%s'", name, mapping.typeAsString());
 						// if there are field alias changes, then run update_by_query on all documents to simply reindex them
 						// new fields do not require reindex, they will be added to new documents, existing documents don't have any data that needs reindex 
@@ -267,15 +264,9 @@
 					throw new IndexException("Couldn't prepare settings for index " + index, e);
 				}
 				
-<<<<<<< HEAD
 				final CreateIndexRequest createIndexRequest = new CreateIndexRequest(index)
 					.mapping(typeMapping)
 					.settings(indexSettings);
-=======
-				final CreateIndexRequest createIndexRequest = new CreateIndexRequest(index);
-				createIndexRequest.mapping(typeMapping);
-				createIndexRequest.settings(indexSettings);
->>>>>>> 54b8c202
 				
 				try {
 					final CreateIndexResponse response = client.indices().create(createIndexRequest);
