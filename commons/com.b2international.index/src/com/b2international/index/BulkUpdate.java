--- conflicted
+++ resolved
@@ -23,16 +23,8 @@
 /**
  * @since 5.0
  */
-<<<<<<< HEAD
-public final class BulkUpdate<T> extends BulkOperation<T> {
+public final class BulkUpdate<T> extends BulkOperation<T> implements ScriptExpression {
 	
-	private final String script;
-=======
-public final class BulkUpdate<T> implements ScriptExpression {
-	
-	private final Class<? extends T> type;
-	private final Expression filter;
->>>>>>> f3fcde53
 	private final String idField;
 	
 	private final String script;
@@ -49,19 +41,6 @@
 		this.params = params;
 	}
 	
-<<<<<<< HEAD
-	public String getScript() {
-		return script;
-=======
-	public Class<? extends T> getType() {
-		return type;
-	}
-	
-	public Expression getFilter() {
-		return filter;
->>>>>>> f3fcde53
-	}
-
 	public String getIdField() {
 		return idField;
 	}
