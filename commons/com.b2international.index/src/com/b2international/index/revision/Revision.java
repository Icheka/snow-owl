/*
 * Copyright 2011-2020 B2i Healthcare Pte Ltd, http://b2i.sg
 * 
 * Licensed under the Apache License, Version 2.0 (the "License");
 * you may not use this file except in compliance with the License.
 * You may obtain a copy of the License at
 *
 *      http://www.apache.org/licenses/LICENSE-2.0
 *
 * Unless required by applicable law or agreed to in writing, software
 * distributed under the License is distributed on an "AS IS" BASIS,
 * WITHOUT WARRANTIES OR CONDITIONS OF ANY KIND, either express or implied.
 * See the License for the specific language governing permissions and
 * limitations under the License.
 */
package com.b2international.index.revision;

import static com.google.common.base.Preconditions.checkNotNull;

import java.util.Collections;
import java.util.List;

import com.b2international.index.Script;
import com.b2international.index.mapping.DocumentMapping;
import com.fasterxml.jackson.annotation.JsonIgnore;
import com.fasterxml.jackson.annotation.JsonIgnoreProperties;
import com.fasterxml.jackson.annotation.JsonProperty;
import com.google.common.base.MoreObjects;
import com.google.common.base.MoreObjects.ToStringHelper;

/**
 * @since 4.7
 */
@Script(
	name=Revision.UPDATE_REVISED, 
	script=""
		+ "int idx = ctx._source.revised.indexOf(params.oldRevised);"
		+ "if (idx > -1) {"
		+ "    ctx._source.revised.set(idx, params.newRevised);"
		+ "} else {"
		+ "    ctx._source.revised.add(params.newRevised);"
		+ "}"
)
@JsonIgnoreProperties(value = { "_hash" }) // XXX keep _hash field ignored for backward compatibility, remove in 8.0
public abstract class Revision {
	
	public static class Fields {
		public static final String ID = "id";
		public static final String CREATED = "created";
		public static final String REVISED = "revised";
	}

	// scripts
	public static final String UPDATE_REVISED = "updateRevised";

	private String id;
	
	@JsonProperty(access = JsonProperty.Access.READ_ONLY)
	private RevisionBranchPoint created;
	
	@JsonProperty(access = JsonProperty.Access.READ_ONLY)
	private List<RevisionBranchPoint> revised = Collections.emptyList();

	public Revision(String id) {
		this.id = checkNotNull(id, "Logical identifier cannot be null");
	}
	
	public final String getId() {
		return id;
	}
	
	final void setCreated(RevisionBranchPoint created) {
		this.created = created;
	}
	
	final void setRevised(List<RevisionBranchPoint> revised) {
		this.revised = revised;
	}
	
	final RevisionBranchPoint getCreated() {
		return created;
	}
	
	final List<RevisionBranchPoint> getRevised() {
		return revised;
	}
	
	@JsonIgnore
	public final ObjectId getObjectId() {
		return ObjectId.of(getClass(), getId());
	}
	
	/**
	 * Provides high-level component identifier if this component is a subcomponent of the high-level component identifier. This method by default
	 * returns a {@link #ROOT} object ID therefore this object is a ROOT component in a given hierarchy.
	 * 
	 * @return the container identifier
	 * @see #isRoot()
	 */
	@JsonIgnore
	protected ObjectId getContainerId() {
		return ObjectId.rootOf(DocumentMapping.getType(getClass()));
	}
	
	/**
	 * @return whether this component is a root component in a hierarchy or a subcomponent of another component. By default returns <code>true</code>.
	 */
	@JsonIgnore
	final boolean isRoot() {
		return ObjectId.rootOf(DocumentMapping.getType(getClass())).equals(getContainerId());
	}
	
	@Override
	public final String toString() {
		return doToString().toString();
	}
	
	protected ToStringHelper doToString() {
		return MoreObjects.toStringHelper(this)
				.add(Revision.Fields.ID, id)
				.add(Revision.Fields.CREATED, created)
				.add(Revision.Fields.REVISED, revised);
	}
	
	/**
	 * Converts an immutable object into a mutable builder with the usual prefixless setter methods.
	 * 
	 * @return
	 */
	protected Builder<?, ? extends Revision> toBuilder() {
		throw new UnsupportedOperationException();
	}
	
	/**
	 * @since 7.0
	 * @param <B>
	 * @param <T>
	 */
<<<<<<< HEAD
	@JsonIgnoreProperties(value = {"created", "revised"})
=======
	@JsonIgnoreProperties(value = { "_hash" }) // XXX keep _hash field ignored for backward compatibility, remove in 8.0
>>>>>>> 08519f88
	public static abstract class Builder<B extends Builder<B, T>, T extends Revision> {
		
		protected abstract B getSelf();
		
		public abstract T build();
		
	}

}<|MERGE_RESOLUTION|>--- conflicted
+++ resolved
@@ -136,11 +136,7 @@
 	 * @param <B>
 	 * @param <T>
 	 */
-<<<<<<< HEAD
-	@JsonIgnoreProperties(value = {"created", "revised"})
-=======
 	@JsonIgnoreProperties(value = { "_hash" }) // XXX keep _hash field ignored for backward compatibility, remove in 8.0
->>>>>>> 08519f88
 	public static abstract class Builder<B extends Builder<B, T>, T extends Revision> {
 		
 		protected abstract B getSelf();
