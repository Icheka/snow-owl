<?xml version="1.0" encoding="UTF-8"?>
<feature
      id="com.b2international.snowowl.snomed.api.feature"
      label="Snow Owl SNOMED CT API Feature"
<<<<<<< HEAD
      version="5.9.0"
=======
      version="5.10.0.qualifier"
>>>>>>> 2da01620
      provider-name="B2i Healthcare">

   <description url="http://b2i.sg">
      Snow Owl Terminology Server SNOMED CT Java API feature.
Visit us at http://b2i.sg
   </description>

   <copyright>
      Copyright 2011-2015 B2i Healthcare Pte Ltd, http://b2i.sg
   </copyright>

   <requires>
      <import feature="com.b2international.snowowl.snomed.core.feature" version="3.9.0.qualifier"/>
   </requires>

   <plugin
         id="com.b2international.snowowl.snomed.api"
         download-size="0"
         install-size="0"
         version="0.0.0"
         unpack="false"/>

   <plugin
         id="com.b2international.snowowl.snomed.api.impl"
         download-size="0"
         install-size="0"
         version="0.0.0"
         unpack="false"/>

</feature><|MERGE_RESOLUTION|>--- conflicted
+++ resolved
@@ -2,11 +2,7 @@
 <feature
       id="com.b2international.snowowl.snomed.api.feature"
       label="Snow Owl SNOMED CT API Feature"
-<<<<<<< HEAD
-      version="5.9.0"
-=======
       version="5.10.0.qualifier"
->>>>>>> 2da01620
       provider-name="B2i Healthcare">
 
    <description url="http://b2i.sg">
