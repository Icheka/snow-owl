--- conflicted
+++ resolved
@@ -107,13 +107,8 @@
 	public String execute(TransactionContext context) {
 		if (getIdGenerationStrategy() instanceof UserIdGenerationStrategy) {
 			try {
-<<<<<<< HEAD
 				final String componentId = getIdGenerationStrategy().generate(context);
-				new SnomedDescriptionReadRequest(componentId).execute(context);
-=======
-				final String componentId = getIdGenerationStrategy().getId();
 				SnomedRequests.prepareGetDescription().setComponentId(componentId).build().execute(context);
->>>>>>> 19248258
 				throw new AlreadyExistsException("Description", componentId);
 			} catch (ComponentNotFoundException e) {
 				// ignore
