--- conflicted
+++ resolved
@@ -92,13 +92,8 @@
 		
 		if (getIdGenerationStrategy() instanceof UserIdGenerationStrategy) {
 			try {
-<<<<<<< HEAD
 				final String componentId = getIdGenerationStrategy().generate(context);
-				new SnomedConceptReadRequest(componentId).execute(context);
-=======
-				final String componentId = getIdGenerationStrategy().getId();
 				SnomedRequests.prepareGetConcept().setComponentId(componentId).build().execute(context);
->>>>>>> 19248258
 				throw new AlreadyExistsException("Concept", componentId);
 			} catch (ComponentNotFoundException e) {
 				// ignore
