--- conflicted
+++ resolved
@@ -104,11 +104,6 @@
 	public Set<ConstraintDomain> getConstraintDomains(final IBranchPath branchPath, final long storageKey) {
 		return service.executeReadTransaction(branchPath, new IndexRead<Set<ConstraintDomain>>() {
 			@Override
-<<<<<<< HEAD
-			public Set<ConstraintDomain> execute(final IndexSearcher index) throws IOException {
-				final String predicateKeyPrefix = String.format("%s%s", storageKey, PredicateUtils.PREDICATE_SEPARATOR);
-				final Query query = SnomedMappings.newQuery().concept().and(new PrefixQuery(new Term(SnomedIndexBrowserConstants.COMPONENT_REFERRING_PREDICATE, predicateKeyPrefix))).matchAll();
-=======
 			public Set<ConstraintDomain> execute(IndexSearcher index) throws IOException {
 				final String predicateKeyPrefix = String.format("%s%s", storageKey, PredicateUtils.PREDICATE_SEPARATOR);
 				final Query query = SnomedMappings.newQuery()
@@ -116,7 +111,6 @@
 						.and(new PrefixQuery(SnomedMappings.componentReferringPredicate().toTerm(predicateKeyPrefix)))
 						.matchAll();
 				
->>>>>>> 0cbcab68
 				final DocIdCollector collector = DocIdCollector.create(index.getIndexReader().maxDoc());
 				index.search(query, collector);
 				final DocIds docs = collector.getDocIDs();
@@ -124,17 +118,10 @@
 					final Set<ConstraintDomain> result = newHashSet();
 					final DocIdsIterator iterator = docs.iterator();
 					while (iterator.next()) {
-<<<<<<< HEAD
-						final Document doc = index.doc(iterator.getDocID(), SnomedMappings.fieldsToLoad().id().field(SnomedIndexBrowserConstants.COMPONENT_REFERRING_PREDICATE).build());
-						for (final Iterator<IndexableField> itr = doc.iterator(); itr.hasNext();) {
-							final IndexableField indexableField = itr.next();
-							if (indexableField.name().equals(SnomedIndexBrowserConstants.COMPONENT_REFERRING_PREDICATE) && !indexableField.stringValue().startsWith(predicateKeyPrefix)) {
-=======
 						final Document doc = index.doc(iterator.getDocID(), SnomedMappings.fieldsToLoad().id().componentReferringPredicate().build());
 						for (final Iterator<IndexableField> itr = doc.iterator(); itr.hasNext();) {
 							final IndexableField indexableField = itr.next();
 							if (indexableField.name().equals(SnomedMappings.componentReferringPredicate().fieldName()) && !indexableField.stringValue().startsWith(predicateKeyPrefix)) {
->>>>>>> 0cbcab68
 								itr.remove();
 							}
 						}
@@ -153,15 +140,11 @@
 		return service.executeReadTransaction(branchPath, new IndexRead<Set<ConstraintDomain>>() {
 			@Override
 			public Set<ConstraintDomain> execute(final IndexSearcher index) throws IOException {
-<<<<<<< HEAD
-				final Query query = SnomedMappings.newQuery().concept().and(new PrefixQuery(new Term(SnomedIndexBrowserConstants.COMPONENT_REFERRING_PREDICATE))).matchAll();
-=======
 				final Query query = SnomedMappings.newQuery()
 						.concept()
 						.and(SnomedMappings.componentReferringPredicate().toExistsQuery())
 						.matchAll();
 				
->>>>>>> 0cbcab68
 				final DocIdCollector collector = DocIdCollector.create(index.getIndexReader().maxDoc());
 				index.search(query, collector);
 				final DocIds docs = collector.getDocIDs();
@@ -169,11 +152,7 @@
 					final Set<ConstraintDomain> result = newHashSet();
 					final DocIdsIterator iterator = docs.iterator();
 					while (iterator.next()) {
-<<<<<<< HEAD
-						final Document doc = index.doc(iterator.getDocID(), SnomedMappings.fieldsToLoad().id().field(SnomedIndexBrowserConstants.COMPONENT_REFERRING_PREDICATE).build());
-=======
 						final Document doc = index.doc(iterator.getDocID(), SnomedMappings.fieldsToLoad().id().componentReferringPredicate().build());
->>>>>>> 0cbcab68
 						result.addAll(ConstraintDomain.of(doc));
 					}
 					return result;
