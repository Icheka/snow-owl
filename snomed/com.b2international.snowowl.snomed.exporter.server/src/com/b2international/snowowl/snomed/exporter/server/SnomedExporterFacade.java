/*
 * Copyright 2011-2015 B2i Healthcare Pte Ltd, http://b2i.sg
 * 
 * Licensed under the Apache License, Version 2.0 (the "License");
 * you may not use this file except in compliance with the License.
 * You may obtain a copy of the License at
 *
 *      http://www.apache.org/licenses/LICENSE-2.0
 *
 * Unless required by applicable law or agreed to in writing, software
 * distributed under the License is distributed on an "AS IS" BASIS,
 * WITHOUT WARRANTIES OR CONDITIONS OF ANY KIND, either express or implied.
 * See the License for the specific language governing permissions and
 * limitations under the License.
 */
package com.b2international.snowowl.snomed.exporter.server;

import java.io.IOException;
import java.util.Date;
import java.util.Set;

import org.eclipse.net4j.util.om.monitor.OMMonitor;
import org.eclipse.net4j.util.om.monitor.OMMonitor.Async;
import org.slf4j.Logger;
import org.slf4j.LoggerFactory;

import com.b2international.snowowl.core.LogUtils;
import com.b2international.snowowl.core.api.IBranchPath;
import com.b2international.snowowl.snomed.datastore.SnomedMapSetSetting;
import com.b2international.snowowl.snomed.exporter.server.core.SnomedRf1ConceptExporter;
import com.b2international.snowowl.snomed.exporter.server.core.SnomedRf1DescriptionExporter;
import com.b2international.snowowl.snomed.exporter.server.core.SnomedRf1RelationshipExporter;
import com.b2international.snowowl.snomed.exporter.server.refset.SnomedRefSetExporterFactory;
import com.b2international.snowowl.snomed.exporter.server.sandbox.NoopExporter;
import com.b2international.snowowl.snomed.exporter.server.sandbox.SnomedConceptExporter;
import com.b2international.snowowl.snomed.exporter.server.sandbox.SnomedDescriptionExporter;
import com.b2international.snowowl.snomed.exporter.server.sandbox.SnomedExportConfiguration;
import com.b2international.snowowl.snomed.exporter.server.sandbox.SnomedExporter;
import com.b2international.snowowl.snomed.exporter.server.sandbox.SnomedRelationshipExporter;
import com.b2international.snowowl.snomed.exporter.server.sandbox.SnomedStatedRelationshipExporter;
import com.google.common.base.Predicate;
import com.google.common.collect.Iterables;

/**
 * Facade for the SNOMED&nbsp;CT terminology publication process.
 */
public class SnomedExporterFacade {

	private static final Logger LOGGER = LoggerFactory.getLogger(SnomedExporterFacade.class);
	
	private final boolean includeRf1;
	private final boolean includeExtendedDescriptionTypes;
	private final Set<SnomedMapSetSetting> settings;
	private final Set<String> modulesToExport;
	private String clientNamespace;

	// These fields are used for export activity logging
	private final org.slf4j.Logger activityLogger;
	private final String userId;
	private final IBranchPath branchPath;

	/**
	 * Creates a facade for the SNOMED&nbsp;CT publication process.
	 * @param includeRf1 flag indicating whether the RF1 format should be created or not.
	 * @param includeExtendedDescriptionTypes flag indicating whether the extended description type for the RF1 format is required or not.
	 * @param module the module number to export
	 * @param settings settings used for map set export.
	 * @param deltaExport {@code true} if the export type is delta 
	 * @param clientNamespace the SNOMED&nbsp;CT namespace configured at the client side. 
	 */
	public SnomedExporterFacade(final String userId,
			final IBranchPath branchPath,
			final org.slf4j.Logger activityLogger,
			final boolean includeRf1, 
			final boolean includeExtendedDescriptionTypes, 
			final Set<SnomedMapSetSetting> settings, 
			final Set<String> modulesToExport, 
			final boolean deltaExport, 
			final Date deltaExportStartEffectiveTime, 
			final Date deltaExportEndEffectiveTime, 
			final String clientNamespace) {
		
		this.userId = userId;
		this.branchPath = branchPath;
		this.activityLogger = activityLogger;
		
		this.includeRf1 = includeRf1;
		this.includeExtendedDescriptionTypes = includeExtendedDescriptionTypes;
		this.settings = settings;
		this.modulesToExport = modulesToExport;
		this.clientNamespace = clientNamespace;
	}
	
	public void executeCoreExport(final String workingDirectory, final SnomedExportConfiguration configuration, final OMMonitor monitor) throws IOException {

		if (monitor.isCanceled()) {
			return;
		}
		
		logActivity("Publishing SNOMED CT concepts into RF2 format.");
		
		Async async = null;
		
		try {
			async = monitor.forkAsync(2);
			SnomedConceptExporter conceptExporter = new SnomedConceptExporter(configuration);
			new SnomedExportExecutor(conceptExporter, workingDirectory, modulesToExport, clientNamespace).execute();
		} finally {
			if (async != null) {
				async.stop();
				async = null;
			}
		}
		
		if (monitor.isCanceled()) {
			return;
		}
		
		logActivity("Publishing SNOMED CT description into RF2 format.");
		
		try {
			async = monitor.forkAsync(2);
			SnomedDescriptionExporter descriptionExporter = new SnomedDescriptionExporter(configuration);
			new SnomedExportExecutor(descriptionExporter, workingDirectory, modulesToExport, clientNamespace).execute();
		} finally {
			if (async != null) {
				async.stop();
				async = null;
			}
		}
		
		if (monitor.isCanceled()) {
			return;
		}
		
<<<<<<< HEAD
		logActivity("Publishing SNOMED CT non-stated relationships into RF2 format.");
		SnomedExporter relationshipExporter = new SnomedRelationshipExporter(configuration);
		new SnomedExportExecutor(relationshipExporter, workingDirectory, modulesToExport, clientNamespace).execute();
=======
		logActivity("Publishing SNOMED CT relationships into RF2 format.");
		
		try {
			async = monitor.forkAsync(2);
			SnomedRelationshipExporter relationshipExporter = new SnomedRelationshipExporter(configuration);
			new SnomedExportExecutor(relationshipExporter, workingDirectory, modulesToExport, clientNamespace).execute();
		} finally {
			if (async != null) {
				async.stop();
				async = null;
			}
		}
>>>>>>> 804fcb7b
		
		if (monitor.isCanceled()) {
			return;
		} else {
			monitor.worked(2);
		}
		
		logActivity("Publishing SNOMED CT stated relationships into RF2 format.");
		SnomedExporter statedRelationshipExporter = new SnomedStatedRelationshipExporter(configuration);
		new SnomedExportExecutor(statedRelationshipExporter, workingDirectory, modulesToExport, clientNamespace).execute();
		
		if (includeRf1) {
			
			final Id2Rf1PropertyMapper mapper = new Id2Rf1PropertyMapper();
			
			logActivity("Publishing SNOMED CT concepts into RF1 format.");
			
			try {
				async = monitor.forkAsync(2);
				SnomedRf1ConceptExporter rf1ConceptExporter = new SnomedRf1ConceptExporter(configuration, mapper);
				new SnomedExportExecutor(rf1ConceptExporter, workingDirectory, modulesToExport, clientNamespace).execute();
			} finally {
				if (async != null) {
					async.stop();
					async = null;
				}
			}
			
			if (monitor.isCanceled()) {
				return;
			}
			
			logActivity("Publishing SNOMED CT descriptions into RF1 format.");
			
			try {
				async = monitor.forkAsync(2);
				SnomedRf1DescriptionExporter rf1DescriptionExporter = new SnomedRf1DescriptionExporter(configuration, mapper, includeExtendedDescriptionTypes);
				final SnomedExportExecutor exportExecutor = new SnomedExportExecutor(rf1DescriptionExporter, workingDirectory, modulesToExport, clientNamespace);
				exportExecutor.execute();
				
				if (includeExtendedDescriptionTypes) {
					exportExecutor.writeExtendedDescriptionTypeExplanation();
				}
			} finally {
				if (async != null) {
					async.stop();
					async = null;
				}
			}
			
			if (monitor.isCanceled()) {
				return;
			}
			
			logActivity("Publishing SNOMED CT relationships into RF1 format.");
			
			try {
				async = monitor.forkAsync(2);
				SnomedRf1RelationshipExporter rf1RelationshipExporter = new SnomedRf1RelationshipExporter(configuration, mapper);
				new SnomedExportExecutor(rf1RelationshipExporter, workingDirectory, modulesToExport, clientNamespace).execute();
			} finally {
				if (async != null) {
					async.stop();
					async = null;
				}
			}
			
			if (monitor.isCanceled()) {
				return;
			}
		}
	}

	public void executeRefSetExport(final String workingDirectory, final SnomedExportConfiguration configuration, final String refSetId, 
			final OMMonitor monitor) throws IOException {
	
		Async async = null;
		
		try {
			async = monitor.forkAsync();
			doRefSetExport(workingDirectory, configuration, refSetId);
		} finally {
			if (async != null) {
				async.stop();
				async = null;
			}
		}
	}
	
	private void doRefSetExport(String workingDirectory, SnomedExportConfiguration configuration, String refSetId) throws IOException {

		final SnomedExporter refSetExporter = SnomedRefSetExporterFactory.getRefSetExporter(refSetId, configuration);
		
		if (NoopExporter.INSTANCE == refSetExporter) {
			return;
		}
		
		logActivity("Publishing SNOMED CT reference set into RF2 format. Reference set identifier concept ID: " + refSetId);
		new SnomedExportExecutor(refSetExporter, workingDirectory, modulesToExport, clientNamespace).execute();

		//RF1 export
		if (includeRf1) {
			//RF1 subset exporter.
			boolean alreadyLogged = false;
			for (final SnomedExporter exporter : SnomedRefSetExporterFactory.getSubsetExporter(refSetId, configuration)) {
				if (NoopExporter.INSTANCE != exporter) {
					if (!alreadyLogged) {
						logActivity("Publishing SNOMED CT reference set into RF1 format. Reference set identifier concept ID: " + refSetId);
						alreadyLogged = true;
					}
					new SnomedExportExecutor(exporter, workingDirectory, modulesToExport, clientNamespace).execute();
				}
			}
			//RF1 map set exporter.
			final SnomedMapSetSetting mapsetSetting = getSettingForRefSet(refSetId);
			if (null != mapsetSetting) {
				alreadyLogged = false;
				for (final SnomedExporter exporter : SnomedRefSetExporterFactory.getCrossMapExporter(refSetId, configuration, mapsetSetting)) {
					if (NoopExporter.INSTANCE != exporter) {
						if (!alreadyLogged) {
							logActivity("Publishing SNOMED CT reference set into RF1 format. Reference set identifier concept ID: " + refSetId);
							alreadyLogged = true;
						}
						new SnomedExportExecutor(exporter, workingDirectory, modulesToExport, clientNamespace).execute();
					}
				}
			}
		}
	}

	private void logActivity(final String message) {
		LOGGER.info(message);
		LogUtils.logExportActivity(activityLogger, userId, branchPath, message);
	}

	/*returns with the map set setting for the specified reference set identifier concept ID*/
	private SnomedMapSetSetting getSettingForRefSet(final String refSetId) {
		return Iterables.getOnlyElement(Iterables.filter(settings, new Predicate<SnomedMapSetSetting>() {
			@Override public boolean apply(final SnomedMapSetSetting setting) {
				return setting.getRefSetId().equals(refSetId);
			}
		}), null);
	}
	
}<|MERGE_RESOLUTION|>--- conflicted
+++ resolved
@@ -133,16 +133,11 @@
 			return;
 		}
 		
-<<<<<<< HEAD
 		logActivity("Publishing SNOMED CT non-stated relationships into RF2 format.");
-		SnomedExporter relationshipExporter = new SnomedRelationshipExporter(configuration);
-		new SnomedExportExecutor(relationshipExporter, workingDirectory, modulesToExport, clientNamespace).execute();
-=======
-		logActivity("Publishing SNOMED CT relationships into RF2 format.");
 		
 		try {
 			async = monitor.forkAsync(2);
-			SnomedRelationshipExporter relationshipExporter = new SnomedRelationshipExporter(configuration);
+			SnomedExporter relationshipExporter = new SnomedRelationshipExporter(configuration);
 			new SnomedExportExecutor(relationshipExporter, workingDirectory, modulesToExport, clientNamespace).execute();
 		} finally {
 			if (async != null) {
@@ -150,17 +145,27 @@
 				async = null;
 			}
 		}
->>>>>>> 804fcb7b
-		
-		if (monitor.isCanceled()) {
-			return;
-		} else {
-			monitor.worked(2);
+		
+		if (monitor.isCanceled()) {
+			return;
 		}
 		
 		logActivity("Publishing SNOMED CT stated relationships into RF2 format.");
-		SnomedExporter statedRelationshipExporter = new SnomedStatedRelationshipExporter(configuration);
-		new SnomedExportExecutor(statedRelationshipExporter, workingDirectory, modulesToExport, clientNamespace).execute();
+		
+		try {
+			async = monitor.forkAsync(2);
+			SnomedExporter statedRelationshipExporter = new SnomedStatedRelationshipExporter(configuration);
+			new SnomedExportExecutor(statedRelationshipExporter, workingDirectory, modulesToExport, clientNamespace).execute();
+		} finally {
+			if (async != null) {
+				async.stop();
+				async = null;
+			}
+		}
+
+		if (monitor.isCanceled()) {
+			return;
+		}
 		
 		if (includeRf1) {
 			
