--- conflicted
+++ resolved
@@ -92,26 +92,15 @@
 		IEventBus eventBus = ApplicationContext.getInstance().getService(IEventBus.class);
 		
 		try {
-<<<<<<< HEAD
-
 			//fsn
-			SnomedConcept snomedConcept = SnomedRequests.prepareGetConcept()
-				.setComponentId(doc.getId())
+			SnomedConcept snomedConcept = SnomedRequests.prepareGetConcept(doc.getId())
 				.setLocales(languageSetting.getLanguagePreference())
-				.setExpand("fsn()").build(SnomedDatastoreActivator.REPOSITORY_UUID, getExportContext().getCurrentBranchPath().getPath()).execute(eventBus).getSync();
+				.setExpand("fsn()")
+				.build(SnomedDatastoreActivator.REPOSITORY_UUID, getExportContext().getCurrentBranchPath().getPath())
+				.execute(eventBus)
+				.getSync();
 			
 			concept.fsn = snomedConcept.getFsn().getTerm();
-=======
-		//fsn
-		SnomedConcept snomedConcept = SnomedRequests.prepareGetConcept(doc.getId())
-			.setLocales(languageSetting.getLanguagePreference())
-			.setExpand("fsn()")
-			.build(SnomedDatastoreActivator.REPOSITORY_UUID, getExportContext().getCurrentBranchPath().getPath())
-			.execute(eventBus)
-			.getSync();
-		
-		concept.fsn = snomedConcept.getFsn().getTerm();
->>>>>>> 786a21ab
 		
 			//inactivation status
 			if (!doc.isActive()) {
