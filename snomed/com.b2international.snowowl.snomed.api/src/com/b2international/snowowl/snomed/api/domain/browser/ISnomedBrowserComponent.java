--- conflicted
+++ resolved
@@ -1,9 +1,5 @@
 /*
-<<<<<<< HEAD
- * Copyright 2011-2018 B2i Healthcare Pte Ltd, http://b2i.sg
-=======
  * Copyright 2011-2019 B2i Healthcare Pte Ltd, http://b2i.sg
->>>>>>> c2a5bcd7
  * 
  * Licensed under the Apache License, Version 2.0 (the "License");
  * you may not use this file except in compliance with the License.
@@ -21,10 +17,7 @@
 
 import java.util.Date;
 
-<<<<<<< HEAD
 import com.b2international.snowowl.core.date.DateFormats;
-=======
->>>>>>> c2a5bcd7
 import com.fasterxml.jackson.annotation.JsonFormat;
 import com.fasterxml.jackson.annotation.JsonFormat.Shape;
 
@@ -34,10 +27,6 @@
 public interface ISnomedBrowserComponent extends IStatusWithModuleIdProvider {
 
 	/** @return the component effective time (in {@code yyyyMMdd} format in JSON responses) */
-<<<<<<< HEAD
 	@JsonFormat(shape = Shape.STRING, pattern = DateFormats.SHORT, timezone = "UTC")
-=======
-	@JsonFormat(shape=Shape.STRING, pattern="yyyyMMdd")
->>>>>>> c2a5bcd7
 	Date getEffectiveTime();
 }