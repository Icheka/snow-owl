/*
 * Copyright 2011-2022 B2i Healthcare Pte Ltd, http://b2i.sg
 * 
 * Licensed under the Apache License, Version 2.0 (the "License");
 * you may not use this file except in compliance with the License.
 * You may obtain a copy of the License at
 *
 *      http://www.apache.org/licenses/LICENSE-2.0
 *
 * Unless required by applicable law or agreed to in writing, software
 * distributed under the License is distributed on an "AS IS" BASIS,
 * WITHOUT WARRANTIES OR CONDITIONS OF ANY KIND, either express or implied.
 * See the License for the specific language governing permissions and
 * limitations under the License.
 */
package com.b2international.snowowl.snomed.core.rest.io;

import static com.b2international.snowowl.snomed.core.rest.SnomedComponentRestRequests.createComponent;
import static com.b2international.snowowl.snomed.core.rest.SnomedComponentRestRequests.getComponent;
import static com.b2international.snowowl.snomed.core.rest.SnomedImportRestRequests.doImport;
import static com.b2international.snowowl.snomed.core.rest.SnomedImportRestRequests.waitForImportJob;
import static com.b2international.snowowl.snomed.core.rest.SnomedRestFixtures.createConceptRequestBody;
import static com.b2international.snowowl.test.commons.codesystem.CodeSystemRestRequests.createCodeSystem;
import static com.b2international.snowowl.test.commons.codesystem.CodeSystemVersionRestRequests.assertGetVersion;
import static com.b2international.snowowl.test.commons.codesystem.CodeSystemVersionRestRequests.createVersion;
import static com.b2international.snowowl.test.commons.rest.RestExtensions.givenAuthenticatedRequest;
import static com.b2international.snowowl.test.commons.rest.RestExtensions.lastPathSegment;
import static org.hamcrest.CoreMatchers.equalTo;
import static org.junit.Assert.*;

import java.util.Collections;
import java.util.List;
import java.util.Map;
import java.util.Optional;
import java.util.concurrent.TimeUnit;
import java.util.stream.StreamSupport;

import org.junit.FixMethodOrder;
import org.junit.Test;
import org.junit.runners.MethodSorters;

import com.b2international.commons.exceptions.NotFoundException;
import com.b2international.snowowl.core.api.IBranchPath;
import com.b2international.snowowl.core.branch.BranchPathUtils;
import com.b2international.snowowl.core.codesystem.CodeSystemRequests;
import com.b2international.snowowl.core.commit.CommitInfos;
import com.b2international.snowowl.core.date.DateFormats;
import com.b2international.snowowl.core.date.EffectiveTimes;
import com.b2international.snowowl.core.domain.IComponent;
import com.b2international.snowowl.core.jobs.RemoteJobState;
<<<<<<< HEAD
import com.b2international.snowowl.core.terminology.TerminologyRegistry;
=======
import com.b2international.snowowl.core.repository.RepositoryRequests;
import com.b2international.snowowl.core.rest.AbstractRestService;
import com.b2international.snowowl.core.util.PlatformUtil;
>>>>>>> b25d7aa4
import com.b2international.snowowl.snomed.common.SnomedConstants.Concepts;
import com.b2international.snowowl.snomed.common.SnomedRf2Headers;
import com.b2international.snowowl.snomed.common.SnomedTerminologyComponentConstants;
import com.b2international.snowowl.snomed.core.domain.Rf2ReleaseType;
import com.b2international.snowowl.snomed.core.domain.SnomedConcept;
import com.b2international.snowowl.snomed.core.domain.refset.SnomedRefSetType;
import com.b2international.snowowl.snomed.core.domain.refset.SnomedReferenceSetMember;
import com.b2international.snowowl.snomed.core.rest.AbstractSnomedApiTest;
import com.b2international.snowowl.snomed.core.rest.SnomedApiTestConstants;
import com.b2international.snowowl.snomed.core.rest.SnomedComponentType;
import com.b2international.snowowl.snomed.datastore.SnomedRefSetUtil;
import com.google.common.collect.ImmutableMap;

import io.restassured.response.ValidatableResponse;

/**
 * @since 2.0
 */
@FixMethodOrder(MethodSorters.NAME_ASCENDING)
public class SnomedImportApiTest extends AbstractSnomedApiTest {

	private static final String OWL_EXPRESSION = "SubClassOf(ObjectIntersectionOf(:73211009 ObjectSomeValuesFrom(:42752001 :64572001)) :"+Concepts.ROOT_CONCEPT+")";
	
	private void importArchive(final String fileName) {
		importArchive(branchPath, false, Rf2ReleaseType.DELTA, fileName);
	}
	
	private void importArchive(IBranchPath path, boolean createVersion, Rf2ReleaseType releaseType, final String fileName) {
		importArchive(path, Collections.emptyList(), createVersion, releaseType, fileName);
	}
	
	private void importArchive(IBranchPath path, List<String> ignoreMissingReferencesIn, boolean createVersion, Rf2ReleaseType releaseType, final String fileName) {
		final Map<String, ?> importConfiguration = ImmutableMap.<String, Object>builder()
				.put("type", releaseType.name())
				.put("createVersions", createVersion)
				.put("ignoreMissingReferencesIn", ignoreMissingReferencesIn)
				.build();
		importArchive(path, importConfiguration, fileName);
	}

	private void importArchive(final IBranchPath branchPath, Map<String, ?> importConfiguration, final String fileName) {
		final String codeSystemId = branchPath.lastSegment();
		
		try {
			CodeSystemRequests.prepareGetCodeSystem(codeSystemId)
				.buildAsync()
				.execute(getBus())
				.getSync(1L, TimeUnit.MINUTES);
			
		} catch (NotFoundException e) {
			CodeSystemRequests.prepareNewCodeSystem()
				.setBranchPath(branchPath.getPath())
				.setId(codeSystemId)
				.setToolingId(SnomedTerminologyComponentConstants.TOOLING_ID)
				.setUrl(SnomedTerminologyComponentConstants.SNOMED_URI_SCT + "/" + codeSystemId)
				.setTitle(codeSystemId)
				.build("info@b2international.com", "Created new code system " + codeSystemId)
				.execute(getBus())
				.getSync(1L, TimeUnit.MINUTES);
		}
		
		final String importId = lastPathSegment(doImport(branchPath, importConfiguration, getClass(), fileName).statusCode(201)
				.extract().header("Location"));
		waitForImportJob(branchPath, importId).statusCode(200).body("status", equalTo(RemoteJobState.FINISHED.name()));
	}

	@Test
	public void import01InvalidBranchPath() throws Exception {
		final IBranchPath branchPath = BranchPathUtils.createPath("MAIN/notfound");
		final Map<String, ?> importConfiguration = ImmutableMap.<String, Object>builder()
				.put("type", Rf2ReleaseType.DELTA.name())
				.put("createVersions", false)
				.build();
		final String importId = lastPathSegment(doImport(branchPath, importConfiguration, getClass(), "SnomedCT_Release_INT_20150131_new_concept.zip").statusCode(201)
				.extract().header("Location"));
		waitForImportJob(branchPath, importId).statusCode(200).body("status", equalTo(RemoteJobState.FAILED.name()));
	}
	
	@Test
	public void import02DefaultsNoFileSpecified() {
		givenAuthenticatedRequest(SnomedApiTestConstants.SCT_API)
			.contentType("multipart/form-data")
			.post("/{path}/import", branchPath.toString())
			.then()
			.statusCode(400);
	}

	@Test
	public void import04NewConcept() throws Exception {
		
		getComponent(branchPath, SnomedComponentType.CONCEPT, "63961392103").statusCode(404);
		
		importArchive("SnomedCT_Release_INT_20150131_new_concept.zip");
		
		SnomedConcept concept = getComponent(branchPath, SnomedComponentType.CONCEPT, "63961392103", "pt()")
				.statusCode(200)
				.body("pt.id", equalTo("13809498114"))
				.extract().as(SnomedConcept.class);
		
		// assert proper parent/ancestor array updates
		
		assertArrayEquals(new long[] { IComponent.ROOT_IDL }, concept.getParentIds());
		assertArrayEquals(new long[0], concept.getAncestorIds());
		assertArrayEquals(new long[] { Long.valueOf(Concepts.ROOT_CONCEPT) }, concept.getStatedParentIds());
		assertArrayEquals(new long[] { IComponent.ROOT_IDL }, concept.getStatedAncestorIds());
		
	}
	
	@Test
	public void import05NewDescription() throws Exception {
		getComponent(branchPath, SnomedComponentType.DESCRIPTION, "11320138110").statusCode(404);
		importArchive("SnomedCT_Release_INT_20150131_new_concept.zip");
		importArchive("SnomedCT_Release_INT_20150201_new_description.zip");
		getComponent(branchPath, SnomedComponentType.DESCRIPTION, "11320138110").statusCode(200);
	}

	@Test
	public void import06NewRelationship() {
		getComponent(branchPath, SnomedComponentType.RELATIONSHIP, "24088071128").statusCode(404);
		importArchive("SnomedCT_Release_INT_20150131_new_concept.zip");
		importArchive("SnomedCT_Release_INT_20150202_new_relationship.zip");
		getComponent(branchPath, SnomedComponentType.RELATIONSHIP, "24088071128").statusCode(200);
	}

	@Test
	public void import07NewPreferredTerm() throws Exception {
		getComponent(branchPath, SnomedComponentType.CONCEPT, "63961392103").statusCode(404);
		importArchive("SnomedCT_Release_INT_20150131_new_concept.zip");
		importArchive("SnomedCT_Release_INT_20150201_new_description.zip");
		importArchive("SnomedCT_Release_INT_20150203_change_pt.zip");
		getComponent(branchPath, SnomedComponentType.CONCEPT, "63961392103", "pt()").statusCode(200).body("pt.id", equalTo("11320138110"));
	}

	@Test
	public void import08ConceptInactivation() throws Exception {
		getComponent(branchPath, SnomedComponentType.CONCEPT, "63961392103").statusCode(404);
		importArchive("SnomedCT_Release_INT_20150131_new_concept.zip");
		importArchive("SnomedCT_Release_INT_20150201_new_description.zip");
		importArchive("SnomedCT_Release_INT_20150202_new_relationship.zip");
		importArchive("SnomedCT_Release_INT_20150203_change_pt.zip");
		importArchive("SnomedCT_Release_INT_20150204_inactivate_concept.zip");
		getComponent(branchPath, SnomedComponentType.CONCEPT, "63961392103").statusCode(200).body("active", equalTo(false));
	}

	@Test
	public void import09ImportSameConceptWithAdditionalDescription() throws Exception {
		getComponent(branchPath, SnomedComponentType.CONCEPT, "63961392103").statusCode(404);
		importArchive("SnomedCT_Release_INT_20150131_new_concept.zip");
		importArchive("SnomedCT_Release_INT_20150201_new_description.zip");
		importArchive("SnomedCT_Release_INT_20150202_new_relationship.zip");
		importArchive("SnomedCT_Release_INT_20150203_change_pt.zip");
		importArchive("SnomedCT_Release_INT_20150204_inactivate_concept.zip");

		getComponent(branchPath, SnomedComponentType.CONCEPT, "63961392103", "pt()").statusCode(200)
			.body("active", equalTo(false))
			.body("pt.id", equalTo("11320138110"));

		createCodeSystem(branchPath, "SNOMEDCT-EXT").statusCode(201);
		createVersion("SNOMEDCT-EXT", "v1", EffectiveTimes.parse("20170301", DateFormats.SHORT)).statusCode(201);
		
		// sanity check that versioning did not mess with the descriptions
		getComponent(branchPath, SnomedComponentType.CONCEPT, "63961392103", "pt()").statusCode(200)
			.body("active", equalTo(false))
			.body("pt.id", equalTo("11320138110"));

		/*
		 * In this archive, all components are backdated, so they should have no effect on the dataset,
		 * except a new description 45527646019, which is unpublished and so should appear on the concept.
		 */
		importArchive("SnomedCT_Release_INT_20150131_index_init_bug.zip");

		// check that the new unpublished component did get imported
		getComponent(branchPath, SnomedComponentType.DESCRIPTION, "45527646019").statusCode(200);
		
		// verify that it did not change the PT of the concept
		getComponent(branchPath, SnomedComponentType.CONCEPT, "63961392103", "pt()").statusCode(200)
		.body("active", equalTo(false))
		.body("pt.id", equalTo("11320138110"));

	}

	@Test
	public void import11ExtensionConceptWithVersion() throws Exception {
		createCodeSystem(branchPath, "SNOMEDCT-NE").statusCode(201);
		getComponent(branchPath, SnomedComponentType.CONCEPT, "555231000005107").statusCode(404);

		final Map<String, ?> importConfiguration = ImmutableMap.<String, Object>builder()
				.put("type", Rf2ReleaseType.DELTA.name())
				.put("createVersions", true)
				.build();

		importArchive(branchPath, importConfiguration, "SnomedCT_Release_INT_20150205_new_extension_concept.zip");
		getComponent(branchPath, SnomedComponentType.CONCEPT, "555231000005107").statusCode(200);
		assertGetVersion("SNOMEDCT-NE", "2015-02-05").statusCode(200);
	}
	
	@Test
	public void import12OnlyPubContentWithVersioning() throws Exception {
		validateBranchHeadtimestampUpdate(branchPath,
				"SnomedCT_RF2Release_INT_20180223_content_with_effective_time.zip", true);
	}

	@Test
	public void import13OnlyPubContentWithOutVersioning() throws Exception {
		validateBranchHeadtimestampUpdate(branchPath,
				"SnomedCT_RF2Release_INT_20180223_content_with_effective_time.zip", false);
	}

	@Test
	public void import14PubAndUnpubContentWithVersioning() throws Exception {
		validateBranchHeadtimestampUpdate(branchPath,
				"SnomedCT_RF2Release_INT_20180223_content_w_and_wo_effective_time.zip", true);
	}

	@Test
	public void import15PubAndUnpubContentWithOutVersioning() throws Exception {
		validateBranchHeadtimestampUpdate(branchPath,
				"SnomedCT_RF2Release_INT_20180223_content_w_and_wo_effective_time.zip", false);
	}

	@Test
	public void import16OnlyUnpubContentWithoutVersioning() throws Exception {
		validateBranchHeadtimestampUpdate(branchPath,
				"SnomedCT_RF2Release_INT_20180223_content_without_effective_time.zip", false);
	}

	@Test
	public void import17OnlyUnpubContentWithVersioning() throws Exception {
		validateBranchHeadtimestampUpdate(branchPath,
				"SnomedCT_RF2Release_INT_20180223_content_without_effective_time.zip", true);
	}

	@Test
	public void import18OnlyPubRefsetMembersWithVersioning() throws Exception {
		validateBranchHeadtimestampUpdate(branchPath,
				"SnomedCT_RF2Release_INT_20180223_only_refset_w_effective_time.zip", true);
	}

	@Test
	public void import19OnlyPubRefsetMembersWithoutVersioning() throws Exception {
		validateBranchHeadtimestampUpdate(branchPath,
				"SnomedCT_RF2Release_INT_20180223_only_refset_w_effective_time.zip", false);
	}

	@Test
	public void import20PubAndUnpubRefsetMembersWithVersioning() throws Exception {
		validateBranchHeadtimestampUpdate(branchPath,
				"SnomedCT_RF2Release_INT_20180223_only_refset_w_and_wo_effective_time.zip", true);
	}

	@Test
	public void import21PubAndUnpubRefsetMembersWithoutVersioning() throws Exception {
		validateBranchHeadtimestampUpdate(branchPath,
				"SnomedCT_RF2Release_INT_20180223_only_refset_w_and_wo_effective_time.zip", false);
	}

	@Test
	public void import22OnlyUnpubRefsetMembersWithoutVersioning() throws Exception {
		validateBranchHeadtimestampUpdate(branchPath,
				"SnomedCT_RF2Release_INT_20180223_only_refset_wo_effective_time.zip", false);
	}

	@Test
	public void import23OnlyUnpubRefsetMembersWithVersioning() throws Exception {
		validateBranchHeadtimestampUpdate(branchPath,
				"SnomedCT_RF2Release_INT_20180223_only_refset_wo_effective_time.zip", true);
	}

	@Test
	public void import24IncompleteTaxonomyMustBeImported() throws Exception {
		getComponent(branchPath, SnomedComponentType.CONCEPT, "882169191000154107").statusCode(404);
		getComponent(branchPath, SnomedComponentType.RELATIONSHIP, "955630781000154129").statusCode(404);
		importArchive("SnomedCT_RF2Release_INT_20180227_incomplete_taxonomy.zip");
		getComponent(branchPath, SnomedComponentType.CONCEPT, "882169191000154107").statusCode(200);
		getComponent(branchPath, SnomedComponentType.RELATIONSHIP, "955630781000154129").statusCode(200);
	}

	@Test
	public void import25WithMultipleLanguageCodes() throws Exception {
		final String enDescriptionId = "41320138114";
		final String svDescriptionId = "24688171113";
		final String enLanguageRefsetMemberId = "34d07985-48a0-41e7-b6ec-b28e6b00adfc";
		final String svLanguageRefsetMemberId = "34d07985-48a0-41e7-b6ec-b28e6b00adfb";
		
		getComponent(branchPath, SnomedComponentType.DESCRIPTION, enDescriptionId).statusCode(404);
		getComponent(branchPath, SnomedComponentType.DESCRIPTION, svDescriptionId).statusCode(404);
		getComponent(branchPath, SnomedComponentType.MEMBER, enLanguageRefsetMemberId).statusCode(404);
		getComponent(branchPath, SnomedComponentType.MEMBER, svLanguageRefsetMemberId).statusCode(404);
		importArchive("SnomedCT_Release_INT_20150201_descriptions_with_multiple_language_codes.zip");
		getComponent(branchPath, SnomedComponentType.DESCRIPTION, enDescriptionId).statusCode(200);
		getComponent(branchPath, SnomedComponentType.DESCRIPTION, svDescriptionId).statusCode(200);
		getComponent(branchPath, SnomedComponentType.MEMBER, enLanguageRefsetMemberId).statusCode(200);
		getComponent(branchPath, SnomedComponentType.MEMBER, svLanguageRefsetMemberId).statusCode(200);
	}
	
	@Test
	public void import26OWLExpressionReferenceSetMembers() throws Exception {
		
		SnomedConcept oldRoot = getComponent(branchPath, SnomedComponentType.CONCEPT, Concepts.ROOT_CONCEPT, "members()").extract().as(SnomedConcept.class);
		assertTrue(oldRoot.getMembers().getItems().stream()
			.noneMatch(m -> m.getRefsetId().equals(Concepts.REFSET_OWL_AXIOM) || m.getRefsetId().equals(Concepts.REFSET_OWL_ONTOLOGY)));
		
		importArchive("SnomedCT_Release_INT_20170731_new_owl_expression_members.zip");
		SnomedConcept root = getComponent(branchPath, SnomedComponentType.CONCEPT, Concepts.ROOT_CONCEPT, "members()").extract().as(SnomedConcept.class);
		
		Optional<SnomedReferenceSetMember> axiomMember = root.getMembers().getItems().stream()
			.filter(m -> m.getRefsetId().equals(Concepts.REFSET_OWL_AXIOM))
			.findFirst();
		
		assertTrue(axiomMember.isPresent());
		assertEquals("ec2cc6be-a10b-44b1-a2cc-42a3f11d406e", axiomMember.get().getId());
		assertEquals(Concepts.MODULE_SCT_CORE, axiomMember.get().getModuleId());
		assertEquals(Concepts.REFSET_OWL_AXIOM, axiomMember.get().getRefsetId());
		assertEquals(Concepts.ROOT_CONCEPT, axiomMember.get().getReferencedComponent().getId());
		assertEquals(OWL_EXPRESSION, axiomMember.get().getProperties().get(SnomedRf2Headers.FIELD_OWL_EXPRESSION));
		
		Optional<SnomedReferenceSetMember> ontologyMember = root.getMembers().getItems().stream()
				.filter(m -> m.getRefsetId().equals(Concepts.REFSET_OWL_ONTOLOGY))
				.findFirst();
			
		assertTrue(ontologyMember.isPresent());
		assertEquals("f81c24fb-c40a-4b28-9adb-85f748f71395", ontologyMember.get().getId());
		assertEquals(Concepts.MODULE_SCT_CORE, ontologyMember.get().getModuleId());
		assertEquals(Concepts.REFSET_OWL_ONTOLOGY, ontologyMember.get().getRefsetId());
		assertEquals(Concepts.ROOT_CONCEPT, ontologyMember.get().getReferencedComponent().getId());
		assertEquals("Ontology(<http://snomed.info/sct/900000000000207008>)", ontologyMember.get().getProperties().get(SnomedRf2Headers.FIELD_OWL_EXPRESSION));
	}

	@Test
	public void import27MRCMReferenceSetMembers() throws Exception {
		
		SnomedConcept rootConcept = getComponent(branchPath, SnomedComponentType.CONCEPT, Concepts.ROOT_CONCEPT, "members()")
				.extract()
				.as(SnomedConcept.class);
		
		assertTrue(StreamSupport.stream(rootConcept.getMembers().spliterator(), false).noneMatch(m -> {
			return m.getRefsetId().equals(Concepts.REFSET_MRCM_DOMAIN_INTERNATIONAL) ||
			m.getRefsetId().equals(Concepts.REFSET_MRCM_ATTRIBUTE_DOMAIN_INTERNATIONAL) ||
			m.getRefsetId().equals(Concepts.REFSET_MRCM_ATTRIBUTE_RANGE_INTERNATIONAL) ||
			m.getRefsetId().equals(Concepts.REFSET_MRCM_MODULE_SCOPE);
		}));
		
		importArchive("SnomedCT_Release_INT_20170731_new_mrcm_members.zip");
		
		SnomedConcept newRootConcept = getComponent(branchPath, SnomedComponentType.CONCEPT, Concepts.ROOT_CONCEPT, "members()")
				.extract()
				.as(SnomedConcept.class);
		
		Optional<SnomedReferenceSetMember> mrcmDomainMemberCandidate = StreamSupport.stream(newRootConcept.getMembers().spliterator(), false)
			.filter(m -> m.getRefsetId().equals(Concepts.REFSET_MRCM_DOMAIN_INTERNATIONAL))
			.findFirst();
		
		assertTrue(mrcmDomainMemberCandidate.isPresent());
		SnomedReferenceSetMember mrcmDomainMember = mrcmDomainMemberCandidate.get();
		
		assertEquals("28ecaa32-8f0e-4ff8-b6b1-b642e40519d8", mrcmDomainMember.getId());
		assertEquals(Concepts.MODULE_SCT_MODEL_COMPONENT, mrcmDomainMember.getModuleId());
		assertEquals(Concepts.REFSET_MRCM_DOMAIN_INTERNATIONAL, mrcmDomainMember.getRefsetId());
		assertEquals(Concepts.ROOT_CONCEPT, mrcmDomainMember.getReferencedComponent().getId());
		Map<String, Object> domainMemberProps = mrcmDomainMember.getProperties();
		assertEquals("domainConstraint", domainMemberProps.get(SnomedRf2Headers.FIELD_MRCM_DOMAIN_CONSTRAINT));
		assertEquals("parentDomain", domainMemberProps.get(SnomedRf2Headers.FIELD_MRCM_PARENT_DOMAIN));
		assertEquals("proximalPrimitiveConstraint", domainMemberProps.get(SnomedRf2Headers.FIELD_MRCM_PROXIMAL_PRIMITIVE_CONSTRAINT));
		assertEquals("proximalPrimitiveRefinement", domainMemberProps.get(SnomedRf2Headers.FIELD_MRCM_PROXIMAL_PRIMITIVE_REFINEMENT));
		assertEquals("domainTemplateForPrecoordination", domainMemberProps.get(SnomedRf2Headers.FIELD_MRCM_DOMAIN_TEMPLATE_FOR_PRECOORDINATION));
		assertEquals("domainTemplateForPostcoordination", domainMemberProps.get(SnomedRf2Headers.FIELD_MRCM_DOMAIN_TEMPLATE_FOR_POSTCOORDINATION));
		assertEquals("guideURL", domainMemberProps.get(SnomedRf2Headers.FIELD_MRCM_GUIDEURL));
		
		Optional<SnomedReferenceSetMember> mrcmAttributeDomainMemberCandidate = StreamSupport.stream(newRootConcept.getMembers().spliterator(), false)
				.filter(m -> m.getRefsetId().equals(Concepts.REFSET_MRCM_ATTRIBUTE_DOMAIN_INTERNATIONAL))
				.findFirst();
			
		assertTrue(mrcmAttributeDomainMemberCandidate.isPresent());
		SnomedReferenceSetMember mrcmAttributeDomainMember = mrcmAttributeDomainMemberCandidate.get();
		
		assertEquals("126bf3f1-4f34-439d-ba0a-a832824d072a", mrcmAttributeDomainMember.getId());
		assertEquals(Concepts.MODULE_SCT_MODEL_COMPONENT, mrcmAttributeDomainMember.getModuleId());
		assertEquals(Concepts.REFSET_MRCM_ATTRIBUTE_DOMAIN_INTERNATIONAL, mrcmAttributeDomainMember.getRefsetId());
		assertEquals(Concepts.ROOT_CONCEPT, mrcmAttributeDomainMember.getReferencedComponent().getId());
		Map<String, Object> attributeDomainMemberProps = mrcmAttributeDomainMember.getProperties();
		assertEquals(Concepts.ROOT_CONCEPT, attributeDomainMemberProps.get(SnomedRf2Headers.FIELD_MRCM_DOMAIN_ID));
		assertEquals(Boolean.TRUE, attributeDomainMemberProps.get(SnomedRf2Headers.FIELD_MRCM_GROUPED));
		assertEquals("attributeCardinality", attributeDomainMemberProps.get(SnomedRf2Headers.FIELD_MRCM_ATTRIBUTE_CARDINALITY));
		assertEquals("attributeInGroupCardinality", attributeDomainMemberProps.get(SnomedRf2Headers.FIELD_MRCM_ATTRIBUTE_IN_GROUP_CARDINALITY));
		assertEquals(Concepts.ROOT_CONCEPT, attributeDomainMemberProps.get(SnomedRf2Headers.FIELD_MRCM_RULE_STRENGTH_ID));
		assertEquals(Concepts.ROOT_CONCEPT, attributeDomainMemberProps.get(SnomedRf2Headers.FIELD_MRCM_CONTENT_TYPE_ID));
		
		Optional<SnomedReferenceSetMember> mrcmAttributeRangeMemberCandidate = StreamSupport.stream(newRootConcept.getMembers().spliterator(), false)
				.filter(m -> m.getRefsetId().equals(Concepts.REFSET_MRCM_ATTRIBUTE_RANGE_INTERNATIONAL))
				.findFirst();
			
		assertTrue(mrcmAttributeRangeMemberCandidate.isPresent());
		SnomedReferenceSetMember mrcmAttributeRangeMember = mrcmAttributeRangeMemberCandidate.get();
		
		assertEquals("ae090cc3-2827-4e39-80c6-364435d30c17", mrcmAttributeRangeMember.getId());
		assertEquals(Concepts.MODULE_SCT_MODEL_COMPONENT, mrcmAttributeRangeMember.getModuleId());
		assertEquals(Concepts.REFSET_MRCM_ATTRIBUTE_RANGE_INTERNATIONAL, mrcmAttributeRangeMember.getRefsetId());
		assertEquals(Concepts.ROOT_CONCEPT, mrcmAttributeRangeMember.getReferencedComponent().getId());
		Map<String, Object> attributeRangeMemberProps = mrcmAttributeRangeMember.getProperties();
		assertEquals("rangeConstraint", attributeRangeMemberProps.get(SnomedRf2Headers.FIELD_MRCM_RANGE_CONSTRAINT));
		assertEquals("attributeRule", attributeRangeMemberProps.get(SnomedRf2Headers.FIELD_MRCM_ATTRIBUTE_RULE));
		assertEquals(Concepts.ROOT_CONCEPT, attributeRangeMemberProps.get(SnomedRf2Headers.FIELD_MRCM_RULE_STRENGTH_ID));
		assertEquals(Concepts.ROOT_CONCEPT, attributeRangeMemberProps.get(SnomedRf2Headers.FIELD_MRCM_CONTENT_TYPE_ID));
		
		Optional<SnomedReferenceSetMember> mrcmModuleScopeMemberCandidate = StreamSupport.stream(newRootConcept.getMembers().spliterator(), false)
				.filter(m -> m.getRefsetId().equals(Concepts.REFSET_MRCM_MODULE_SCOPE))
				.findFirst();
			
		assertTrue(mrcmModuleScopeMemberCandidate.isPresent());
		SnomedReferenceSetMember mrmcModuleScopeMember = mrcmModuleScopeMemberCandidate.get();
		
		assertEquals("52d29f1b-f7a3-4a0f-828c-383c6259c3f5", mrmcModuleScopeMember.getId());
		assertEquals(Concepts.MODULE_SCT_MODEL_COMPONENT, mrmcModuleScopeMember.getModuleId());
		assertEquals(Concepts.REFSET_MRCM_MODULE_SCOPE, mrmcModuleScopeMember.getRefsetId());
		assertEquals(Concepts.ROOT_CONCEPT, mrmcModuleScopeMember.getReferencedComponent().getId());
		assertEquals(Concepts.REFSET_MRCM_DOMAIN_INTERNATIONAL, mrmcModuleScopeMember.getProperties().get(SnomedRf2Headers.FIELD_MRCM_RULE_REFSET_ID));
	}

	@Test
	public void import28ImportConceptAsInactive() throws Exception {
		
		getComponent(branchPath, SnomedComponentType.CONCEPT, "100005").statusCode(404);
		
		importArchive("SnomedCT_Release_INT_20150131_concept_as_inactive.zip");

		SnomedConcept concept = getComponent(branchPath, SnomedComponentType.CONCEPT, "100005").statusCode(200).extract().as(SnomedConcept.class);
		
		assertArrayEquals(new long[] { IComponent.ROOT_IDL }, concept.getParentIds());
		assertArrayEquals(new long[0], concept.getAncestorIds());
		assertArrayEquals(new long[] { IComponent.ROOT_IDL }, concept.getStatedParentIds());
		assertArrayEquals(new long[0], concept.getStatedAncestorIds());
		
	}
	
	@Test
	public void import29ImportExistingConceptAsUnpublished() throws Exception {
		getComponent(branchPath, SnomedComponentType.CONCEPT, "100005").statusCode(404);
		
		importArchive("SnomedCT_Release_INT_20210502_concept_w_eff_time.zip");
		SnomedConcept conceptBefore = getComponent(branchPath, SnomedComponentType.CONCEPT, "100005").statusCode(200).extract().as(SnomedConcept.class);
		
		importArchive("SnomedCT_Release_INT_20210502_concept_wo_eff_time.zip");
		SnomedConcept conceptAfter = getComponent(branchPath, SnomedComponentType.CONCEPT, "100005").statusCode(200).extract().as(SnomedConcept.class);
		
		assertEquals(EffectiveTimes.parse("2021-05-02"), conceptBefore.getEffectiveTime());
		assertTrue(conceptBefore.isReleased());
		assertEquals(EffectiveTimes.toDate(EffectiveTimes.UNSET_EFFECTIVE_TIME), conceptAfter.getEffectiveTime());
		assertTrue(conceptAfter.isReleased());
	}
	
	@Test
	public void import30ImportExistingConceptAsPublished() throws Exception {
		getComponent(branchPath, SnomedComponentType.CONCEPT, "100005").statusCode(404);
		
		importArchive("SnomedCT_Release_INT_20210502_concept_wo_eff_time.zip");
		SnomedConcept conceptBefore = getComponent(branchPath, SnomedComponentType.CONCEPT, "100005").statusCode(200).extract().as(SnomedConcept.class);
		
		importArchive("SnomedCT_Release_INT_20210502_concept_w_eff_time.zip");
		SnomedConcept conceptAfter = getComponent(branchPath, SnomedComponentType.CONCEPT, "100005").statusCode(200).extract().as(SnomedConcept.class);
		
		assertEquals(EffectiveTimes.toDate(EffectiveTimes.UNSET_EFFECTIVE_TIME), conceptBefore.getEffectiveTime());
		assertFalse(conceptBefore.isReleased());
		assertEquals(EffectiveTimes.parse("2021-05-02"), conceptAfter.getEffectiveTime());
		assertTrue(conceptAfter.isReleased());
	}
	
	@Test
	public void import31MissingComponentsWithSkip() throws Exception {		
		getComponent(branchPath, SnomedComponentType.CONCEPT, "63961392103").statusCode(404);
		getComponent(branchPath, SnomedComponentType.MEMBER, "5312ec36-8baf-4768-8c4b-2d6f91094d4a").statusCode(404);
		importArchive(branchPath, Collections.singletonList("900000000000490003"), false, Rf2ReleaseType.DELTA, "SnomedCT_Release_INT_20150131_missing_component.zip");
		
		//Assert that concept is imported while member with missing reference is skipped when ignoreMissingReferencesIn lists its reference set
		getComponent(branchPath, SnomedComponentType.CONCEPT, "63961392103").statusCode(200);
		getComponent(branchPath, SnomedComponentType.MEMBER, "5312ec36-8baf-4768-8c4b-2d6f91094d4a").statusCode(200);
		getComponent(branchPath, SnomedComponentType.MEMBER, "5312ec36-8baf-4768-8c4b-2d6f91094d4b").statusCode(404);
	}
	
	@Test
	public void import32MissingComponentsWithoutSkip() throws Exception {
		final String importFileName = "SnomedCT_Release_INT_20150131_missing_component.zip";	
		importArchive(importFileName);
		
		//Assert that import fails if ignoreMissingReferencesIn is not set on a member referring to a missing component
		getComponent(branchPath, SnomedComponentType.CONCEPT, "63961392103").statusCode(404);
		getComponent(branchPath, SnomedComponentType.MEMBER, "5312ec36-8baf-4768-8c4b-2d6f91094d4b").statusCode(404);
	}
	
	@Test
	public void import33CreateVersionFromBranch() throws Exception {
		final Map<String, ?> importConfiguration = ImmutableMap.<String, Object>builder()
				.put("type", Rf2ReleaseType.DELTA.name())
				.put("createVersions", true)
				.build();
		final String importId = lastPathSegment(doImport(branchPath, importConfiguration, getClass(), "SnomedCT_Release_INT_20210502_concept_wo_eff_time.zip").statusCode(201)
				.extract().header("Location"));
		waitForImportJob(branchPath, importId).statusCode(200).body("status", equalTo(RemoteJobState.FAILED.name()));
	}
	
	@Test
<<<<<<< HEAD
	public void import34MapToReferenceSet() throws Exception {
		createComponent(branchPath, SnomedComponentType.CONCEPT, createConceptRequestBody(Concepts.REFSET_ALL)
			.with("id", SnomedRefSetUtil.getParentConceptId(SnomedRefSetType.SIMPLE_MAP_TO))
			.with("commitComment", "Created parent concept for reference set type 'SIMPLE_MAP_TO'")).statusCode(201);
		
		final String importFileName = "SnomedCT_Release_INT_20220712_map_to_reference_set.zip";	
		importArchive(importFileName);
		
		getComponent(branchPath, SnomedComponentType.CONCEPT, "98406000", "referenceSet()")
			.statusCode(200)
			.body("referenceSet.type", equalTo("SIMPLE_MAP_TO"))
			.body("referenceSet.referencedComponentType", equalTo(SnomedConcept.TYPE))
			.body("referenceSet.mapSourceComponentType", equalTo(TerminologyRegistry.UNKNOWN_COMPONENT_TYPE))
			.body("referenceSet.mapTargetComponentType", equalTo(TerminologyRegistry.UNKNOWN_COMPONENT_TYPE));
			
		getComponent(branchPath, SnomedComponentType.MEMBER, "00012345-c001-acef-1236-cafe00000112")
			.statusCode(200)
			.body("active", equalTo(false))
			.body("moduleId", equalTo("900000000000207008"))
			.body("refsetId", equalTo("98406000"))
			.body("referencedComponent.id", equalTo("138875005"))
			.body(SnomedRf2Headers.FIELD_MAP_SOURCE, equalTo("mapSource"));
=======
	public void import34ImportWithAuthor() throws Exception {
		createCodeSystem(branchPath, "SNOMEDCT-AUTR").statusCode(201);
		
		final Map<String, ?> importConfiguration = Map.of(
			"type", Rf2ReleaseType.DELTA.name(),
			"createVersions", true
		);
		
		final String location = givenAuthenticatedRequest(SnomedApiTestConstants.SCT_API)
			.multiPart(PlatformUtil.toAbsolutePath(getClass(), "SnomedCT_Release_INT_20220623_new_concept.zip").toFile())
			.queryParams(importConfiguration)
			.header(AbstractRestService.X_AUTHOR, "author@example.com")
			.post("/{path}/import", branchPath.toString())
			.then()
			.statusCode(201)
			.extract().header("Location");

		final String importId = lastPathSegment(location); 
		waitForImportJob(branchPath, importId)
			.statusCode(200)
			.body("status", equalTo(RemoteJobState.FINISHED.name()));
		
		CommitInfos authorCommits = RepositoryRequests.commitInfos()
			.prepareSearchCommitInfo()
			.filterByAuthor("author@example.com")
			.build(SnomedTerminologyComponentConstants.TOOLING_ID)
			.execute(getBus())
			.getSync();
		
		// The entire import fits in a single commit
		assertEquals(1, authorCommits.getTotal());
>>>>>>> b25d7aa4
	}
	
	private void validateBranchHeadtimestampUpdate(IBranchPath branch, String importArchiveFileName,
			boolean createVersions) {

		ValidatableResponse response = branching.getBranch(branch);

		String baseTimestamp = response.extract().jsonPath().getString("baseTimestamp");
		String headTimestamp = response.extract().jsonPath().getString("headTimestamp");

		assertNotNull(baseTimestamp);
		assertNotNull(headTimestamp);

		assertEquals("Base and head timestamp must be equal after branch creation", baseTimestamp, headTimestamp);

		// always create a new code system for each test that uses this method with the test branch path as its working branch
		final String codeSystemId = branch.lastSegment();
		
		CodeSystemRequests.prepareNewCodeSystem()
			.setBranchPath(branch.getPath())
			.setId(codeSystemId)
			.setToolingId(SnomedTerminologyComponentConstants.TOOLING_ID)
			.setUrl(SnomedTerminologyComponentConstants.SNOMED_URI_SCT + "/" + codeSystemId)
			.setTitle(codeSystemId)
			.build("info@b2international.com", "Created new code system " + codeSystemId)
			.execute(getBus())
			.getSync(1L, TimeUnit.MINUTES);
		
		importArchive(branch, createVersions, Rf2ReleaseType.DELTA, importArchiveFileName);

		ValidatableResponse response2 = branching.getBranch(branch);

		String baseTimestampAfterImport = response2.extract().jsonPath().getString("baseTimestamp");
		String headTimestampAfterImport = response2.extract().jsonPath().getString("headTimestamp");

		assertNotNull(baseTimestampAfterImport);
		assertNotNull(headTimestampAfterImport);

		assertNotEquals("Base and head timestamp must differ after import", baseTimestampAfterImport,
				headTimestampAfterImport);
	}
	
}<|MERGE_RESOLUTION|>--- conflicted
+++ resolved
@@ -48,13 +48,10 @@
 import com.b2international.snowowl.core.date.EffectiveTimes;
 import com.b2international.snowowl.core.domain.IComponent;
 import com.b2international.snowowl.core.jobs.RemoteJobState;
-<<<<<<< HEAD
 import com.b2international.snowowl.core.terminology.TerminologyRegistry;
-=======
 import com.b2international.snowowl.core.repository.RepositoryRequests;
 import com.b2international.snowowl.core.rest.AbstractRestService;
 import com.b2international.snowowl.core.util.PlatformUtil;
->>>>>>> b25d7aa4
 import com.b2international.snowowl.snomed.common.SnomedConstants.Concepts;
 import com.b2international.snowowl.snomed.common.SnomedRf2Headers;
 import com.b2international.snowowl.snomed.common.SnomedTerminologyComponentConstants;
@@ -555,8 +552,41 @@
 	}
 	
 	@Test
-<<<<<<< HEAD
-	public void import34MapToReferenceSet() throws Exception {
+	public void import34ImportWithAuthor() throws Exception {
+		createCodeSystem(branchPath, "SNOMEDCT-AUTR").statusCode(201);
+		
+		final Map<String, ?> importConfiguration = Map.of(
+			"type", Rf2ReleaseType.DELTA.name(),
+			"createVersions", true
+		);
+		
+		final String location = givenAuthenticatedRequest(SnomedApiTestConstants.SCT_API)
+			.multiPart(PlatformUtil.toAbsolutePath(getClass(), "SnomedCT_Release_INT_20220623_new_concept.zip").toFile())
+			.queryParams(importConfiguration)
+			.header(AbstractRestService.X_AUTHOR, "author@example.com")
+			.post("/{path}/import", branchPath.toString())
+			.then()
+			.statusCode(201)
+			.extract().header("Location");
+
+		final String importId = lastPathSegment(location); 
+		waitForImportJob(branchPath, importId)
+			.statusCode(200)
+			.body("status", equalTo(RemoteJobState.FINISHED.name()));
+		
+		CommitInfos authorCommits = RepositoryRequests.commitInfos()
+			.prepareSearchCommitInfo()
+			.filterByAuthor("author@example.com")
+			.build(SnomedTerminologyComponentConstants.TOOLING_ID)
+			.execute(getBus())
+			.getSync();
+		
+		// The entire import fits in a single commit
+		assertEquals(1, authorCommits.getTotal());
+	}
+  
+  @Test
+  public void import35MapToReferenceSet() throws Exception {
 		createComponent(branchPath, SnomedComponentType.CONCEPT, createConceptRequestBody(Concepts.REFSET_ALL)
 			.with("id", SnomedRefSetUtil.getParentConceptId(SnomedRefSetType.SIMPLE_MAP_TO))
 			.with("commitComment", "Created parent concept for reference set type 'SIMPLE_MAP_TO'")).statusCode(201);
@@ -578,39 +608,6 @@
 			.body("refsetId", equalTo("98406000"))
 			.body("referencedComponent.id", equalTo("138875005"))
 			.body(SnomedRf2Headers.FIELD_MAP_SOURCE, equalTo("mapSource"));
-=======
-	public void import34ImportWithAuthor() throws Exception {
-		createCodeSystem(branchPath, "SNOMEDCT-AUTR").statusCode(201);
-		
-		final Map<String, ?> importConfiguration = Map.of(
-			"type", Rf2ReleaseType.DELTA.name(),
-			"createVersions", true
-		);
-		
-		final String location = givenAuthenticatedRequest(SnomedApiTestConstants.SCT_API)
-			.multiPart(PlatformUtil.toAbsolutePath(getClass(), "SnomedCT_Release_INT_20220623_new_concept.zip").toFile())
-			.queryParams(importConfiguration)
-			.header(AbstractRestService.X_AUTHOR, "author@example.com")
-			.post("/{path}/import", branchPath.toString())
-			.then()
-			.statusCode(201)
-			.extract().header("Location");
-
-		final String importId = lastPathSegment(location); 
-		waitForImportJob(branchPath, importId)
-			.statusCode(200)
-			.body("status", equalTo(RemoteJobState.FINISHED.name()));
-		
-		CommitInfos authorCommits = RepositoryRequests.commitInfos()
-			.prepareSearchCommitInfo()
-			.filterByAuthor("author@example.com")
-			.build(SnomedTerminologyComponentConstants.TOOLING_ID)
-			.execute(getBus())
-			.getSync();
-		
-		// The entire import fits in a single commit
-		assertEquals(1, authorCommits.getTotal());
->>>>>>> b25d7aa4
 	}
 	
 	private void validateBranchHeadtimestampUpdate(IBranchPath branch, String importArchiveFileName,
