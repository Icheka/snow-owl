--- conflicted
+++ resolved
@@ -35,25 +35,18 @@
 import java.util.concurrent.TimeUnit;
 import java.util.stream.StreamSupport;
 
-<<<<<<< HEAD
-=======
 import org.junit.After;
 import org.junit.Before;
->>>>>>> 54b8c202
 import org.junit.FixMethodOrder;
 import org.junit.Test;
 import org.junit.runners.MethodSorters;
 
 import com.b2international.commons.exceptions.NotFoundException;
 import com.b2international.snowowl.core.api.IBranchPath;
-import com.b2international.snowowl.core.branch.Branch;
 import com.b2international.snowowl.core.branch.BranchPathUtils;
 import com.b2international.snowowl.core.codesystem.CodeSystemRequests;
-<<<<<<< HEAD
 import com.b2international.snowowl.core.commit.CommitInfos;
 import com.b2international.snowowl.core.date.DateFormats;
-=======
->>>>>>> 54b8c202
 import com.b2international.snowowl.core.date.EffectiveTimes;
 import com.b2international.snowowl.core.domain.IComponent;
 import com.b2international.snowowl.core.jobs.RemoteJobState;
@@ -71,12 +64,8 @@
 import com.b2international.snowowl.snomed.core.rest.AbstractSnomedApiTest;
 import com.b2international.snowowl.snomed.core.rest.SnomedApiTestConstants;
 import com.b2international.snowowl.snomed.core.rest.SnomedComponentType;
-<<<<<<< HEAD
 import com.b2international.snowowl.snomed.datastore.SnomedRefSetUtil;
-=======
-import com.b2international.snowowl.snomed.datastore.SnomedDatastoreActivator;
 import com.b2international.snowowl.snomed.datastore.request.rf2.SnomedRf2ImportRequestBuilder;
->>>>>>> 54b8c202
 import com.google.common.collect.ImmutableMap;
 
 import io.restassured.response.ValidatableResponse;
@@ -87,10 +76,7 @@
 @FixMethodOrder(MethodSorters.NAME_ASCENDING)
 public class SnomedImportApiTest extends AbstractSnomedApiTest {
 
-<<<<<<< HEAD
 	private static final String OWL_EXPRESSION = "SubClassOf(ObjectIntersectionOf(:73211009 ObjectSomeValuesFrom(:42752001 :64572001)) :"+Concepts.ROOT_CONCEPT+")";
-=======
-	private static final String OWL_EXPRESSION = "SubClassOf(ObjectIntersectionOf(:118654009 ObjectSomeValuesFrom(:42752001 :64572001)) :"+Concepts.ROOT_CONCEPT+")";
 
 	@Before
 	public void before() {
@@ -101,7 +87,6 @@
 	public void after() {
 		SnomedRf2ImportRequestBuilder.disableVersionsOnChildBranches();
 	}
->>>>>>> 54b8c202
 	
 	private void importArchive(final String fileName) {
 		importArchive(branchPath, false, Rf2ReleaseType.DELTA, fileName);
@@ -125,30 +110,18 @@
 		
 		try {
 			CodeSystemRequests.prepareGetCodeSystem(codeSystemId)
-<<<<<<< HEAD
 				.buildAsync()
-=======
-				.build(SnomedDatastoreActivator.REPOSITORY_UUID)
->>>>>>> 54b8c202
 				.execute(getBus())
 				.getSync(1L, TimeUnit.MINUTES);
 			
 		} catch (NotFoundException e) {
 			CodeSystemRequests.prepareNewCodeSystem()
 				.setBranchPath(branchPath.getPath())
-<<<<<<< HEAD
 				.setId(codeSystemId)
 				.setToolingId(SnomedTerminologyComponentConstants.TOOLING_ID)
 				.setUrl(SnomedTerminologyComponentConstants.SNOMED_URI_SCT + "/" + codeSystemId)
 				.setTitle(codeSystemId)
 				.build("info@b2international.com", "Created new code system " + codeSystemId)
-=======
-				.setShortName(codeSystemId)
-				.setName(codeSystemId)
-				.setTerminologyId(SnomedTerminologyComponentConstants.TERMINOLOGY_ID)
-				.setRepositoryId(SnomedDatastoreActivator.REPOSITORY_UUID)
-				.build(SnomedDatastoreActivator.REPOSITORY_UUID, Branch.MAIN_PATH, "info@b2international.com", "Created new code system " + codeSystemId)
->>>>>>> 54b8c202
 				.execute(getBus())
 				.getSync(1L, TimeUnit.MINUTES);
 		}
@@ -582,13 +555,18 @@
 	
 	@Test
 	public void import33CreateVersionFromBranch() throws Exception {
-		final Map<String, ?> importConfiguration = ImmutableMap.<String, Object>builder()
-				.put("type", Rf2ReleaseType.DELTA.name())
-				.put("createVersions", true)
-				.build();
-		final String importId = lastPathSegment(doImport(branchPath, importConfiguration, getClass(), "SnomedCT_Release_INT_20210502_concept_wo_eff_time.zip").statusCode(201)
-				.extract().header("Location"));
-		waitForImportJob(branchPath, importId).statusCode(200).body("status", equalTo(RemoteJobState.FAILED.name()));
+		try {
+			SnomedRf2ImportRequestBuilder.disableVersionsOnChildBranches();
+			final Map<String, ?> importConfiguration = ImmutableMap.<String, Object>builder()
+					.put("type", Rf2ReleaseType.DELTA.name())
+					.put("createVersions", true)
+					.build();
+			final String importId = lastPathSegment(doImport(branchPath, importConfiguration, getClass(), "SnomedCT_Release_INT_20210502_concept_wo_eff_time.zip").statusCode(201)
+					.extract().header("Location"));
+			waitForImportJob(branchPath, importId).statusCode(200).body("status", equalTo(RemoteJobState.FAILED.name()));
+		} finally {
+			SnomedRf2ImportRequestBuilder.enableVersionsOnChildBranches();
+		}
 	}
 	
 	@Test
@@ -690,7 +668,6 @@
 		assertEquals("Base and head timestamp must be equal after branch creation", baseTimestamp, headTimestamp);
 
 		// always create a new code system for each test that uses this method with the test branch path as its working branch
-<<<<<<< HEAD
 		final String codeSystemId = branch.lastSegment();
 		
 		CodeSystemRequests.prepareNewCodeSystem()
@@ -702,19 +679,6 @@
 			.build("info@b2international.com", "Created new code system " + codeSystemId)
 			.execute(getBus())
 			.getSync(1L, TimeUnit.MINUTES);
-=======
-//				final String codeSystemId = branch.lastSegment();
-//
-//				CodeSystemRequests.prepareNewCodeSystem()
-//					.setBranchPath(branch.getPath())
-//					.setId(codeSystemId)
-//					.setToolingId(SnomedTerminologyComponentConstants.TOOLING_ID)
-//					.setUrl(SnomedTerminologyComponentConstants.SNOMED_URI_SCT + "/" + codeSystemId)
-//					.setTitle(codeSystemId)
-//					.build("info@b2international.com", "Created new code system " + codeSystemId)
-//					.execute(getBus())
-//					.getSync(1L, TimeUnit.MINUTES);
->>>>>>> 54b8c202
 		
 		importArchive(branch, createVersions, Rf2ReleaseType.DELTA, importArchiveFileName);
 
