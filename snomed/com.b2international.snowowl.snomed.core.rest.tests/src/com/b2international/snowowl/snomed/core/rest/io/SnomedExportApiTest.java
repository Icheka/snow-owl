--- conflicted
+++ resolved
@@ -75,10 +75,7 @@
 import com.b2international.snowowl.snomed.core.rest.SnomedApiTestConstants;
 import com.b2international.snowowl.snomed.core.rest.SnomedComponentType;
 import com.b2international.snowowl.snomed.datastore.request.SnomedRequests;
-<<<<<<< HEAD
 import com.b2international.snowowl.test.commons.codesystem.CodeSystemRestRequests;
-=======
->>>>>>> a2ff0bd0
 import com.b2international.snowowl.test.commons.rest.RestExtensions;
 import com.google.common.base.Joiner;
 import com.google.common.collect.ArrayListMultimap;
@@ -1240,7 +1237,6 @@
 	}
 	
 	@Test
-<<<<<<< HEAD
 	public void exportRf2WithConfiguration() throws Exception {
 		
 		final Map<String, Object> codeSystemExportSettings = Map.of(
@@ -1439,20 +1435,6 @@
 		final String codeSystemId = "SNOMEDCT-snapshot-with-branch-at";
 		createCodeSystem(branchPath, codeSystemId).statusCode(201);
 		
-=======
-	public void exportDeltaWithBranchPoint() throws Exception {
-		final IBranchPath branchPoint = BranchPathUtils.createPath(branchPath.getPath() + RevisionIndex.AT_CHAR + "1234567");
-		final Json exportConfig = Json.object("type", Rf2ReleaseType.DELTA.name());
-		
-		export(branchPoint, exportConfig)
-			.then()
-			.statusCode(400);
-	}
-
-	@Test
-	public void exportSnapshotWithBranchPoint() throws Exception {
-
->>>>>>> a2ff0bd0
 		final CommitResult commitResult = SnomedRequests.prepareCommit()
 			.setBody(SnomedRequests.prepareNewRelationship()
 				.setId(new NamespaceIdStrategy(""))
@@ -1461,17 +1443,12 @@
 				.setDestinationId(Concepts.ROOT_CONCEPT)
 				.setModifierId(Concepts.EXISTENTIAL_RESTRICTION_MODIFIER)
 				.setModuleId(Concepts.MODULE_SCT_CORE)
-<<<<<<< HEAD
 				.setRelationshipGroup(0)
-=======
-				.setGroup(0)
->>>>>>> a2ff0bd0
 				.setSourceId(Concepts.ACCEPTABILITY)
 				.setTypeId(Concepts.IS_A)
 				.setUnionGroup(0))
 			.setCommitComment("Created new relationship")
 			.setAuthor(RestExtensions.USER)
-<<<<<<< HEAD
 			.build(ResourceURI.of(CodeSystem.RESOURCE_TYPE, codeSystemId))
 			.execute(getBus())
 			.getSync(1L, TimeUnit.MINUTES);
@@ -1479,15 +1456,6 @@
 		final long timestamp = commitResult.getCommitTimestamp() - 1L;
 		final String relationshipId = commitResult.getResultAs(String.class);
 		
-=======
-			.build(SnomedDatastoreActivator.REPOSITORY_UUID, branchPath.getPath())
-			.execute(getBus())
-			.getSync(1L, TimeUnit.MINUTES);
-
-		final long timestamp = commitResult.getCommitTimestamp() - 1L;
-		final String relationshipId = commitResult.getResultAs(String.class);
-
->>>>>>> a2ff0bd0
 		// id, effectiveTime, active, moduleId, sourceId, destinationId, relationshipGroup, typeId, characteristicTypeId, modifierId
 		final String relationshipLine = getComponentLine(List.of(
 			relationshipId, 
@@ -1500,16 +1468,11 @@
 			Concepts.IS_A, 
 			Concepts.INFERRED_RELATIONSHIP, 
 			Concepts.EXISTENTIAL_RESTRICTION_MODIFIER));
-<<<<<<< HEAD
-		
-=======
-
->>>>>>> a2ff0bd0
+		
 		final Map<String, Object> config = Map.of(
 			"type", Rf2ReleaseType.SNAPSHOT.name(),
 			"includeUnpublished", true
 		);
-<<<<<<< HEAD
 		
 		final File exportArchive = doExport(codeSystemId, config);
 		
@@ -1519,47 +1482,25 @@
 		
 		assertArchiveContainsLines(exportArchive, fileToLinesMap);
 		
-=======
-
-		final File exportArchive = doExport(branchPath, config);
-
-		final String relationshipFileName = "sct2_Relationship_Snapshot";
-		final Multimap<String, Pair<Boolean, String>> fileToLinesMap = ArrayListMultimap.<String, Pair<Boolean, String>>create();
-		fileToLinesMap.put(relationshipFileName, Pair.of(true, relationshipLine));
-
-		assertArchiveContainsLines(exportArchive, fileToLinesMap);
-
->>>>>>> a2ff0bd0
 		/* 
 		 * A snapshot export with a timestamp set before creating the relationship should result in the relationship
 		 * not appearing in the export file.
 		 */
-<<<<<<< HEAD
 		final File exportArchiveWithTimestamp = doExport(codeSystemId + "@" + timestamp, config);
 		fileToLinesMap.clear();
 		fileToLinesMap.put(relationshipFileName, Pair.of(false, relationshipLine));
 		
 		assertArchiveContainsLines(exportArchiveWithTimestamp, fileToLinesMap);
 	}
-	
-=======
-		final IBranchPath branchPoint = BranchPathUtils.createPath(branchPath.getPath() + RevisionIndex.AT_CHAR + timestamp);
-		final File exportArchiveWithTimestamp = doExport(branchPoint, config);
-		fileToLinesMap.clear();
-		fileToLinesMap.put(relationshipFileName, Pair.of(false, relationshipLine));
-
-		assertArchiveContainsLines(exportArchiveWithTimestamp, fileToLinesMap);
-	}
-	
+
 	@Test
 	public void exportSnapshotWithBranchRange() throws Exception {
 		final IBranchPath taskBranchPath = BranchPathUtils.createPath(branchPath, "task");
 		branching.createBranch(taskBranchPath).statusCode(201);
 		
-		final IBranchPath branchRange = BranchPathUtils.createPath(branchPath.getPath() + RevisionIndex.REV_RANGE + taskBranchPath.getPath());
 		final Json exportConfig = Json.object("type", Rf2ReleaseType.SNAPSHOT.name());
 		
-		export(branchRange, exportConfig)
+		export(RevisionIndex.toRevisionRange(branchPath.getPath(), taskBranchPath.getPath()), exportConfig)
 			.then()
 			.statusCode(400);
 	}
@@ -1614,7 +1555,6 @@
 			Concepts.EXISTENTIAL_RESTRICTION_MODIFIER));
 	}
 	
->>>>>>> a2ff0bd0
 	private static String getLanguageRefsetMemberId(IBranchPath branchPath, String descriptionId, String languageRefsetId) {
 		final Collection<Map<String, Object>> members = getComponent(branchPath, SnomedComponentType.DESCRIPTION, descriptionId, "members()").extract().body().path("members.items");
 		return String.valueOf(members.stream().filter(member -> languageRefsetId.equals(member.get("refsetId"))).findFirst().get().get("id"));
