--- conflicted
+++ resolved
@@ -1,9 +1,5 @@
 /*
-<<<<<<< HEAD
- * Copyright 2018-2021 B2i Healthcare Pte Ltd, http://b2i.sg
-=======
  * Copyright 2018-2022 B2i Healthcare Pte Ltd, http://b2i.sg
->>>>>>> 54b8c202
  * 
  * Licensed under the Apache License, Version 2.0 (the "License");
  * you may not use this file except in compliance with the License.
@@ -25,24 +21,13 @@
 
 import java.io.FileNotFoundException;
 import java.util.Collection;
-<<<<<<< HEAD
-=======
-import java.util.UUID;
->>>>>>> 54b8c202
 import java.util.concurrent.TimeUnit;
 import java.util.stream.Collectors;
 
-import org.junit.Before;
 import org.junit.Test;
 
 import com.b2international.commons.exceptions.NotFoundException;
-<<<<<<< HEAD
 import com.b2international.snowowl.core.attachments.Attachment;
-=======
-import com.b2international.snowowl.core.ApplicationContext;
-import com.b2international.snowowl.core.attachments.AttachmentRegistry;
-import com.b2international.snowowl.core.branch.Branch;
->>>>>>> 54b8c202
 import com.b2international.snowowl.core.codesystem.CodeSystemRequests;
 import com.b2international.snowowl.core.request.io.ImportDefect;
 import com.b2international.snowowl.core.request.io.ImportResponse;
@@ -54,7 +39,6 @@
 import com.b2international.snowowl.snomed.datastore.request.SnomedRequests;
 import com.b2international.snowowl.snomed.datastore.request.rf2.validation.Rf2ValidationDefects;
 import com.b2international.snowowl.test.commons.Services;
-import com.b2international.snowowl.test.commons.rest.RestExtensions;
 import com.google.common.collect.Iterables;
 
 /**
@@ -63,28 +47,6 @@
 public class SnomedImportRowValidatorTest extends AbstractSnomedApiTest {
 	
 	// TODO: Implement tests for every reference set type
-	
-<<<<<<< HEAD
-	private static final String REPOSITORY_ID = SnomedTerminologyComponentConstants.TOOLING_ID;
-	private static String codeSystemShortName;
-	
-	@BeforeClass
-	public static void beforeClass() {
-		codeSystemShortName = "SNOMEDCT-TEST";
-	}
-	
-	@Before
-	public void init() {
-		createCodeSystemIfNotExists();
-=======
-	private static final String REPOSITORY_ID = SnomedDatastoreActivator.REPOSITORY_UUID;
-	private UUID archiveId;
-	
-	@Before
-	public void init() {
-		archiveId = UUID.randomUUID();
->>>>>>> 54b8c202
-	}
 	
 	@Test
 	public void importConceptWithDescriptionAsDefStatusId() throws FileNotFoundException {
@@ -155,48 +117,6 @@
 		assertThat(issue).containsSequence(Rf2ValidationDefects.INVALID_ID.getLabel());
 		assertFalse(response.isSuccess());
 	}
-
-	private ImportResponse importArchive(String archiveFilePath, Rf2ReleaseType releaseType) throws FileNotFoundException {
-		final String codeSystemId = branchPath.lastSegment();
-
-		try {
-<<<<<<< HEAD
-			CodeSystemRequests.prepareGetCodeSystem(codeSystemShortName)
-				.buildAsync()
-				.execute(getBus())
-				.getSync();
-		} catch (NotFoundException e) {
-			CodeSystemRequests.prepareNewCodeSystem()
-				.setId(codeSystemShortName)
-				.setOid("oid")
-				.setTitle(String.format("%s - title", codeSystemShortName))
-				.setLanguage("en")
-				.setBranchPath(branchPath.getPath())
-				.setDescription("description")
-				.setToolingId(REPOSITORY_ID)
-				.setUrl(SnomedTerminologyComponentConstants.SNOMED_URI_SCT + "/" + codeSystemShortName)
-				.build(RestExtensions.USER, String.format("New code system %s", codeSystemShortName))
-=======
-			CodeSystemRequests.prepareGetCodeSystem(codeSystemId)
-				.build(REPOSITORY_ID)
-				.execute(getBus())
-				.getSync(1L, TimeUnit.MINUTES);
-
-		} catch (NotFoundException e) {
-			CodeSystemRequests.prepareNewCodeSystem()
-				.setBranchPath(branchPath.getPath())
-				.setShortName(codeSystemId)
-				.setName(codeSystemId)
-				.setTerminologyId(SnomedTerminologyComponentConstants.TERMINOLOGY_ID)
-				.setRepositoryId(REPOSITORY_ID)
-				.build(REPOSITORY_ID, Branch.MAIN_PATH, "info@b2international.com", "Created new code system " + codeSystemId)
->>>>>>> 54b8c202
-				.execute(getBus())
-				.getSync(1L, TimeUnit.MINUTES);
-		}
-		
-<<<<<<< HEAD
-	}
 	
 	private ImportResponse importArchive(String archiveFilePath, Rf2ReleaseType releaseType) throws FileNotFoundException {
 
@@ -219,11 +139,6 @@
 				.execute(getBus())
 				.getSync(1L, TimeUnit.MINUTES);
 		}
-=======
-		
-		final File importArchive = PlatformUtil.toAbsolutePath(this.getClass(), archiveFilePath).toFile();
-		ApplicationContext.getServiceForClass(AttachmentRegistry.class).upload(archiveId, new FileInputStream(importArchive));
->>>>>>> 54b8c202
 		
 		Attachment attachment = Attachment.upload(Services.context(), PlatformUtil.toAbsolutePath(this.getClass(), archiveFilePath));
 		return SnomedRequests.rf2().prepareImport()
