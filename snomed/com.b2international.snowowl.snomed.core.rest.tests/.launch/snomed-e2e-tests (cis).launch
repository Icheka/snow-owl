<?xml version="1.0" encoding="UTF-8" standalone="no"?>
<launchConfiguration type="org.eclipse.pde.ui.JunitLaunchConfig">
    <booleanAttribute key="append.args" value="true"/>
    <stringAttribute key="application" value="org.eclipse.pde.junit.runtime.coretestapplication"/>
    <booleanAttribute key="askclear" value="false"/>
    <booleanAttribute key="automaticAdd" value="false"/>
    <booleanAttribute key="automaticValidate" value="true"/>
    <stringAttribute key="bootstrap" value=""/>
    <stringAttribute key="checked" value="[NONE]"/>
    <booleanAttribute key="clearConfig" value="true"/>
    <booleanAttribute key="clearws" value="true"/>
    <booleanAttribute key="clearwslog" value="false"/>
    <stringAttribute key="configLocation" value="${workspace_loc}/.metadata/.plugins/org.eclipse.pde.core/pde-junit"/>
    <booleanAttribute key="default" value="false"/>
    <setAttribute key="deselected_workspace_bundles"/>
    <booleanAttribute key="includeOptional" value="false"/>
    <stringAttribute key="location" value="${workspace_loc}/../junit-workspace"/>
    <listAttribute key="org.eclipse.debug.core.MAPPED_RESOURCE_PATHS">
        <listEntry value="/com.b2international.snowowl.snomed.core.rest.tests/src/com/b2international/snowowl/snomed/core/rest/AllSnomedApiTests.java"/>
    </listAttribute>
    <listAttribute key="org.eclipse.debug.core.MAPPED_RESOURCE_TYPES">
        <listEntry value="1"/>
    </listAttribute>
    <stringAttribute key="org.eclipse.jdt.junit.CONTAINER" value=""/>
    <booleanAttribute key="org.eclipse.jdt.junit.KEEPRUNNING_ATTR" value="false"/>
    <stringAttribute key="org.eclipse.jdt.junit.TESTNAME" value=""/>
    <stringAttribute key="org.eclipse.jdt.junit.TEST_KIND" value="org.eclipse.jdt.junit.loader.junit4"/>
    <booleanAttribute key="org.eclipse.jdt.launching.ATTR_ATTR_USE_ARGFILE" value="false"/>
    <booleanAttribute key="org.eclipse.jdt.launching.ATTR_SHOW_CODEDETAILS_IN_EXCEPTION_MESSAGES" value="true"/>
    <stringAttribute key="org.eclipse.jdt.launching.JRE_CONTAINER" value="org.eclipse.jdt.launching.JRE_CONTAINER/org.eclipse.jdt.internal.debug.ui.launcher.StandardVMType/JavaSE-17"/>
    <stringAttribute key="org.eclipse.jdt.launching.MAIN_TYPE" value="com.b2international.snowowl.snomed.core.rest.AllSnomedApiTests"/>
    <stringAttribute key="org.eclipse.jdt.launching.PROGRAM_ARGUMENTS" value="-os ${target.os} -ws ${target.ws} -arch ${target.arch} -nl ${target.nl} -consoleLog -console"/>
    <stringAttribute key="org.eclipse.jdt.launching.PROJECT_ATTR" value="com.b2international.snowowl.snomed.core.rest.tests"/>
    <stringAttribute key="org.eclipse.jdt.launching.SOURCE_PATH_PROVIDER" value="org.eclipse.pde.ui.workbenchClasspathProvider"/>
    <stringAttribute key="org.eclipse.jdt.launching.VM_ARGUMENTS" value="-Xms1g -Xmx1g -Dosgi.classloader.type=nonparallel -Djetty.home.bundle=org.eclipse.jetty.osgi.boot -Djetty.http.port=8080 --add-opens java.base/java.lang.reflect=ALL-UNNAMED --add-opens java.base/java.lang=ALL-UNNAMED --add-opens java.base/java.util=ALL-UNNAMED --add-opens java.base/java.time=ALL-UNNAMED --add-opens java.base/sun.security.x509=ALL-UNNAMED -XX:+AlwaysPreTouch"/>
    <stringAttribute key="pde.version" value="3.3"/>
    <stringAttribute key="product" value="org.eclipse.platform.ide"/>
    <booleanAttribute key="run_in_ui_thread" value="false"/>
    <setAttribute key="selected_target_bundles">
        <setEntry value="assertj-core@default:default"/>
        <setEntry value="ch.qos.logback.classic@default:default"/>
        <setEntry value="ch.qos.logback.core@default:default"/>
        <setEntry value="com.b2international.snomed.ecl@default:default"/>
        <setEntry value="com.diffplug.osgi.extension.sun.misc@default:false"/>
        <setEntry value="com.diffplug.osgi.extension.sun.reflect@default:false"/>
        <setEntry value="com.fasterxml.classmate@default:default"/>
        <setEntry value="com.fasterxml.jackson.core.jackson-annotations@default:default"/>
        <setEntry value="com.fasterxml.jackson.core.jackson-core@default:default"/>
        <setEntry value="com.fasterxml.jackson.core.jackson-databind@default:default"/>
        <setEntry value="com.fasterxml.jackson.dataformat.jackson-dataformat-cbor@default:default"/>
        <setEntry value="com.fasterxml.jackson.dataformat.jackson-dataformat-csv@default:default"/>
        <setEntry value="com.fasterxml.jackson.dataformat.jackson-dataformat-smile@default:default"/>
        <setEntry value="com.fasterxml.jackson.dataformat.jackson-dataformat-xml@default:default"/>
        <setEntry value="com.fasterxml.jackson.dataformat.jackson-dataformat-yaml@default:default"/>
        <setEntry value="com.fasterxml.jackson.datatype.jackson-datatype-jsr310@default:default"/>
        <setEntry value="com.fasterxml.jackson.module.jackson-module-afterburner@default:default"/>
        <setEntry value="com.fasterxml.jackson.module.jackson-module-jaxb-annotations@default:default"/>
<<<<<<< HEAD
        <setEntry value="com.fasterxml.woodstox.woodstox-core@default:default"/>
=======
>>>>>>> ffbec523
        <setEntry value="com.github.f4b6a3.uuid@default:default"/>
        <setEntry value="com.google.guava@default:default"/>
        <setEntry value="com.google.inject@default:default"/>
        <setEntry value="com.ibm.icu@default:default"/>
        <setEntry value="com.sun.activation.javax.activation@default:default"/>
        <setEntry value="com.sun.el@default:default"/>
        <setEntry value="com.sun.xml.bind.jaxb-core@default:default"/>
        <setEntry value="com.sun.xml.bind.jaxb-impl@default:default"/>
        <setEntry value="de.svenkubiak.jBCrypt@default:default"/>
        <setEntry value="io.github.classgraph.classgraph@default:default"/>
        <setEntry value="io.github.classgraph@default:default"/>
        <setEntry value="io.netty.buffer@default:default"/>
        <setEntry value="io.netty.codec-http@default:default"/>
        <setEntry value="io.netty.codec@default:default"/>
        <setEntry value="io.netty.common@default:default"/>
        <setEntry value="io.netty.handler@default:default"/>
        <setEntry value="io.netty.resolver@default:default"/>
        <setEntry value="io.netty.transport@default:default"/>
        <setEntry value="io.reactivex.rxjava2.rxjava@default:default"/>
        <setEntry value="io.rest-assured.common@default:default"/>
        <setEntry value="io.rest-assured.json-path@default:default"/>
        <setEntry value="io.rest-assured.xml-path@default:default"/>
        <setEntry value="io.rest-assured@default:default"/>
        <setEntry value="io.swagger.core.v3.swagger-annotations@default:default"/>
        <setEntry value="io.swagger.core.v3.swagger-models@default:default"/>
        <setEntry value="it.unimi.dsi.fastutil@default:default"/>
        <setEntry value="jakarta.annotation-api@default:default"/>
        <setEntry value="jakarta.enterprise.cdi-api@default:default"/>
        <setEntry value="jakarta.interceptor-api@default:default"/>
        <setEntry value="jakarta.servlet-api@default:default"/>
        <setEntry value="jakarta.transaction-api@default:default"/>
        <setEntry value="javax.activation-api@default:default"/>
        <setEntry value="javax.el@default:default"/>
        <setEntry value="javax.inject@default:default"/>
        <setEntry value="jaxb-api@default:default"/>
        <setEntry value="jcl.over.slf4j@default:default"/>
        <setEntry value="jul.to.slf4j@default:default"/>
        <setEntry value="log4j.over.slf4j@default:default"/>
        <setEntry value="net.bytebuddy.byte-buddy-agent@default:default"/>
        <setEntry value="net.bytebuddy.byte-buddy@default:default"/>
        <setEntry value="net.jodah.failsafe@default:default"/>
        <setEntry value="net.jodah.typetools@default:default"/>
        <setEntry value="org.antlr.runtime@default:default"/>
        <setEntry value="org.apache.ant@default:default"/>
        <setEntry value="org.apache.aries.spifly.dynamic.bundle@default:default"/>
        <setEntry value="org.apache.commons.cli@default:default"/>
        <setEntry value="org.apache.commons.codec@default:default"/>
        <setEntry value="org.apache.commons.io@default:default"/>
        <setEntry value="org.apache.commons.lang3@default:default"/>
        <setEntry value="org.apache.commons.lang@default:default"/>
        <setEntry value="org.apache.commons.logging@default:default"/>
        <setEntry value="org.apache.felix.gogo.command@default:default"/>
        <setEntry value="org.apache.felix.gogo.runtime@default:default"/>
        <setEntry value="org.apache.felix.gogo.shell@default:default"/>
        <setEntry value="org.apache.felix.scr@1:true"/>
        <setEntry value="org.apache.httpcomponents.httpasyncclient@default:default"/>
        <setEntry value="org.apache.httpcomponents.httpclient*4.5.10@default:default"/>
        <setEntry value="org.apache.httpcomponents.httpcore*4.4.12@default:default"/>
        <setEntry value="org.ccil.cowan.tagsoup@default:default"/>
        <setEntry value="org.eclipse.ant.core@default:default"/>
        <setEntry value="org.eclipse.compare.core@default:default"/>
        <setEntry value="org.eclipse.core.commands@default:default"/>
        <setEntry value="org.eclipse.core.contenttype@default:default"/>
        <setEntry value="org.eclipse.core.databinding.observable@default:default"/>
        <setEntry value="org.eclipse.core.databinding.property@default:default"/>
        <setEntry value="org.eclipse.core.databinding@default:default"/>
        <setEntry value="org.eclipse.core.expressions@default:default"/>
        <setEntry value="org.eclipse.core.filebuffers@default:default"/>
        <setEntry value="org.eclipse.core.filesystem.win32.x86_64@default:false"/>
        <setEntry value="org.eclipse.core.filesystem@default:default"/>
        <setEntry value="org.eclipse.core.jobs@default:default"/>
        <setEntry value="org.eclipse.core.net.win32.x86_64@default:false"/>
        <setEntry value="org.eclipse.core.net@default:default"/>
        <setEntry value="org.eclipse.core.resources@default:default"/>
        <setEntry value="org.eclipse.core.runtime@default:true"/>
        <setEntry value="org.eclipse.core.variables@default:default"/>
        <setEntry value="org.eclipse.debug.core@default:default"/>
        <setEntry value="org.eclipse.emf.common@default:default"/>
        <setEntry value="org.eclipse.emf.ecore.xmi@default:default"/>
        <setEntry value="org.eclipse.emf.ecore@default:default"/>
        <setEntry value="org.eclipse.equinox.app@default:default"/>
        <setEntry value="org.eclipse.equinox.bidi@default:default"/>
        <setEntry value="org.eclipse.equinox.common@2:true"/>
        <setEntry value="org.eclipse.equinox.console@default:default"/>
        <setEntry value="org.eclipse.equinox.event@default:default"/>
        <setEntry value="org.eclipse.equinox.preferences@default:default"/>
        <setEntry value="org.eclipse.equinox.registry@default:default"/>
        <setEntry value="org.eclipse.equinox.security.win32.x86_64@default:false"/>
        <setEntry value="org.eclipse.equinox.security@default:default"/>
        <setEntry value="org.eclipse.equinox.transforms.hook@default:false"/>
        <setEntry value="org.eclipse.equinox.weaving.hook@default:false"/>
        <setEntry value="org.eclipse.help@default:default"/>
        <setEntry value="org.eclipse.jdt.junit.runtime@default:default"/>
        <setEntry value="org.eclipse.jetty.alpn.client@default:default"/>
        <setEntry value="org.eclipse.jetty.annotations@default:default"/>
        <setEntry value="org.eclipse.jetty.client@default:default"/>
        <setEntry value="org.eclipse.jetty.deploy@default:default"/>
        <setEntry value="org.eclipse.jetty.http@default:default"/>
        <setEntry value="org.eclipse.jetty.io@default:default"/>
        <setEntry value="org.eclipse.jetty.jmx@default:default"/>
        <setEntry value="org.eclipse.jetty.jndi@default:default"/>
        <setEntry value="org.eclipse.jetty.osgi.boot@default:default"/>
        <setEntry value="org.eclipse.jetty.plus@default:default"/>
        <setEntry value="org.eclipse.jetty.security@default:default"/>
        <setEntry value="org.eclipse.jetty.server@default:default"/>
        <setEntry value="org.eclipse.jetty.servlet-api@default:default"/>
        <setEntry value="org.eclipse.jetty.servlet@default:default"/>
        <setEntry value="org.eclipse.jetty.util@default:default"/>
        <setEntry value="org.eclipse.jetty.webapp@default:default"/>
        <setEntry value="org.eclipse.jetty.websocket-api@default:default"/>
        <setEntry value="org.eclipse.jetty.websocket.api@default:default"/>
        <setEntry value="org.eclipse.jetty.websocket.common@default:default"/>
        <setEntry value="org.eclipse.jetty.websocket.core.client@default:default"/>
        <setEntry value="org.eclipse.jetty.websocket.core.common@default:default"/>
        <setEntry value="org.eclipse.jetty.websocket.core.server@default:default"/>
        <setEntry value="org.eclipse.jetty.websocket.javax.client@default:default"/>
        <setEntry value="org.eclipse.jetty.websocket.javax.common@default:default"/>
        <setEntry value="org.eclipse.jetty.websocket.javax.server@default:default"/>
        <setEntry value="org.eclipse.jetty.websocket.server@default:default"/>
        <setEntry value="org.eclipse.jetty.websocket.servlet@default:default"/>
        <setEntry value="org.eclipse.jetty.xml@default:default"/>
        <setEntry value="org.eclipse.jface.databinding@default:default"/>
        <setEntry value="org.eclipse.jface.text@default:default"/>
        <setEntry value="org.eclipse.jface@default:default"/>
        <setEntry value="org.eclipse.ltk.core.refactoring@default:default"/>
        <setEntry value="org.eclipse.osgi.compatibility.state@default:false"/>
        <setEntry value="org.eclipse.osgi.services@default:default"/>
        <setEntry value="org.eclipse.osgi.util@default:default"/>
        <setEntry value="org.eclipse.osgi@-1:true"/>
        <setEntry value="org.eclipse.pde.junit.runtime@default:default"/>
        <setEntry value="org.eclipse.swt.win32.win32.x86_64@default:false"/>
        <setEntry value="org.eclipse.swt@default:default"/>
        <setEntry value="org.eclipse.team.core@default:default"/>
        <setEntry value="org.eclipse.text@default:default"/>
        <setEntry value="org.eclipse.xtend.lib.macro@default:default"/>
        <setEntry value="org.eclipse.xtend.lib@default:default"/>
        <setEntry value="org.eclipse.xtext.common.types@default:default"/>
        <setEntry value="org.eclipse.xtext.ecore@default:default"/>
        <setEntry value="org.eclipse.xtext.util@default:default"/>
        <setEntry value="org.eclipse.xtext.xbase.lib@default:default"/>
        <setEntry value="org.eclipse.xtext@default:default"/>
        <setEntry value="org.hdrhistogram.HdrHistogram@default:default"/>
        <setEntry value="org.jetbrains.kotlin.osgi-bundle@default:default"/>
        <setEntry value="org.junit@default:default"/>
        <setEntry value="org.mapstruct@default:default"/>
        <setEntry value="org.mockito.mockito-core@default:default"/>
        <setEntry value="org.objectweb.asm.commons@default:default"/>
        <setEntry value="org.objectweb.asm.tree.analysis@default:default"/>
        <setEntry value="org.objectweb.asm.tree@default:default"/>
        <setEntry value="org.objectweb.asm.util@default:default"/>
        <setEntry value="org.objectweb.asm@default:default"/>
        <setEntry value="org.objenesis@default:default"/>
        <setEntry value="org.protege.common@default:default"/>
        <setEntry value="org.protege.editor.core.application@default:default"/>
        <setEntry value="org.protege.editor.owl@default:default"/>
        <setEntry value="org.reactivestreams.reactive-streams@default:default"/>
        <setEntry value="org.semanticweb.elk@default:default"/>
        <setEntry value="org.semanticweb.owl.owlapi@default:default"/>
        <setEntry value="org.snomed.otf.snomed-owl-toolkit@default:default"/>
        <setEntry value="org.yaml.snakeyaml@default:default"/>
        <setEntry value="slf4j.api@default:default"/>
        <setEntry value="stax2-api@default:default"/>
    </setAttribute>
    <setAttribute key="selected_workspace_bundles">
        <setEntry value="com.b2international.collections.api@default:default"/>
        <setEntry value="com.b2international.collections.fastutil@default:false"/>
        <setEntry value="com.b2international.collections.jackson@default:default"/>
        <setEntry value="com.b2international.commons@default:default"/>
        <setEntry value="com.b2international.groovy@default:default"/>
        <setEntry value="com.b2international.index.es8@default:default"/>
        <setEntry value="com.b2international.index.test.tools@default:default"/>
        <setEntry value="com.b2international.index@default:default"/>
        <setEntry value="com.b2international.mapdb@default:default"/>
        <setEntry value="com.b2international.snowowl.core.rest@default:default"/>
        <setEntry value="com.b2international.snowowl.core@default:default"/>
        <setEntry value="com.b2international.snowowl.eventbus@default:default"/>
        <setEntry value="com.b2international.snowowl.logback.config@default:false"/>
        <setEntry value="com.b2international.snowowl.snomed.cis.rest@default:false"/>
        <setEntry value="com.b2international.snowowl.snomed.cis@default:default"/>
        <setEntry value="com.b2international.snowowl.snomed.common@default:default"/>
        <setEntry value="com.b2international.snowowl.snomed.core.rest.tests@default:default"/>
        <setEntry value="com.b2international.snowowl.snomed.core.rest@default:false"/>
        <setEntry value="com.b2international.snowowl.snomed.datastore@default:default"/>
        <setEntry value="com.b2international.snowowl.snomed.icons@default:default"/>
        <setEntry value="com.b2international.snowowl.snomed.reasoner@default:default"/>
        <setEntry value="com.b2international.snowowl.test.commons@default:default"/>
        <setEntry value="com.b2international.snowowl.test.dependencies@default:default"/>
        <setEntry value="org.hamcrest.core@default:default"/>
    </setAttribute>
    <booleanAttribute key="show_selected_only" value="false"/>
    <booleanAttribute key="tracing" value="false"/>
    <booleanAttribute key="useCustomFeatures" value="false"/>
    <booleanAttribute key="useDefaultConfig" value="true"/>
    <booleanAttribute key="useDefaultConfigArea" value="false"/>
    <booleanAttribute key="useProduct" value="false"/>
</launchConfiguration><|MERGE_RESOLUTION|>--- conflicted
+++ resolved
@@ -55,10 +55,7 @@
         <setEntry value="com.fasterxml.jackson.datatype.jackson-datatype-jsr310@default:default"/>
         <setEntry value="com.fasterxml.jackson.module.jackson-module-afterburner@default:default"/>
         <setEntry value="com.fasterxml.jackson.module.jackson-module-jaxb-annotations@default:default"/>
-<<<<<<< HEAD
         <setEntry value="com.fasterxml.woodstox.woodstox-core@default:default"/>
-=======
->>>>>>> ffbec523
         <setEntry value="com.github.f4b6a3.uuid@default:default"/>
         <setEntry value="com.google.guava@default:default"/>
         <setEntry value="com.google.inject@default:default"/>
