<?xml version="1.0" encoding="UTF-8"?>
<feature
      id="com.b2international.snowowl.snomed.core.feature"
      label="Snow Owl SNOMED CT Core"
<<<<<<< HEAD
      version="7.1.0.qualifier"
=======
      version="6.15.0.qualifier"
>>>>>>> c2a5bcd7
      provider-name="B2i Healthcare">

   <description url="http://b2i.sg">
      Snow Owl Terminology Server SNOMED CT core feature.
Visit us at http://b2i.sg
   </description>

   <copyright>
      Copyright 2011-2018 B2i Healthcare Pte Ltd, http://b2i.sg
   </copyright>

   <requires>
      <import plugin="com.b2international.snowowl.datastore"/>
      <import plugin="com.b2international.snowowl.core"/>
   </requires>

   <plugin
         id="com.b2international.snowowl.snomed.common"
         download-size="0"
         install-size="0"
         version="0.0.0"
         unpack="false"/>

   <plugin
         id="com.b2international.snowowl.snomed.datastore"
         download-size="0"
         install-size="0"
         version="0.0.0"
         unpack="false"/>

   <plugin
<<<<<<< HEAD
=======
         id="com.b2international.snowowl.snomed.dsl"
         download-size="0"
         install-size="0"
         version="0.0.0"
         unpack="false"/>

   <plugin
         id="com.b2international.snowowl.snomed.importer"
         download-size="0"
         install-size="0"
         version="0.0.0"
         unpack="false"/>

   <plugin
         id="com.b2international.snowowl.snomed.importer.rf2"
         download-size="0"
         install-size="0"
         version="0.0.0"
         unpack="false"/>

   <plugin
         id="com.b2international.snowowl.snomed.model"
         download-size="0"
         install-size="0"
         version="0.0.0"
         unpack="false"/>

   <plugin
         id="com.b2international.snowowl.snomed.refset.model"
         download-size="0"
         install-size="0"
         version="0.0.0"
         unpack="false"/>

   <plugin
         id="com.b2international.snowowl.snomed.datastore.server"
         download-size="0"
         install-size="0"
         version="0.0.0"
         unpack="false"/>

   <plugin
         id="com.b2international.snowowl.snomed.mrcm.model"
         download-size="0"
         install-size="0"
         version="0.0.0"
         unpack="false"/>

   <plugin
>>>>>>> c2a5bcd7
         id="com.b2international.snowowl.snomed.reasoner"
         download-size="0"
         install-size="0"
         version="0.0.0"
         unpack="false"/>

   <plugin
         id="com.b2international.snowowl.snomed.ecl"
         download-size="0"
         install-size="0"
         version="0.0.0"
         unpack="false"/>

   <plugin
<<<<<<< HEAD
         id="org.protege.editor.owl"
=======
         id="com.b2international.snowowl.snomed.ql"
>>>>>>> c2a5bcd7
         download-size="0"
         install-size="0"
         version="0.0.0"
         unpack="false"/>

</feature><|MERGE_RESOLUTION|>--- conflicted
+++ resolved
@@ -2,11 +2,7 @@
 <feature
       id="com.b2international.snowowl.snomed.core.feature"
       label="Snow Owl SNOMED CT Core"
-<<<<<<< HEAD
       version="7.1.0.qualifier"
-=======
-      version="6.15.0.qualifier"
->>>>>>> c2a5bcd7
       provider-name="B2i Healthcare">
 
    <description url="http://b2i.sg">
@@ -38,58 +34,6 @@
          unpack="false"/>
 
    <plugin
-<<<<<<< HEAD
-=======
-         id="com.b2international.snowowl.snomed.dsl"
-         download-size="0"
-         install-size="0"
-         version="0.0.0"
-         unpack="false"/>
-
-   <plugin
-         id="com.b2international.snowowl.snomed.importer"
-         download-size="0"
-         install-size="0"
-         version="0.0.0"
-         unpack="false"/>
-
-   <plugin
-         id="com.b2international.snowowl.snomed.importer.rf2"
-         download-size="0"
-         install-size="0"
-         version="0.0.0"
-         unpack="false"/>
-
-   <plugin
-         id="com.b2international.snowowl.snomed.model"
-         download-size="0"
-         install-size="0"
-         version="0.0.0"
-         unpack="false"/>
-
-   <plugin
-         id="com.b2international.snowowl.snomed.refset.model"
-         download-size="0"
-         install-size="0"
-         version="0.0.0"
-         unpack="false"/>
-
-   <plugin
-         id="com.b2international.snowowl.snomed.datastore.server"
-         download-size="0"
-         install-size="0"
-         version="0.0.0"
-         unpack="false"/>
-
-   <plugin
-         id="com.b2international.snowowl.snomed.mrcm.model"
-         download-size="0"
-         install-size="0"
-         version="0.0.0"
-         unpack="false"/>
-
-   <plugin
->>>>>>> c2a5bcd7
          id="com.b2international.snowowl.snomed.reasoner"
          download-size="0"
          install-size="0"
@@ -104,14 +48,18 @@
          unpack="false"/>
 
    <plugin
-<<<<<<< HEAD
          id="org.protege.editor.owl"
-=======
-         id="com.b2international.snowowl.snomed.ql"
->>>>>>> c2a5bcd7
          download-size="0"
          install-size="0"
          version="0.0.0"
          unpack="false"/>
 
+   <plugin
+         id="com.b2international.snowowl.snomed.ql"
+         download-size="0"
+         install-size="0"
+         version="0.0.0"
+         unpack="false"/>
+         
+
 </feature>