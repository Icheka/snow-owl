--- conflicted
+++ resolved
@@ -74,7 +74,6 @@
 	@Parameters(name = "{0}")
 	public static Collection<Object[]> data() {
 		return Arrays.asList(new Object[][] {
-<<<<<<< HEAD
 			{ 	SnomedRefSetType.ASSOCIATION  					},
 			{ 	SnomedRefSetType.ATTRIBUTE_VALUE				},
 			//  Concrete data type reference sets are tested separately
@@ -87,24 +86,11 @@
 			{ 	SnomedRefSetType.SIMPLE							},
 			{ 	SnomedRefSetType.SIMPLE_MAP						},
 			{ 	SnomedRefSetType.SIMPLE_MAP_WITH_DESCRIPTION	},
-=======
-			{ 	SnomedRefSetType.ASSOCIATION  			}, 
-			{ 	SnomedRefSetType.ATTRIBUTE_VALUE		}, 
-			//  Concrete data type reference sets are tested separately
-			{ 	SnomedRefSetType.COMPLEX_MAP			},
-			{ 	SnomedRefSetType.DESCRIPTION_TYPE		}, 
-			{ 	SnomedRefSetType.EXTENDED_MAP			},
-			{ 	SnomedRefSetType.LANGUAGE				},
-			{ 	SnomedRefSetType.MODULE_DEPENDENCY		},
-			//  Query type reference sets are tested separately 
-			{ 	SnomedRefSetType.SIMPLE					}, 
-			{ 	SnomedRefSetType.SIMPLE_MAP				},
 			{ 	SnomedRefSetType.OWL_AXIOM				},
 			{ 	SnomedRefSetType.MRCM_DOMAIN			},
 			{ 	SnomedRefSetType.MRCM_ATTRIBUTE_DOMAIN	},
 			{ 	SnomedRefSetType.MRCM_ATTRIBUTE_RANGE	},
 			{ 	SnomedRefSetType.MRCM_MODULE_SCOPE		},
->>>>>>> 6acebe47
 		});
 	}
 
@@ -545,12 +531,11 @@
 			return ImmutableMap.<String, Object>builder()
 					.put(SnomedRf2Headers.FIELD_MAP_TARGET, "")
 					.build();
-<<<<<<< HEAD
 		case SIMPLE_MAP_WITH_DESCRIPTION:
 			return ImmutableMap.<String, Object>builder()
 					.put(SnomedRf2Headers.FIELD_MAP_TARGET, "")
 					.put(SnomedRf2Headers.FIELD_MAP_TARGET_DESCRIPTION, "mapTargetDescription")
-=======
+					.build();
 		case OWL_AXIOM:
 			return ImmutableMap.<String, Object>builder()
 					.put(SnomedRf2Headers.FIELD_OWL_EXPRESSION, "")
@@ -581,7 +566,6 @@
 		case MRCM_MODULE_SCOPE:
 			return ImmutableMap.<String, Object>builder()
 					.put(SnomedRf2Headers.FIELD_MRCM_RULE_REFSET_ID, "")
->>>>>>> 6acebe47
 					.build();
 		default:
 			throw new IllegalStateException("Unexpected reference set type '" + refSetType + "'.");
