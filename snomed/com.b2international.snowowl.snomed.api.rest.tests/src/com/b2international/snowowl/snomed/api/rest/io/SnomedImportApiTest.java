--- conflicted
+++ resolved
@@ -50,10 +50,7 @@
 import com.b2international.snowowl.snomed.core.domain.SnomedConcept;
 import com.b2international.snowowl.snomed.core.domain.refset.SnomedReferenceSetMember;
 import com.google.common.collect.ImmutableMap;
-<<<<<<< HEAD
-=======
-
->>>>>>> c2a5bcd7
+
 import io.restassured.response.ValidatableResponse;
 
 /**
@@ -61,18 +58,8 @@
  */
 @FixMethodOrder(MethodSorters.NAME_ASCENDING)
 public class SnomedImportApiTest extends AbstractSnomedApiTest {
-<<<<<<< HEAD
-	
-	private static final String OWL_EXPRESSION = "SubClassOf("
-			+ "ObjectIntersectionOf("
-				+ "sct:73211009 Diabetes mellitus (disorder)"
-				+ "ObjectSomeValuesFrom("
-				+ "sct:42752001 Due to (attribute)sct:64572001 Disease (disorder))) "
-				+ "sct:8801005 Secondary diabetes mellitus (disorder))";
-=======
 
 	private static final String OWL_EXPRESSION = "SubClassOf(ObjectIntersectionOf(:73211009 ObjectSomeValuesFrom(:42752001 :64572001)) :8801005)";
->>>>>>> c2a5bcd7
 
 	private void importArchive(final String fileName) {
 		importArchive(fileName, branchPath, false, Rf2ReleaseType.DELTA);
