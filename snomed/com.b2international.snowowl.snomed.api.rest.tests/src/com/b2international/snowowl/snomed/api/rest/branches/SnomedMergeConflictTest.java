/*
 * Copyright 2011-2018 B2i Healthcare Pte Ltd, http://b2i.sg
 * 
 * Licensed under the Apache License, Version 2.0 (the "License");
 * you may not use this file except in compliance with the License.
 * You may obtain a copy of the License at
 *
 *      http://www.apache.org/licenses/LICENSE-2.0
 *
 * Unless required by applicable law or agreed to in writing, software
 * distributed under the License is distributed on an "AS IS" BASIS,
 * WITHOUT WARRANTIES OR CONDITIONS OF ANY KIND, either express or implied.
 * See the License for the specific language governing permissions and
 * limitations under the License.
 */
package com.b2international.snowowl.snomed.api.rest.branches;

import static com.b2international.snowowl.snomed.api.rest.CodeSystemVersionRestRequests.getNextAvailableEffectiveDate;
import static com.b2international.snowowl.snomed.api.rest.SnomedBranchingRestRequests.createBranch;
import static com.b2international.snowowl.snomed.api.rest.SnomedComponentRestRequests.createComponent;
import static com.b2international.snowowl.snomed.api.rest.SnomedComponentRestRequests.deleteComponent;
import static com.b2international.snowowl.snomed.api.rest.SnomedComponentRestRequests.updateComponent;
import static com.b2international.snowowl.snomed.api.rest.SnomedRefSetRestRequests.updateRefSetComponent;
import static com.b2international.snowowl.snomed.api.rest.SnomedRestFixtures.changeCaseSignificance;
import static com.b2international.snowowl.snomed.api.rest.SnomedRestFixtures.createNewConcept;
import static com.b2international.snowowl.snomed.api.rest.SnomedRestFixtures.createNewDescription;
import static com.b2international.snowowl.snomed.api.rest.SnomedRestFixtures.createNewRefSetMember;
import static com.b2international.snowowl.snomed.api.rest.SnomedRestFixtures.createNewRelationship;
import static com.b2international.snowowl.snomed.api.rest.SnomedRestFixtures.merge;
import static com.google.common.collect.Maps.newHashMap;
import static org.assertj.core.api.Assertions.assertThat;
import static org.hamcrest.CoreMatchers.equalTo;
import static org.junit.Assert.assertEquals;
import static org.junit.Assert.assertNotNull;
import static org.junit.Assert.assertTrue;

import java.util.Collection;
import java.util.Date;
import java.util.Map;

<<<<<<< HEAD
=======
import org.junit.After;
import org.junit.Ignore;
>>>>>>> c2a5bcd7
import org.junit.Test;

import com.b2international.snowowl.core.api.IBranchPath;
import com.b2international.snowowl.core.date.DateFormats;
import com.b2international.snowowl.core.date.EffectiveTimes;
import com.b2international.snowowl.core.merge.ConflictingAttribute;
import com.b2international.snowowl.core.merge.ConflictingAttributeImpl;
import com.b2international.snowowl.core.merge.Merge;
import com.b2international.snowowl.core.merge.MergeConflict;
import com.b2international.snowowl.core.merge.MergeConflict.ConflictType;
import com.b2international.snowowl.datastore.BranchPathUtils;
import com.b2international.snowowl.snomed.api.rest.AbstractSnomedApiTest;
import com.b2international.snowowl.snomed.api.rest.SnomedApiTestConstants;
import com.b2international.snowowl.snomed.api.rest.SnomedComponentType;
import com.b2international.snowowl.snomed.common.SnomedConstants.Concepts;
import com.b2international.snowowl.snomed.common.SnomedTerminologyComponentConstants;
import com.b2international.snowowl.snomed.core.domain.CaseSignificance;
import com.google.common.collect.ImmutableList;
import com.google.common.collect.ImmutableMap;
import com.google.common.collect.Iterables;

/**
 * @since 4.7
 */
public class SnomedMergeConflictTest extends AbstractSnomedApiTest {

	@Test
	public void changedInSourceAndTargetMergeConflict() {
		String descriptionId = createNewDescription(branchPath);

		IBranchPath a = BranchPathUtils.createPath(branchPath, "a");
		createBranch(a).statusCode(201);

		changeCaseSignificance(branchPath, descriptionId, CaseSignificance.CASE_INSENSITIVE); // Parent branch changes to CaseSignificance.CASE_INSENSITIVE
		changeCaseSignificance(a, descriptionId); // Child branch changes to CaseSignificance.ENTIRE_TERM_CASE_SENSITIVE

		Collection<MergeConflict> conflicts = merge(branchPath, a, "Rebased case significance change over case significance change")
				.body("status", equalTo(Merge.Status.CONFLICTS.name()))
				.extract().as(Merge.class)
				.getConflicts();

		assertEquals(1, conflicts.size());

		ConflictingAttribute attribute = ConflictingAttributeImpl.builder()
				.property("caseSignificanceId")
				.oldValue(CaseSignificance.INITIAL_CHARACTER_CASE_INSENSITIVE.getConceptId())
				.value(CaseSignificance.CASE_INSENSITIVE.getConceptId())
				.build();

		MergeConflict conflict = Iterables.getOnlyElement(conflicts);

		assertEquals(descriptionId, conflict.getComponentId());
		assertEquals("description", conflict.getComponentType());
		assertEquals(ConflictType.CONFLICTING_CHANGE, conflict.getType());
		assertEquals(attribute.toDisplayName(), Iterables.getOnlyElement(conflict.getConflictingAttributes()).toDisplayName());
	}

	@Test
	public void changedInSourceAndTargetMultipleConflict() {
		String descriptionId = createNewDescription(branchPath);

		IBranchPath a = BranchPathUtils.createPath(branchPath, "a");
		createBranch(a).statusCode(201);

		Map<?, ?> changesOnParent = ImmutableMap.builder()
				.put("caseSignificance", CaseSignificance.CASE_INSENSITIVE)
				.put("moduleId", Concepts.MODULE_ROOT)
				.put("commitComment", "Changed case significance and module on parent")
				.build();

		Map<?, ?> changesOnBranch = ImmutableMap.builder()
				.put("caseSignificance", CaseSignificance.ENTIRE_TERM_CASE_SENSITIVE)
				.put("moduleId", Concepts.MODULE_SCT_MODEL_COMPONENT)
				.put("commitComment", "Changed case significance and module on branch")
				.build();

		updateComponent(branchPath, SnomedComponentType.DESCRIPTION, descriptionId, changesOnParent).statusCode(204);
		updateComponent(a, SnomedComponentType.DESCRIPTION, descriptionId, changesOnBranch).statusCode(204);

		Collection<MergeConflict> conflicts = merge(branchPath, a, "Rebased description changes over conflicting description changes")
				.body("status", equalTo(Merge.Status.CONFLICTS.name()))
				.extract().as(Merge.class)
				.getConflicts();

		assertEquals(1, conflicts.size());

		MergeConflict conflict = Iterables.getOnlyElement(conflicts);

		assertEquals(descriptionId, conflict.getComponentId());
		assertEquals("description", conflict.getComponentType());
		assertEquals(ConflictType.CONFLICTING_CHANGE, conflict.getType());

		Map<String, ConflictingAttribute> expectedAttributes = newHashMap();
		expectedAttributes.put("caseSignificanceId", ConflictingAttributeImpl.builder()
				.property("caseSignificanceId")
				.oldValue(CaseSignificance.INITIAL_CHARACTER_CASE_INSENSITIVE.getConceptId())
				.value(CaseSignificance.CASE_INSENSITIVE.getConceptId())
				.build());

		expectedAttributes.put("moduleId", ConflictingAttributeImpl.builder()
				.property("moduleId")
				.oldValue(Concepts.MODULE_SCT_CORE)
				.value(Concepts.MODULE_ROOT)
				.build());

		for (ConflictingAttribute attribute : conflict.getConflictingAttributes()) {
			ConflictingAttribute expected = expectedAttributes.remove(attribute.getProperty());
			assertNotNull(expected);
			assertEquals(expected.toDisplayName(), attribute.toDisplayName());
		}

		assertEquals(ImmutableList.of(), ImmutableList.copyOf(expectedAttributes.values()));
	}

	@Test
	public void changedInSourceDetachedInTargetMergeConflict() {
		String memberId = createNewRefSetMember(branchPath);

		IBranchPath a = BranchPathUtils.createPath(branchPath, "a");
		createBranch(a).statusCode(201);

		Date nextEffectiveTime = getNextAvailableEffectiveDate(SnomedTerminologyComponentConstants.SNOMED_SHORT_NAME);
		String nextEffectiveTimeAsString = EffectiveTimes.format(nextEffectiveTime, DateFormats.SHORT);

		Map<?, ?> effectiveTimeUpdateRequest = ImmutableMap.builder()
				.put("effectiveTime", nextEffectiveTimeAsString)
				.put("commitComment", "Updated effective time on reference set member")
				.build();

		updateRefSetComponent(branchPath, SnomedComponentType.MEMBER, memberId, effectiveTimeUpdateRequest, true).statusCode(204);
		deleteComponent(a, SnomedComponentType.MEMBER, memberId, false).statusCode(204);

		Collection<MergeConflict> conflicts = merge(branchPath, a, "Rebased reference set member deletion over effective time update")
				.body("status", equalTo(Merge.Status.CONFLICTS.name()))
				.extract().as(Merge.class)
				.getConflicts();

		assertEquals(1, conflicts.size());

		MergeConflict conflict = Iterables.getOnlyElement(conflicts);

		assertEquals(memberId, conflict.getComponentId());
		assertEquals("member", conflict.getComponentType());
		assertEquals(ConflictType.DELETED_WHILE_CHANGED, conflict.getType());

		Map<String, ConflictingAttribute> expectedAttributes = newHashMap();
		expectedAttributes.put("effectiveTime", ConflictingAttributeImpl.builder()
				.property("effectiveTime")
				.value(nextEffectiveTimeAsString)
				.build());

		expectedAttributes.put("released", ConflictingAttributeImpl.builder()
				.property("released")
				.oldValue("false")
				.value("true")
				.build());

		for (ConflictingAttribute attribute : conflict.getConflictingAttributes()) {
			ConflictingAttribute expected = expectedAttributes.remove(attribute.getProperty());
			assertNotNull(expected);
			assertEquals(expected.toDisplayName(), attribute.toDisplayName());
		}

		assertThat(expectedAttributes).isEmpty();
	}

	@Test
	public void addedInSourceAndTargetMergeConflict() {
		IBranchPath a = BranchPathUtils.createPath(branchPath, "a");
		createBranch(a).statusCode(201);

		String descriptionId = createNewDescription(branchPath);

		Map<?, ?> requestBody = ImmutableMap.builder()
				.put("id", descriptionId)
				.put("conceptId", Concepts.ROOT_CONCEPT)
				.put("moduleId", Concepts.MODULE_SCT_CORE)
				.put("typeId", Concepts.SYNONYM)
				.put("term", "Synonym of root concept")
				.put("languageCode", "en")
				.put("acceptability", SnomedApiTestConstants.UK_ACCEPTABLE_MAP)
				.put("caseSignificance", CaseSignificance.INITIAL_CHARACTER_CASE_INSENSITIVE)
				.put("commitComment", "Created new synonym with duplicate SCTID")
				.build();

		createComponent(a, SnomedComponentType.DESCRIPTION, requestBody).statusCode(201);

		Collection<MergeConflict> conflicts = merge(branchPath, a, "Rebased new description over new description with same SCTID")
				.body("status", equalTo(Merge.Status.CONFLICTS.name()))
				.extract().as(Merge.class)
				.getConflicts();

		assertEquals(1, conflicts.size());

		ConflictingAttribute attribute = ConflictingAttributeImpl.builder().property("id").build();
		MergeConflict conflict = Iterables.getOnlyElement(conflicts);

		assertEquals(descriptionId, conflict.getComponentId());
		assertEquals("description", conflict.getComponentType());
		assertEquals(ConflictType.CONFLICTING_CHANGE, conflict.getType());
		assertEquals(attribute.toDisplayName(), Iterables.getOnlyElement(conflict.getConflictingAttributes()).toDisplayName());
	}

	@Test
	public void addedInTargetDetachedInSourceMergeConflict() {
		String conceptId = createNewConcept(branchPath);

		IBranchPath a = BranchPathUtils.createPath(branchPath, "a");
		createBranch(a).statusCode(201);

		deleteComponent(branchPath, SnomedComponentType.CONCEPT, conceptId, false).statusCode(204);
		String relationshipId = createNewRelationship(a, Concepts.ROOT_CONCEPT, Concepts.PART_OF, conceptId);

		Collection<MergeConflict> conflicts = merge(branchPath, a, "Rebased new relationship over deleted concept")
				.body("status", equalTo(Merge.Status.CONFLICTS.name()))
				.extract().as(Merge.class)
				.getConflicts();

		assertEquals(1, conflicts.size());

		ConflictingAttribute attribute = ConflictingAttributeImpl.builder()
				.property("destinationId")
				.value(conceptId)
				.build();
		MergeConflict conflict = Iterables.getOnlyElement(conflicts);

		assertEquals(relationshipId, conflict.getComponentId());
		assertEquals("relationship", conflict.getComponentType());
		assertEquals(ConflictType.HAS_MISSING_REFERENCE, conflict.getType());
		assertEquals(attribute.toDisplayName(), Iterables.getOnlyElement(conflict.getConflictingAttributes()).toDisplayName());
	}

	@Test
	public void addedInSourceDetachedInTargetMergeConflict() {
		String conceptId = createNewConcept(branchPath);

		IBranchPath a = BranchPathUtils.createPath(branchPath, "a");
		createBranch(a).statusCode(201);

		createNewRelationship(branchPath, Concepts.ROOT_CONCEPT, Concepts.PART_OF, conceptId);
		deleteComponent(a, SnomedComponentType.CONCEPT, conceptId, false).statusCode(204);

		Collection<MergeConflict> conflicts = merge(branchPath, a, "Rebased deleted concept over new relationship")
				.body("status", equalTo(Merge.Status.CONFLICTS.name()))
				.extract().as(Merge.class)
				.getConflicts();

		assertEquals(1, conflicts.size());

		MergeConflict conflict = Iterables.getOnlyElement(conflicts);

		assertEquals(conceptId, conflict.getComponentId());
		assertEquals("concept", conflict.getComponentType());
		assertEquals(ConflictType.CAUSES_MISSING_REFERENCE, conflict.getType());
	}

	@Test
	public void deleteReferencedComponentOnSourceMergeConflict() {
		String conceptId = createNewConcept(branchPath);

		IBranchPath a = BranchPathUtils.createPath(branchPath, "a");
		createBranch(a).statusCode(201);

		deleteComponent(branchPath, SnomedComponentType.CONCEPT, conceptId, false).statusCode(204);
		String memberId = createNewRefSetMember(a, conceptId);

		Collection<MergeConflict> conflicts = merge(branchPath, a, "Rebased new reference set member over deleted referenced component")
				.body("status", equalTo(Merge.Status.CONFLICTS.name()))
				.extract().as(Merge.class)
				.getConflicts();

		assertEquals(1, conflicts.size());

		ConflictingAttribute attribute = ConflictingAttributeImpl.builder()
				.property("container")
				.value(conceptId)
				.build();

		MergeConflict conflict = Iterables.getOnlyElement(conflicts);

		assertEquals(memberId, conflict.getComponentId());
		assertEquals("member", conflict.getComponentType());
		assertEquals(ConflictType.HAS_MISSING_REFERENCE, conflict.getType());
		assertEquals(attribute.toDisplayName(), Iterables.getOnlyElement(conflict.getConflictingAttributes()).toDisplayName());
	}

	@Test
	public void deleteReferencedComponentOnTargetMergeConflict() {
		String conceptId = createNewConcept(branchPath);

		IBranchPath a = BranchPathUtils.createPath(branchPath, "a");
		createBranch(a).statusCode(201);

		createNewRefSetMember(branchPath, conceptId);
		deleteComponent(a, SnomedComponentType.CONCEPT, conceptId, false).statusCode(204);

		Collection<MergeConflict> conflicts = merge(branchPath, a, "Rebased deleted referenced component over new reference set member")
				.body("status", equalTo(Merge.Status.CONFLICTS.name()))
				.extract().as(Merge.class)
				.getConflicts();

		assertEquals(1, conflicts.size());

		MergeConflict conflict = Iterables.getOnlyElement(conflicts);

		assertEquals(conceptId, conflict.getComponentId());
		assertEquals("concept", conflict.getComponentType());
		assertEquals(ConflictType.CAUSES_MISSING_REFERENCE, conflict.getType());
	}
	
	@Ignore("Acceptability conflict rule has been removed")
	@Test
<<<<<<< HEAD
=======
	public void differentAcceptabilityMergeConflict() throws Exception {
		String descriptionId = createNewTextDefinition(branchPath, SnomedApiTestConstants.UK_PREFERRED_MAP);

		IBranchPath a = BranchPathUtils.createPath(branchPath, "a");
		createBranch(a).statusCode(201);

		String memberId = createNewLanguageRefSetMember(a, descriptionId, Concepts.REFSET_LANGUAGE_TYPE_UK, Concepts.REFSET_DESCRIPTION_ACCEPTABILITY_ACCEPTABLE);

		Collection<MergeConflict> conflicts = merge(a, branchPath, "Merged new language reference set member with different acceptability")
				.body("status", equalTo(Merge.Status.CONFLICTS.name()))
				.extract().as(Merge.class)
				.getConflicts();

		assertEquals(1, conflicts.size());

		ConflictingAttribute attribute = ConflictingAttributeImpl.builder()
				.property("acceptabilityId")
				.value(Concepts.REFSET_DESCRIPTION_ACCEPTABILITY_ACCEPTABLE)
				.build();

		MergeConflict conflict = Iterables.getOnlyElement(conflicts);

		assertEquals(memberId, conflict.getComponentId());
		assertEquals("SnomedLanguageRefSetMember", conflict.getComponentType());
		assertEquals(ConflictType.CONFLICTING_CHANGE, conflict.getType());
		assertEquals(attribute.toDisplayName(), Iterables.getOnlyElement(conflict.getConflictingAttributes()).toDisplayName());
	}

	@Test
	public void noRebaseNewRelationshipOverInactivation() {
		String conceptId = createNewConcept(branchPath);

		IBranchPath a = BranchPathUtils.createPath(branchPath, "a");
		createBranch(a).statusCode(201);

		inactivateConcept(branchPath, conceptId);
		String relationshipId = createNewRelationship(a, Concepts.ROOT_CONCEPT, Concepts.PART_OF, conceptId);

		Collection<MergeConflict> conflicts = merge(branchPath, a, "Rebased new relationship over inactivation")
				.body("status", equalTo(Merge.Status.CONFLICTS.name()))
				.extract().as(Merge.class)
				.getConflicts();

		assertEquals(1, conflicts.size());

		ConflictingAttribute attribute = ConflictingAttributeImpl.builder()
				.property("destinationId")
				.value(conceptId)
				.build();

		MergeConflict conflict = Iterables.getOnlyElement(conflicts);

		assertEquals(relationshipId, conflict.getComponentId());
		assertEquals("Relationship", conflict.getComponentType());
		assertEquals(ConflictType.HAS_INACTIVE_REFERENCE, conflict.getType());
		assertEquals(attribute.toDisplayName(), Iterables.getOnlyElement(conflict.getConflictingAttributes()).toDisplayName());
	}
	
	@Test
	public void reportOnlyActiveRelationshipsWithInactiveReference() {
		
		String conceptId = createNewConcept(branchPath);

		IBranchPath a = BranchPathUtils.createPath(branchPath, "a");
		createBranch(a).statusCode(201);
		
		String inactivateRelationshipId = createNewRelationship(a, Concepts.ROOT_CONCEPT, Concepts.HAS_DOSE_FORM, conceptId);
		
		inactivateConcept(a, conceptId);
		
		getComponent(a, SnomedComponentType.RELATIONSHIP, inactivateRelationshipId).statusCode(200).body("active", equalTo(false));
		
		String relationshipToReportId = createNewRelationship(a, Concepts.ROOT_CONCEPT, Concepts.PART_OF, conceptId);

		Collection<MergeConflict> conflicts = merge(a, branchPath, "Merge active and inactive relationships with inactive reference")
				.body("status", equalTo(Merge.Status.CONFLICTS.name()))
				.extract().as(Merge.class)
				.getConflicts();

		assertTrue(conflicts.stream().noneMatch(c -> inactivateRelationshipId.equals(c.getComponentId())));
		
		assertEquals(1, conflicts.size());

		ConflictingAttribute attribute = ConflictingAttributeImpl.builder()
				.property("destinationId")
				.value(conceptId)
				.build();

		MergeConflict conflict = Iterables.getOnlyElement(conflicts);

		assertEquals(relationshipToReportId, conflict.getComponentId());
		assertEquals("Relationship", conflict.getComponentType());
		assertEquals(ConflictType.HAS_INACTIVE_REFERENCE, conflict.getType());
		assertEquals(attribute.toDisplayName(), Iterables.getOnlyElement(conflict.getConflictingAttributes()).toDisplayName());
	}

	@Test
>>>>>>> c2a5bcd7
	public void noMergeNewDescriptionToUnrelatedBranch() {
		String conceptId = createNewConcept(branchPath);

		IBranchPath a = BranchPathUtils.createPath(branchPath, "a");
		createBranch(a).statusCode(201);

		/*
		 * XXX: Creating a new description on the concept itself would result in a DELETED_WHILE_CHANGED conflict;
		 * by referring to it as the type, the deletion will generate a CAUSES_MISSING_REFERENCE conflict instead.
		 */
		createNewDescription(a, Concepts.ROOT_CONCEPT, conceptId);

		IBranchPath b = BranchPathUtils.createPath(branchPath, "b");
		createBranch(b).statusCode(201);

		deleteComponent(b, SnomedComponentType.CONCEPT, conceptId, false).statusCode(204);

		Collection<MergeConflict> conflicts = merge(a, b, "Merged new description to unrelated branch")
				.body("status", equalTo(Merge.Status.CONFLICTS.name()))
				.extract().as(Merge.class)
				.getConflicts();

		assertEquals(1, conflicts.size());

		MergeConflict conflict = Iterables.getOnlyElement(conflicts);

		assertEquals(conceptId, conflict.getComponentId());
		assertEquals("concept", conflict.getComponentType());
		assertEquals(ConflictType.CAUSES_MISSING_REFERENCE, conflict.getType());
		assertEquals(0, conflict.getConflictingAttributes().size());
	}

	@Test
	public void noMergeNewRelationshipToUnrelatedBranch() {
		String conceptId = createNewConcept(branchPath);

		IBranchPath a = BranchPathUtils.createPath(branchPath, "a");
		createBranch(a).statusCode(201);

		createNewRelationship(a, Concepts.ROOT_CONCEPT, Concepts.PART_OF, conceptId);

		IBranchPath b = BranchPathUtils.createPath(branchPath, "b");
		createBranch(b).statusCode(201);

		deleteComponent(b, SnomedComponentType.CONCEPT, conceptId, false).statusCode(204);

		Collection<MergeConflict> conflicts = merge(a, b, "Merged new relationship to unrelated branch")
				.body("status", equalTo(Merge.Status.CONFLICTS.name()))
				.extract().as(Merge.class)
				.getConflicts();

		assertEquals(1, conflicts.size());

		MergeConflict conflict = Iterables.getOnlyElement(conflicts);

		assertEquals(conceptId, conflict.getComponentId());
		assertEquals("concept", conflict.getComponentType());
		assertEquals(ConflictType.CAUSES_MISSING_REFERENCE, conflict.getType());
		assertEquals(0, conflict.getConflictingAttributes().size());
	}

<<<<<<< HEAD
=======
	@Ignore("Acceptability conflict rule has been removed")
	@Test
	public void noRebaseNewPreferredTerm() {
		IBranchPath a = BranchPathUtils.createPath(branchPath, "a");
		createBranch(a).statusCode(201);

		changeToAcceptable(branchPath, Concepts.ROOT_CONCEPT, Concepts.REFSET_LANGUAGE_TYPE_UK);
		createNewDescription(branchPath, Concepts.ROOT_CONCEPT, Concepts.SYNONYM, SnomedApiTestConstants.UK_PREFERRED_MAP);

		changeToAcceptable(a, Concepts.ROOT_CONCEPT, Concepts.REFSET_LANGUAGE_TYPE_UK);
		String descriptionId = createNewDescription(a, Concepts.ROOT_CONCEPT, Concepts.SYNONYM, SnomedApiTestConstants.UK_PREFERRED_MAP);
		List<String> memberIds = getComponent(a, SnomedComponentType.DESCRIPTION, descriptionId, "members()").statusCode(200)
				.extract().body()
				.path("members.items.id");

		assertEquals(1, memberIds.size());
		String memberId = Iterables.getOnlyElement(memberIds);

		Collection<MergeConflict> conflicts = merge(branchPath, a, "Rebased new preferred term over new preferred term")
				.body("status", equalTo(Merge.Status.CONFLICTS.name()))
				.extract().as(Merge.class)
				.getConflicts();

		assertEquals(1, conflicts.size());

		ConflictingAttribute attribute = ConflictingAttributeImpl.builder()
				.property("acceptabilityId")
				.value(Acceptability.PREFERRED.getConceptId())
				.build();

		MergeConflict conflict = Iterables.getOnlyElement(conflicts);

		assertEquals(memberId, conflict.getComponentId());
		assertEquals("SnomedLanguageRefSetMember", conflict.getComponentType());
		assertEquals(ConflictType.CONFLICTING_CHANGE, conflict.getType());
		assertEquals(attribute.toDisplayName(), Iterables.getOnlyElement(conflict.getConflictingAttributes()).toDisplayName());
	}
>>>>>>> c2a5bcd7
}<|MERGE_RESOLUTION|>--- conflicted
+++ resolved
@@ -32,17 +32,11 @@
 import static org.hamcrest.CoreMatchers.equalTo;
 import static org.junit.Assert.assertEquals;
 import static org.junit.Assert.assertNotNull;
-import static org.junit.Assert.assertTrue;
 
 import java.util.Collection;
 import java.util.Date;
 import java.util.Map;
 
-<<<<<<< HEAD
-=======
-import org.junit.After;
-import org.junit.Ignore;
->>>>>>> c2a5bcd7
 import org.junit.Test;
 
 import com.b2international.snowowl.core.api.IBranchPath;
@@ -353,108 +347,7 @@
 		assertEquals(ConflictType.CAUSES_MISSING_REFERENCE, conflict.getType());
 	}
 	
-	@Ignore("Acceptability conflict rule has been removed")
-	@Test
-<<<<<<< HEAD
-=======
-	public void differentAcceptabilityMergeConflict() throws Exception {
-		String descriptionId = createNewTextDefinition(branchPath, SnomedApiTestConstants.UK_PREFERRED_MAP);
-
-		IBranchPath a = BranchPathUtils.createPath(branchPath, "a");
-		createBranch(a).statusCode(201);
-
-		String memberId = createNewLanguageRefSetMember(a, descriptionId, Concepts.REFSET_LANGUAGE_TYPE_UK, Concepts.REFSET_DESCRIPTION_ACCEPTABILITY_ACCEPTABLE);
-
-		Collection<MergeConflict> conflicts = merge(a, branchPath, "Merged new language reference set member with different acceptability")
-				.body("status", equalTo(Merge.Status.CONFLICTS.name()))
-				.extract().as(Merge.class)
-				.getConflicts();
-
-		assertEquals(1, conflicts.size());
-
-		ConflictingAttribute attribute = ConflictingAttributeImpl.builder()
-				.property("acceptabilityId")
-				.value(Concepts.REFSET_DESCRIPTION_ACCEPTABILITY_ACCEPTABLE)
-				.build();
-
-		MergeConflict conflict = Iterables.getOnlyElement(conflicts);
-
-		assertEquals(memberId, conflict.getComponentId());
-		assertEquals("SnomedLanguageRefSetMember", conflict.getComponentType());
-		assertEquals(ConflictType.CONFLICTING_CHANGE, conflict.getType());
-		assertEquals(attribute.toDisplayName(), Iterables.getOnlyElement(conflict.getConflictingAttributes()).toDisplayName());
-	}
-
-	@Test
-	public void noRebaseNewRelationshipOverInactivation() {
-		String conceptId = createNewConcept(branchPath);
-
-		IBranchPath a = BranchPathUtils.createPath(branchPath, "a");
-		createBranch(a).statusCode(201);
-
-		inactivateConcept(branchPath, conceptId);
-		String relationshipId = createNewRelationship(a, Concepts.ROOT_CONCEPT, Concepts.PART_OF, conceptId);
-
-		Collection<MergeConflict> conflicts = merge(branchPath, a, "Rebased new relationship over inactivation")
-				.body("status", equalTo(Merge.Status.CONFLICTS.name()))
-				.extract().as(Merge.class)
-				.getConflicts();
-
-		assertEquals(1, conflicts.size());
-
-		ConflictingAttribute attribute = ConflictingAttributeImpl.builder()
-				.property("destinationId")
-				.value(conceptId)
-				.build();
-
-		MergeConflict conflict = Iterables.getOnlyElement(conflicts);
-
-		assertEquals(relationshipId, conflict.getComponentId());
-		assertEquals("Relationship", conflict.getComponentType());
-		assertEquals(ConflictType.HAS_INACTIVE_REFERENCE, conflict.getType());
-		assertEquals(attribute.toDisplayName(), Iterables.getOnlyElement(conflict.getConflictingAttributes()).toDisplayName());
-	}
-	
-	@Test
-	public void reportOnlyActiveRelationshipsWithInactiveReference() {
-		
-		String conceptId = createNewConcept(branchPath);
-
-		IBranchPath a = BranchPathUtils.createPath(branchPath, "a");
-		createBranch(a).statusCode(201);
-		
-		String inactivateRelationshipId = createNewRelationship(a, Concepts.ROOT_CONCEPT, Concepts.HAS_DOSE_FORM, conceptId);
-		
-		inactivateConcept(a, conceptId);
-		
-		getComponent(a, SnomedComponentType.RELATIONSHIP, inactivateRelationshipId).statusCode(200).body("active", equalTo(false));
-		
-		String relationshipToReportId = createNewRelationship(a, Concepts.ROOT_CONCEPT, Concepts.PART_OF, conceptId);
-
-		Collection<MergeConflict> conflicts = merge(a, branchPath, "Merge active and inactive relationships with inactive reference")
-				.body("status", equalTo(Merge.Status.CONFLICTS.name()))
-				.extract().as(Merge.class)
-				.getConflicts();
-
-		assertTrue(conflicts.stream().noneMatch(c -> inactivateRelationshipId.equals(c.getComponentId())));
-		
-		assertEquals(1, conflicts.size());
-
-		ConflictingAttribute attribute = ConflictingAttributeImpl.builder()
-				.property("destinationId")
-				.value(conceptId)
-				.build();
-
-		MergeConflict conflict = Iterables.getOnlyElement(conflicts);
-
-		assertEquals(relationshipToReportId, conflict.getComponentId());
-		assertEquals("Relationship", conflict.getComponentType());
-		assertEquals(ConflictType.HAS_INACTIVE_REFERENCE, conflict.getType());
-		assertEquals(attribute.toDisplayName(), Iterables.getOnlyElement(conflict.getConflictingAttributes()).toDisplayName());
-	}
-
-	@Test
->>>>>>> c2a5bcd7
+	@Test
 	public void noMergeNewDescriptionToUnrelatedBranch() {
 		String conceptId = createNewConcept(branchPath);
 
@@ -516,44 +409,4 @@
 		assertEquals(0, conflict.getConflictingAttributes().size());
 	}
 
-<<<<<<< HEAD
-=======
-	@Ignore("Acceptability conflict rule has been removed")
-	@Test
-	public void noRebaseNewPreferredTerm() {
-		IBranchPath a = BranchPathUtils.createPath(branchPath, "a");
-		createBranch(a).statusCode(201);
-
-		changeToAcceptable(branchPath, Concepts.ROOT_CONCEPT, Concepts.REFSET_LANGUAGE_TYPE_UK);
-		createNewDescription(branchPath, Concepts.ROOT_CONCEPT, Concepts.SYNONYM, SnomedApiTestConstants.UK_PREFERRED_MAP);
-
-		changeToAcceptable(a, Concepts.ROOT_CONCEPT, Concepts.REFSET_LANGUAGE_TYPE_UK);
-		String descriptionId = createNewDescription(a, Concepts.ROOT_CONCEPT, Concepts.SYNONYM, SnomedApiTestConstants.UK_PREFERRED_MAP);
-		List<String> memberIds = getComponent(a, SnomedComponentType.DESCRIPTION, descriptionId, "members()").statusCode(200)
-				.extract().body()
-				.path("members.items.id");
-
-		assertEquals(1, memberIds.size());
-		String memberId = Iterables.getOnlyElement(memberIds);
-
-		Collection<MergeConflict> conflicts = merge(branchPath, a, "Rebased new preferred term over new preferred term")
-				.body("status", equalTo(Merge.Status.CONFLICTS.name()))
-				.extract().as(Merge.class)
-				.getConflicts();
-
-		assertEquals(1, conflicts.size());
-
-		ConflictingAttribute attribute = ConflictingAttributeImpl.builder()
-				.property("acceptabilityId")
-				.value(Acceptability.PREFERRED.getConceptId())
-				.build();
-
-		MergeConflict conflict = Iterables.getOnlyElement(conflicts);
-
-		assertEquals(memberId, conflict.getComponentId());
-		assertEquals("SnomedLanguageRefSetMember", conflict.getComponentType());
-		assertEquals(ConflictType.CONFLICTING_CHANGE, conflict.getType());
-		assertEquals(attribute.toDisplayName(), Iterables.getOnlyElement(conflict.getConflictingAttributes()).toDisplayName());
-	}
->>>>>>> c2a5bcd7
 }