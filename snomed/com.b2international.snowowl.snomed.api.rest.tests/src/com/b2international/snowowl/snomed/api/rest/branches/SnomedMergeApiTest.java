/*
 * Copyright 2011-2015 B2i Healthcare Pte Ltd, http://b2i.sg
 * 
 * Licensed under the Apache License, Version 2.0 (the "License");
 * you may not use this file except in compliance with the License.
 * You may obtain a copy of the License at
 *
 *      http://www.apache.org/licenses/LICENSE-2.0
 *
 * Unless required by applicable law or agreed to in writing, software
 * distributed under the License is distributed on an "AS IS" BASIS,
 * WITHOUT WARRANTIES OR CONDITIONS OF ANY KIND, either express or implied.
 * See the License for the specific language governing permissions and
 * limitations under the License.
 */
package com.b2international.snowowl.snomed.api.rest.branches;

import static com.b2international.snowowl.snomed.SnomedConstants.Concepts.FULLY_SPECIFIED_NAME;
import static com.b2international.snowowl.snomed.SnomedConstants.Concepts.SYNONYM;
import static com.b2international.snowowl.snomed.api.rest.SnomedApiTestConstants.ACCEPTABLE_ACCEPTABILITY_MAP;
import static com.b2international.snowowl.snomed.api.rest.SnomedApiTestConstants.PREFERRED_ACCEPTABILITY_MAP;
import static com.b2international.snowowl.snomed.api.rest.SnomedBranchingApiAssert.assertBranchCanBeMerged;
import static com.b2international.snowowl.snomed.api.rest.SnomedBranchingApiAssert.assertBranchCanBeRebased;
import static com.b2international.snowowl.snomed.api.rest.SnomedBranchingApiAssert.assertMergeJobFails;
import static com.b2international.snowowl.snomed.api.rest.SnomedBranchingApiAssert.givenBranchWithPath;
import static com.b2international.snowowl.snomed.api.rest.SnomedComponentApiAssert.assertComponentHasProperty;
import static com.google.common.collect.Maps.newHashMap;

import java.util.Date;
import java.util.Map;

import org.junit.Test;

import com.b2international.snowowl.core.api.IBranchPath;
import com.b2international.snowowl.snomed.SnomedConstants.Concepts;
import com.b2international.snowowl.snomed.api.rest.AbstractSnomedApiTest;
import com.b2international.snowowl.snomed.api.rest.SnomedApiTestConstants;
import com.b2international.snowowl.snomed.api.rest.SnomedComponentApiAssert;
import com.b2international.snowowl.snomed.api.rest.SnomedComponentType;
import com.b2international.snowowl.snomed.core.domain.CaseSignificance;
import com.b2international.snowowl.snomed.core.domain.DefinitionStatus;
import com.google.common.collect.ImmutableList;
import com.google.common.collect.ImmutableMap;

/**
 * @since 2.0
 */
public class SnomedMergeApiTest extends AbstractSnomedApiTest {

	private final Map<String, String> symbolicNameMap = newHashMap();

	// --------------------------------------------------------
	// Symbolic component existence checks
	// --------------------------------------------------------

	private void assertConceptExists(final IBranchPath branchPath, final String symbolicName) {
		SnomedComponentApiAssert.assertConceptExists(branchPath, symbolicNameMap.get(symbolicName));
	}

	private void assertDescriptionExists(final IBranchPath branchPath, final String symbolicName) {
		SnomedComponentApiAssert.assertDescriptionExists(branchPath, symbolicNameMap.get(symbolicName));
	}

	private void assertRelationshipExists(final IBranchPath branchPath, final String symbolicName) {
		SnomedComponentApiAssert.assertRelationshipExists(branchPath, symbolicNameMap.get(symbolicName));
	}

	private void assertConceptNotExists(final IBranchPath branchPath, final String symbolicName) {
		SnomedComponentApiAssert.assertConceptNotExists(branchPath, symbolicNameMap.get(symbolicName));
	}

	private void assertDescriptionNotExists(final IBranchPath branchPath, final String symbolicName) {
		SnomedComponentApiAssert.assertDescriptionNotExists(branchPath, symbolicNameMap.get(symbolicName));
	}

	private void assertRelationshipNotExists(final IBranchPath branchPath, final String symbolicName) {
		SnomedComponentApiAssert.assertRelationshipNotExists(branchPath, symbolicNameMap.get(symbolicName));
	}

	// --------------------------------------------------------
	// Symbolic component creation
	// --------------------------------------------------------

	private void assertComponentCreated(final IBranchPath branchPath, 
			final String symbolicName, 
			final SnomedComponentType componentType, 
			final Map<?, ?> requestBody) {

		symbolicNameMap.put(symbolicName, SnomedComponentApiAssert.assertComponentCreated(branchPath, componentType, requestBody));
	}

	private void assertConceptCreated(final IBranchPath branchPath, final String symbolicName) {
		final Date creationDate = new Date();

		final Map<?, ?> fsnDescription = ImmutableMap.<String, Object>builder()
				.put("typeId", FULLY_SPECIFIED_NAME)
				.put("term", "New FSN at " + creationDate)
				.put("languageCode", "en")
				.put("acceptability", PREFERRED_ACCEPTABILITY_MAP)
				.build();

		final Map<?, ?> ptDescription = ImmutableMap.<String, Object>builder()
				.put("typeId", SYNONYM)
				.put("term", "New PT at " + creationDate)
				.put("languageCode", "en")
				.put("acceptability", PREFERRED_ACCEPTABILITY_MAP)
				.build();

		final ImmutableMap.Builder<String, Object> conceptBuilder = ImmutableMap.<String, Object>builder()
				.put("commitComment", "New concept")
				.put("parentId", Concepts.ROOT_CONCEPT)
				.put("moduleId", Concepts.MODULE_SCT_CORE)
				.put("descriptions", ImmutableList.of(fsnDescription, ptDescription));

		assertComponentCreated(branchPath, symbolicName, SnomedComponentType.CONCEPT, conceptBuilder.build());
	}

	private void assertDescriptionCreated(final IBranchPath branchPath, final String symbolicName, final Map<?, ?> acceptabilityMap) {
		final Date creationDate = new Date();

		final Map<?, ?> requestBody = ImmutableMap.builder()
				.put("conceptId", Concepts.ROOT_CONCEPT)
				.put("moduleId", Concepts.MODULE_SCT_CORE)
				.put("typeId", Concepts.SYNONYM)
				.put("term", "New description at " + creationDate)
				.put("languageCode", "en")
				.put("acceptability", acceptabilityMap)
				.put("commitComment", "New description")
				.build();

		assertComponentCreated(branchPath, symbolicName, SnomedComponentType.DESCRIPTION, requestBody);
	}

	private void assertRelationshipCreated(final IBranchPath branchPath, final String symbolicName) {
		final Map<?, ?> requestBody = ImmutableMap.builder()
				.put("sourceId", Concepts.ROOT_CONCEPT)
				.put("moduleId", Concepts.MODULE_SCT_CORE)
				.put("typeId", "116676008") // Associated morphology
				.put("destinationId", "49755003") // Morphologic abnormality
				.put("commitComment", "New relationship")
				.build();

		assertComponentCreated(branchPath, symbolicName, SnomedComponentType.RELATIONSHIP, requestBody);
	}

	// --------------------------------------------------------
	// Symbolic component updates
	// --------------------------------------------------------

	private void assertComponentCanBeUpdated(final IBranchPath branchPath, 
			final String symbolicName, 
			final SnomedComponentType componentType, 
			final Map<?, ?> requestBody) {

		SnomedComponentApiAssert.assertComponentCanBeUpdated(branchPath, componentType, symbolicNameMap.get(symbolicName), requestBody);
	}

	private void assertConceptCanBeUpdated(final IBranchPath branchPath, final String symbolicName, final Map<?, ?> requestBody) {
		assertComponentCanBeUpdated(branchPath, symbolicName, SnomedComponentType.CONCEPT, requestBody);
	}

	private void assertDescriptionCanBeUpdated(final IBranchPath branchPath, final String symbolicName, final Map<?, ?> requestBody) {
		assertComponentCanBeUpdated(branchPath, symbolicName, SnomedComponentType.DESCRIPTION, requestBody);
	}

	// --------------------------------------------------------
	// Symbolic component deletion
	// --------------------------------------------------------

	private void assertComponentCanBeDeleted(final IBranchPath branchPath, final String symbolicName, final SnomedComponentType componentType) {
		SnomedComponentApiAssert.assertComponentCanBeDeleted(branchPath, componentType, symbolicNameMap.get(symbolicName));
	}

	private void assertConceptCanBeDeleted(final IBranchPath branchPath, final String symbolicName) {
		assertComponentCanBeDeleted(branchPath, symbolicName, SnomedComponentType.CONCEPT);
	}

	private void assertDescriptionCanBeDeleted(final IBranchPath branchPath, final String symbolicName) {
		assertComponentCanBeDeleted(branchPath, symbolicName, SnomedComponentType.DESCRIPTION);
	}

	@Override
	public void setup() {
		super.setup();
		givenBranchWithPath(testBranchPath);
	}
	
	@Override
	protected IBranchPath createRandomBranchPath() {
		// XXX make sure we nest the merge test cases under MAIN, so MAIN is not affected at all
		final IBranchPath parentBranch = super.createRandomBranchPath();
		givenBranchWithPath(parentBranch);
		return BranchPathUtils.createPath(parentBranch, "merge-test");
	}

	@Test
	public void mergeNewConceptForward() {
		assertConceptCreated(testBranchPath, "C1");
		assertConceptExists(testBranchPath, "C1");

		assertBranchCanBeMerged(testBranchPath, "Merge new concept");

		assertConceptExists(testBranchPath, "C1");
		assertConceptExists(testBranchPath.getParent(), "C1");
	}

	@Test
	public void mergeNewDescriptionForward() {
		assertDescriptionCreated(testBranchPath, "D1", ACCEPTABLE_ACCEPTABILITY_MAP);
		assertDescriptionExists(testBranchPath, "D1");

		assertBranchCanBeMerged(testBranchPath, "Merge new description");

		assertDescriptionExists(testBranchPath, "D1");
		assertDescriptionExists(testBranchPath.getParent(), "D1");
	}

	@Test
	public void mergeNewRelationshipForward() {
		assertRelationshipCreated(testBranchPath, "R1");
		assertRelationshipExists(testBranchPath, "R1");

		assertBranchCanBeMerged(testBranchPath, "Merge new relationship");

		assertRelationshipExists(testBranchPath, "R1");
		assertRelationshipExists(testBranchPath.getParent(), "R1");
	}

	@Test
	public void noMergeNewConceptDiverged() {
		assertConceptCreated(testBranchPath, "C1");
		assertConceptExists(testBranchPath, "C1");
		assertConceptNotExists(testBranchPath.getParent(), "C1");

		assertConceptCreated(testBranchPath.getParent(), "C2");
		assertConceptExists(testBranchPath.getParent(), "C2");
		assertConceptNotExists(testBranchPath, "C2");

		assertMergeJobFails(testBranchPath, testBranchPath.getParent(), "Merge new concept");

		assertConceptExists(testBranchPath, "C1");
		assertConceptNotExists(testBranchPath.getParent(), "C1");
		assertConceptExists(testBranchPath.getParent(), "C2");
		assertConceptNotExists(testBranchPath, "C2");
	}

	@Test
	public void noMergeNewDescriptionDiverged() {
		assertDescriptionCreated(testBranchPath, "D1", SnomedApiTestConstants.ACCEPTABLE_ACCEPTABILITY_MAP);
		assertDescriptionExists(testBranchPath, "D1");
		assertDescriptionNotExists(testBranchPath.getParent(), "D1");

		assertDescriptionCreated(testBranchPath.getParent(), "D2", SnomedApiTestConstants.ACCEPTABLE_ACCEPTABILITY_MAP);
		assertDescriptionExists(testBranchPath.getParent(), "D2");
		assertDescriptionNotExists(testBranchPath, "D2");

		assertMergeJobFails(testBranchPath, testBranchPath.getParent(), "Merge new description");

		assertDescriptionExists(testBranchPath, "D1");
		assertDescriptionNotExists(testBranchPath.getParent(), "D1");
		assertDescriptionExists(testBranchPath.getParent(), "D2");
		assertDescriptionNotExists(testBranchPath, "D2");
	}

	@Test
	public void noMergeNewRelationshipDiverged() {
		assertRelationshipCreated(testBranchPath, "R1");
		assertRelationshipExists(testBranchPath, "R1");
		assertRelationshipNotExists(testBranchPath.getParent(), "R1");

		assertRelationshipCreated(testBranchPath.getParent(), "R2");
		assertRelationshipExists(testBranchPath.getParent(), "R2");
		assertRelationshipNotExists(testBranchPath, "R2");

		assertMergeJobFails(testBranchPath, testBranchPath.getParent(), "Merge new relationship");

		assertRelationshipExists(testBranchPath, "R1");
		assertRelationshipNotExists(testBranchPath.getParent(), "R1");
		assertRelationshipExists(testBranchPath.getParent(), "R2");
		assertRelationshipNotExists(testBranchPath, "R2");
	}

	@Test
	public void rebaseNewConceptDiverged() {
		assertConceptCreated(testBranchPath, "C1");
		assertConceptExists(testBranchPath, "C1");
		assertConceptNotExists(testBranchPath.getParent(), "C1");

		assertConceptCreated(testBranchPath.getParent(), "C2");
		assertConceptExists(testBranchPath.getParent(), "C2");
		assertConceptNotExists(testBranchPath,"C2");

		assertBranchCanBeRebased(testBranchPath, "Rebase new concept");

		assertConceptExists(testBranchPath,"C1");
		assertConceptNotExists(testBranchPath.getParent(), "C1");
		assertConceptExists(testBranchPath.getParent(), "C2");
		assertConceptExists(testBranchPath, "C2"); // C2 from the parent becomes visible on the test branch after rebasing
	}

	@Test
	public void rebaseNewDescriptionDiverged() {
		assertDescriptionCreated(testBranchPath, "D1", ACCEPTABLE_ACCEPTABILITY_MAP);
		assertDescriptionExists(testBranchPath, "D1");
		assertDescriptionNotExists(testBranchPath.getParent(), "D1");

		assertDescriptionCreated(testBranchPath.getParent(), "D2", ACCEPTABLE_ACCEPTABILITY_MAP);
		assertDescriptionExists(testBranchPath.getParent(), "D2");
		assertDescriptionNotExists(testBranchPath,"D2");

		assertBranchCanBeRebased(testBranchPath, "Rebase new description");

		assertDescriptionExists(testBranchPath,"D1");
		assertDescriptionNotExists(testBranchPath.getParent(), "D1");
		assertDescriptionExists(testBranchPath.getParent(), "D2");
		assertDescriptionExists(testBranchPath, "D2");
	}

	@Test
	public void rebaseNewRelationshipDiverged() {
		assertRelationshipCreated(testBranchPath, "R1");
		assertRelationshipExists(testBranchPath, "R1");
		assertRelationshipNotExists(testBranchPath.getParent(), "R1");

		assertRelationshipCreated(testBranchPath.getParent(), "R2");
		assertRelationshipExists(testBranchPath.getParent(), "R2");
		assertRelationshipNotExists(testBranchPath,"R2");

		assertBranchCanBeRebased(testBranchPath, "Rebase new concept");

		assertRelationshipExists(testBranchPath,"R1");
		assertRelationshipNotExists(testBranchPath.getParent(), "R1");
		assertRelationshipExists(testBranchPath.getParent(), "R2");
		assertRelationshipExists(testBranchPath, "R2");
	}

	@Test
	public void rebaseNewConceptStale() {
		IBranchPath branchPath = createNestedBranch(testBranchPath, "A", "B");

		assertConceptCreated(branchPath, "CB1");
		assertConceptExists(branchPath, "CB1");
		assertConceptNotExists(branchPath.getParent(), "CB1");
		assertConceptNotExists(branchPath.getParent().getParent(), "CB1");

		assertConceptCreated(branchPath.getParent(), "CA");
		assertConceptExists(branchPath.getParent(), "CA");
		assertConceptNotExists(branchPath, "CA");
		assertConceptNotExists(branchPath.getParent().getParent(), "CA");

		assertConceptCreated(branchPath.getParent().getParent(), "Cm");
		assertConceptExists(branchPath.getParent().getParent(), "Cm");
		assertConceptNotExists(branchPath, "Cm");
		assertConceptNotExists(branchPath.getParent(), "Cm");

		assertBranchCanBeRebased(branchPath.getParent(), "Rebase test/A");

		assertConceptExists(branchPath, "CB1");
		assertConceptExists(branchPath.getParent(), "CA");
		assertConceptExists(branchPath.getParent().getParent(), "Cm");

		assertConceptExists(branchPath.getParent(), "Cm"); // The rebase made the concept on test visible to test/A
		assertConceptNotExists(branchPath, "CA"); // test/A/B is left behind, and still doesn't know about the other concepts
		assertConceptNotExists(branchPath, "Cm");

		assertConceptCreated(branchPath, "CB2");
		assertConceptExists(branchPath, "CB2");
		assertConceptNotExists(branchPath.getParent(), "CB2");
		assertConceptNotExists(branchPath.getParent().getParent(), "CB2");

		assertBranchCanBeRebased(branchPath, "Rebase test/A/B");

		assertConceptExists(branchPath, "CB1");
		assertConceptExists(branchPath, "CB2");
		assertConceptExists(branchPath.getParent(), "CA");
		assertConceptExists(branchPath.getParent().getParent(), "Cm");

		assertConceptExists(branchPath.getParent(), "Cm"); // The rebase made the concept on test and test/A visible to test/A/B
		assertConceptExists(branchPath, "CA");
	}

	@Test
	public void noRebaseNewPreferredTerm() {
		assertDescriptionCreated(testBranchPath, "D1", PREFERRED_ACCEPTABILITY_MAP);
		assertDescriptionExists(testBranchPath, "D1");
		assertDescriptionNotExists(testBranchPath.getParent(), "D1");

		assertDescriptionCreated(testBranchPath.getParent(), "D2", PREFERRED_ACCEPTABILITY_MAP);
		assertDescriptionExists(testBranchPath.getParent(), "D2");
		assertDescriptionNotExists(testBranchPath,"D2");

		assertMergeJobFails(testBranchPath.getParent(), testBranchPath, "Rebase new preferred term");

		assertDescriptionExists(testBranchPath, "D1");
		assertDescriptionNotExists(testBranchPath.getParent(), "D1");
		assertDescriptionExists(testBranchPath.getParent(), "D2");
		assertDescriptionNotExists(testBranchPath,"D2"); // D2 did not become visible because the rebase was rejected
	}

	private void assertDescriptionChangesConflict(final Map<?, ?> changesOnParent, final Map<?, ?> changesOnBranch) {
		mergeNewDescriptionForward();

		assertDescriptionCanBeUpdated(testBranchPath.getParent(), "D1", changesOnParent);
		assertDescriptionCanBeUpdated(testBranchPath, "D1", changesOnBranch);

		assertMergeJobFails(testBranchPath.getParent(), testBranchPath, "Rebase conflicting description change");
	}

	@Test
	public void noRebaseConflictingDescription() {
		final Map<?, ?> changesOnParent = ImmutableMap.builder()
				.put("caseSignificance", CaseSignificance.CASE_INSENSITIVE)
				.put("commitComment", "Changed case significance on parent")
				.build();

		final Map<?, ?> changesOnBranch = ImmutableMap.builder()
				.put("caseSignificance", CaseSignificance.ENTIRE_TERM_CASE_SENSITIVE)
				.put("commitComment", "Changed case significance on branch")
				.build();

		assertDescriptionChangesConflict(changesOnParent, changesOnBranch);
	}

	@Test
	public void noRebaseConflictingDescriptionMultipleChanges() {
		final Map<?, ?> changesOnParent = ImmutableMap.builder()
				.put("caseSignificance", CaseSignificance.CASE_INSENSITIVE)
				.put("moduleId", "900000000000013009")
				.put("commitComment", "Changed case significance and module on parent")
				.build();

		final Map<?, ?> changesOnBranch = ImmutableMap.builder()
				.put("caseSignificance", CaseSignificance.ENTIRE_TERM_CASE_SENSITIVE)
				.put("moduleId", "900000000000443000")
				.put("commitComment", "Changed case significance and module on branch")
				.build();

		assertDescriptionChangesConflict(changesOnParent, changesOnBranch);
	}

	@Test
	public void noRebaseChangedConceptOnBranchDeletedOnParent() {
		mergeNewConceptForward();

		final Map<?, ?> changeOnBranch = ImmutableMap.builder()
				.put("definitionStatus", DefinitionStatus.FULLY_DEFINED)
				.put("commitComment", "Changed definition status on branch")
				.build();

		assertConceptCanBeDeleted(testBranchPath.getParent(), "C1");
		assertConceptCanBeUpdated(testBranchPath, "C1", changeOnBranch);

<<<<<<< HEAD
		assertMergeJobFails(testBranchPath.getParent(), testBranchPath, "Rebase conflicting concept deletion");
=======
		assertBranchConflicts(testBranchPath.getParent(), testBranchPath, "Rebase conflicting concept deletion");
	}

	@Test
	public void noRebaseLockedBranch() throws InterruptedException, TimeoutException, ExecutionException {
		final IBranchPath siblingA = BranchPathUtils.createPath(testBranchPath, "A");
		final IBranchPath siblingB = BranchPathUtils.createPath(testBranchPath, "B");
		
		givenBranchWithPath(siblingA);
		givenBranchWithPath(siblingB);
		
		assertConceptCreated(testBranchPath, "C1");
		assertConceptExists(testBranchPath, "C1");
		assertConceptNotExists(siblingA, "C1");
		assertConceptNotExists(siblingB, "C1");
		
		/* 
		 * XXX: RestAssured doesn't support parallel requests. Test may fail spuriously, or the request dump may not 
		 * correspond to the actual cause of the failure (stack trace is preserved, though).
		 */
		final ExecutorService executor = Executors.newSingleThreadExecutor();
		final Future<?> future = executor.submit(new Runnable() {
			@Override
			public void run() {
				try {
					Thread.sleep(100L);
				} catch (InterruptedException e) {
					fail("Interrupted while waiting in the asynchronous request thread.");
				}

				assertBranchConflicts(testBranchPath, siblingB, "Rebase sibling B");
			}
		});
		
		assertBranchCanBeRebased(siblingA, "Rebase sibling A");
		
		assertConceptExists(testBranchPath, "C1");
		assertConceptExists(siblingA, "C1");
		assertConceptNotExists(siblingB, "C1");
		
		try {
			future.get(100L, TimeUnit.MILLISECONDS);
		} catch (ExecutionException e) {
			if (e.getCause() instanceof AssertionError) {
				throw (AssertionError) e.getCause();
			} else {
				throw e;
			}
		} finally {
			executor.shutdownNow();
		}
	}
	
	@Test
	public void noRebaseSameBranch() throws InterruptedException, TimeoutException, ExecutionException {
		final IBranchPath siblingA = createNestedBranch(testBranchPath, "A");
		
		assertConceptCreated(testBranchPath, "C1");
		assertConceptExists(testBranchPath, "C1");
		assertConceptNotExists(siblingA, "C1");

		/* 
		 * XXX: RestAssured doesn't support parallel requests. Test may fail spuriously, or the request dump may not 
		 * correspond to the actual cause of the failure (stack trace is preserved, though).
		 */
		final ExecutorService executor = Executors.newSingleThreadExecutor();
		final Future<?> future = executor.submit(new Runnable() {
			@Override
			public void run() {
				try {
					Thread.sleep(100L);
				} catch (InterruptedException e) {
					fail("Interrupted while waiting in the asynchronous request thread.");
				}

				assertBranchConflicts(testBranchPath, siblingA, "Rebase sibling A (again)");
			}
		});
		
		assertBranchCanBeRebased(siblingA, "Rebase sibling A");
		
		assertConceptExists(testBranchPath, "C1");
		assertConceptExists(siblingA, "C1");
		
		try {
			future.get(100L, TimeUnit.MILLISECONDS);
		} catch (ExecutionException e) {
			if (e.getCause() instanceof AssertionError) {
				throw (AssertionError) e.getCause();
			} else {
				throw e;
			}
		} finally {
			executor.shutdownNow();
		}
>>>>>>> 8923cf17
	}

	@Test
	public void rebaseChangedConceptOnParentDeletedOnBranch() {
		mergeNewConceptForward();

		final Map<?, ?> changeOnParent = ImmutableMap.builder()
				.put("definitionStatus", DefinitionStatus.FULLY_DEFINED)
				.put("commitComment", "Changed definition status on parent")
				.build();

		assertConceptCanBeUpdated(testBranchPath.getParent(), "C1", changeOnParent);
		assertConceptCanBeDeleted(testBranchPath, "C1");

		assertBranchCanBeRebased(testBranchPath, "Rebase concept deletion");

		assertConceptExists(testBranchPath.getParent(), "C1");
		assertConceptNotExists(testBranchPath, "C1");
	}

	@Test
	public void rebaseAndMergeChangedConceptOnParentDeletedOnBranch() {
		rebaseChangedConceptOnParentDeletedOnBranch();

		assertBranchCanBeMerged(testBranchPath, "Merge concept deletion back to MAIN");

		assertConceptNotExists(testBranchPath.getParent(), "C1");
		assertConceptNotExists(testBranchPath, "C1");
	}

	@Test
	public void rebaseAndMergeChangedDescriptionMultipleChanges() {
		mergeNewDescriptionForward();

		assertDescriptionCreated(testBranchPath.getParent(), "D2", SnomedApiTestConstants.ACCEPTABLE_ACCEPTABILITY_MAP);

		final Map<?, ?> changesOnBranch = ImmutableMap.builder()
				.put("caseSignificance", CaseSignificance.CASE_INSENSITIVE)
				.put("moduleId", "900000000000013009")
				.put("commitComment", "Changed case significance and module on branch")
				.build();

		assertDescriptionCanBeUpdated(testBranchPath, "D1", changesOnBranch);

		assertBranchCanBeRebased(testBranchPath, "Rebase description update");
		assertBranchCanBeMerged(testBranchPath, "Merge description update");

		assertDescriptionExists(testBranchPath.getParent(), "D1");
		assertDescriptionExists(testBranchPath.getParent(), "D2");

		assertComponentHasProperty(testBranchPath.getParent(), SnomedComponentType.DESCRIPTION, symbolicNameMap.get("D1"), "caseSignificance", CaseSignificance.CASE_INSENSITIVE.name());
		assertComponentHasProperty(testBranchPath.getParent(), SnomedComponentType.DESCRIPTION, symbolicNameMap.get("D1"), "moduleId", "900000000000013009");
	}

	@Test
	public void rebaseAndMergeNewDescriptionBothDeleted() {
		mergeNewDescriptionForward();

		assertDescriptionCreated(testBranchPath.getParent(), "D2", SnomedApiTestConstants.ACCEPTABLE_ACCEPTABILITY_MAP);
		assertDescriptionCanBeDeleted(testBranchPath, "D1");
		assertDescriptionCanBeDeleted(testBranchPath.getParent(), "D1");

		/* 
		 * The rebase sees that the same thing has already happened on the parent branch, and does not 
		 * add an empty commit to the new instance of the child; it will be in UP_TO_DATE state and can 
		 * not be promoted.
		 */
		assertBranchCanBeRebased(testBranchPath, "Rebase description dual deletion");
		assertMergeJobFails(testBranchPath, testBranchPath.getParent(), "Merge description dual deletion");

		assertDescriptionNotExists(testBranchPath, "D1");
		assertDescriptionNotExists(testBranchPath.getParent(), "D1");
		assertDescriptionExists(testBranchPath, "D2");
		assertDescriptionExists(testBranchPath.getParent(), "D2");
	}
}<|MERGE_RESOLUTION|>--- conflicted
+++ resolved
@@ -32,6 +32,7 @@
 import org.junit.Test;
 
 import com.b2international.snowowl.core.api.IBranchPath;
+import com.b2international.snowowl.datastore.BranchPathUtils;
 import com.b2international.snowowl.snomed.SnomedConstants.Concepts;
 import com.b2international.snowowl.snomed.api.rest.AbstractSnomedApiTest;
 import com.b2international.snowowl.snomed.api.rest.SnomedApiTestConstants;
@@ -450,105 +451,7 @@
 		assertConceptCanBeDeleted(testBranchPath.getParent(), "C1");
 		assertConceptCanBeUpdated(testBranchPath, "C1", changeOnBranch);
 
-<<<<<<< HEAD
 		assertMergeJobFails(testBranchPath.getParent(), testBranchPath, "Rebase conflicting concept deletion");
-=======
-		assertBranchConflicts(testBranchPath.getParent(), testBranchPath, "Rebase conflicting concept deletion");
-	}
-
-	@Test
-	public void noRebaseLockedBranch() throws InterruptedException, TimeoutException, ExecutionException {
-		final IBranchPath siblingA = BranchPathUtils.createPath(testBranchPath, "A");
-		final IBranchPath siblingB = BranchPathUtils.createPath(testBranchPath, "B");
-		
-		givenBranchWithPath(siblingA);
-		givenBranchWithPath(siblingB);
-		
-		assertConceptCreated(testBranchPath, "C1");
-		assertConceptExists(testBranchPath, "C1");
-		assertConceptNotExists(siblingA, "C1");
-		assertConceptNotExists(siblingB, "C1");
-		
-		/* 
-		 * XXX: RestAssured doesn't support parallel requests. Test may fail spuriously, or the request dump may not 
-		 * correspond to the actual cause of the failure (stack trace is preserved, though).
-		 */
-		final ExecutorService executor = Executors.newSingleThreadExecutor();
-		final Future<?> future = executor.submit(new Runnable() {
-			@Override
-			public void run() {
-				try {
-					Thread.sleep(100L);
-				} catch (InterruptedException e) {
-					fail("Interrupted while waiting in the asynchronous request thread.");
-				}
-
-				assertBranchConflicts(testBranchPath, siblingB, "Rebase sibling B");
-			}
-		});
-		
-		assertBranchCanBeRebased(siblingA, "Rebase sibling A");
-		
-		assertConceptExists(testBranchPath, "C1");
-		assertConceptExists(siblingA, "C1");
-		assertConceptNotExists(siblingB, "C1");
-		
-		try {
-			future.get(100L, TimeUnit.MILLISECONDS);
-		} catch (ExecutionException e) {
-			if (e.getCause() instanceof AssertionError) {
-				throw (AssertionError) e.getCause();
-			} else {
-				throw e;
-			}
-		} finally {
-			executor.shutdownNow();
-		}
-	}
-	
-	@Test
-	public void noRebaseSameBranch() throws InterruptedException, TimeoutException, ExecutionException {
-		final IBranchPath siblingA = createNestedBranch(testBranchPath, "A");
-		
-		assertConceptCreated(testBranchPath, "C1");
-		assertConceptExists(testBranchPath, "C1");
-		assertConceptNotExists(siblingA, "C1");
-
-		/* 
-		 * XXX: RestAssured doesn't support parallel requests. Test may fail spuriously, or the request dump may not 
-		 * correspond to the actual cause of the failure (stack trace is preserved, though).
-		 */
-		final ExecutorService executor = Executors.newSingleThreadExecutor();
-		final Future<?> future = executor.submit(new Runnable() {
-			@Override
-			public void run() {
-				try {
-					Thread.sleep(100L);
-				} catch (InterruptedException e) {
-					fail("Interrupted while waiting in the asynchronous request thread.");
-				}
-
-				assertBranchConflicts(testBranchPath, siblingA, "Rebase sibling A (again)");
-			}
-		});
-		
-		assertBranchCanBeRebased(siblingA, "Rebase sibling A");
-		
-		assertConceptExists(testBranchPath, "C1");
-		assertConceptExists(siblingA, "C1");
-		
-		try {
-			future.get(100L, TimeUnit.MILLISECONDS);
-		} catch (ExecutionException e) {
-			if (e.getCause() instanceof AssertionError) {
-				throw (AssertionError) e.getCause();
-			} else {
-				throw e;
-			}
-		} finally {
-			executor.shutdownNow();
-		}
->>>>>>> 8923cf17
 	}
 
 	@Test
