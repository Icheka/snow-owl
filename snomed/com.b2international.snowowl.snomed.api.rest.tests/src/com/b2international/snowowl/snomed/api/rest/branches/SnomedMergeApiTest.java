--- conflicted
+++ resolved
@@ -767,13 +767,6 @@
 		.body("active", equalTo(false)); // Child didn't update the status, so inactivation on the parent is in effect
 	}
 	
-<<<<<<< HEAD
-	@Ignore
-	@Test
-	public void rebaseDestinationConceptDeletionOverNewRelationship() throws Exception {
-		// new concept on test branch
-		final String destinationConcept = createNewConcept(branchPath);
-=======
 	@Test
 	public void rebaseConceptDeletionOverNewOutboundRelationships() throws Exception {
 		// new concept on test branch
@@ -802,26 +795,12 @@
 	public void rebaseConceptDeletionOverNewInboundRelationships() throws Exception {
 		// new concept on test branch
 		final String deletedConcept = createNewConcept(branchPath);
->>>>>>> fcef93e8
 		
 		// new child branch of test parent branch
 		final IBranchPath a = BranchPathUtils.createPath(branchPath, "a");
 		createBranch(a).statusCode(201);
 		
 		// create a new relationship to newly created destination concept on parent branch
-<<<<<<< HEAD
-		final String relationshipToDestinationConcept = createNewRelationship(branchPath, Concepts.ROOT_CONCEPT, Concepts.FINDING_SITE, destinationConcept, CharacteristicType.INFERRED_RELATIONSHIP);
-		
-		// delete destination concept on child branch
-		deleteComponent(a, SnomedComponentType.CONCEPT, destinationConcept, false);
-		
-		// rebase child branch with deletion over new relationship, this should succeed, but should also implicitly delete the relationship
-		merge(branchPath, a, "Rebased concept deletion over new relationship").body("status", equalTo(Merge.Status.COMPLETED.name()));
-		
-		// relationship should be deleted along with the already deleted destination concept
-		getComponent(a, SnomedComponentType.RELATIONSHIP, relationshipToDestinationConcept).statusCode(404);
-		
-=======
 		final String newInboundRelationshipToDeletedConcept = createNewRelationship(branchPath, Concepts.ROOT_CONCEPT, Concepts.FINDING_SITE, deletedConcept, CharacteristicType.INFERRED_RELATIONSHIP);
 		
 		// delete destination concept on child branch
@@ -858,7 +837,6 @@
 //		// relationships should be deleted along with the already deleted destination concept
 //		getComponent(a, SnomedComponentType.RELATIONSHIP, newOutboundRelationshipFromDeletedConcept).statusCode(404);
 //		getComponent(a, SnomedComponentType.RELATIONSHIP, newInboundRelationshipToDeletedConcept).statusCode(404);
->>>>>>> fcef93e8
 	}
 
 }