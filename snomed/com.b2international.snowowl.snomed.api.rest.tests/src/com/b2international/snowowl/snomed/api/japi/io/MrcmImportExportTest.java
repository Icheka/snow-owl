--- conflicted
+++ resolved
@@ -1,9 +1,5 @@
 /*
-<<<<<<< HEAD
- * Copyright 2011-2018 B2i Healthcare Pte Ltd, http://b2i.sg
-=======
  * Copyright 2011-2019 B2i Healthcare Pte Ltd, http://b2i.sg
->>>>>>> c2a5bcd7
  * 
  * Licensed under the Apache License, Version 2.0 (the "License");
  * you may not use this file except in compliance with the License.
@@ -57,11 +53,7 @@
 	public void _01_importTest() throws Exception {
 		// default/old MRCM import file contains 58 rules
 		final IBranchPath branch = BranchPathUtils.createMainPath();
-<<<<<<< HEAD
 		final Path path = PlatformUtil.toAbsolutePath(MrcmImportExportTest.class, "mrcm_import_test.json");
-=======
-		final Path path = PlatformUtil.toAbsolutePath(MrcmImportExportTest.class, "mrcm_defaults.xmi");
->>>>>>> c2a5bcd7
 		
 		try (final InputStream stream = Files.newInputStream(path, StandardOpenOption.READ)) {
 			Services.service(MrcmImporter.class).doImport("test", stream);
