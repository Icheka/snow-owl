/*
 * Copyright 2011-2018 B2i Healthcare Pte Ltd, http://b2i.sg
 * 
 * Licensed under the Apache License, Version 2.0 (the "License");
 * you may not use this file except in compliance with the License.
 * You may obtain a copy of the License at
 *
 *      http://www.apache.org/licenses/LICENSE-2.0
 *
 * Unless required by applicable law or agreed to in writing, software
 * distributed under the License is distributed on an "AS IS" BASIS,
 * WITHOUT WARRANTIES OR CONDITIONS OF ANY KIND, either express or implied.
 * See the License for the specific language governing permissions and
 * limitations under the License.
 */
package com.b2international.snowowl.snomed.importer.rf2.validation;


import static com.google.common.collect.Maps.newHashMap;
import static com.google.common.collect.Sets.newHashSet;

import java.io.BufferedReader;
import java.io.File;
import java.io.IOException;
import java.io.InputStreamReader;
import java.net.URL;
import java.util.Arrays;
import java.util.Collection;
import java.util.List;
import java.util.Map;
import java.util.Set;

import org.eclipse.core.runtime.IProgressMonitor;
import org.eclipse.core.runtime.SubMonitor;
import org.slf4j.Logger;

import com.b2international.commons.StringUtils;
import com.b2international.index.Hits;
import com.b2international.index.query.Query;
import com.b2international.index.revision.RevisionSearcher;
import com.b2international.snowowl.core.LogUtils;
import com.b2international.snowowl.core.api.IBranchPath;
import com.b2international.snowowl.core.api.SnowowlRuntimeException;
import com.b2international.snowowl.core.exceptions.AlreadyExistsException;
import com.b2international.snowowl.core.terminology.ComponentCategory;
import com.b2international.snowowl.datastore.BranchPathUtils;
import com.b2international.snowowl.snomed.SnomedConstants.Concepts;
import com.b2international.snowowl.snomed.common.SnomedRf2Headers;
import com.b2international.snowowl.snomed.datastore.id.SnomedIdentifierValidator;
import com.b2international.snowowl.snomed.datastore.id.SnomedIdentifiers;
import com.b2international.snowowl.snomed.datastore.index.entry.SnomedDocument;
import com.b2international.snowowl.snomed.importer.ImportException;
import com.b2international.snowowl.snomed.importer.net4j.DefectType;
import com.b2international.snowowl.snomed.importer.net4j.ImportConfiguration;
import com.b2international.snowowl.snomed.importer.net4j.SnomedValidationDefect;
import com.b2international.snowowl.snomed.importer.rf2.RepositoryState;
import com.google.common.base.Charsets;
import com.google.common.base.Splitter;
import com.google.common.collect.Iterables;
import com.google.common.collect.LinkedListMultimap;
import com.google.common.collect.Lists;
import com.google.common.collect.Multimap;
import com.google.common.collect.Ordering;

/**
 * Provides utility methods for validating the release files.
 */
public final class SnomedValidationContext {
	
	private static final Splitter TAB_SPLITTER = Splitter.on("\t");
	
	private final Map<String, Multimap<DefectType, String>> defects = newHashMap();
	private final ImportConfiguration configuration;
	private final List<AbstractSnomedValidator> releaseFileValidators = Lists.newArrayList();
	
	private final Map<String, Boolean> componentStatus = newHashMap();
	
	private final String requestingUserId;
	private final IBranchPath branchPath;
	private final Logger logger;
	private final Set<String> effectiveTimes = newHashSet();
	private final RevisionSearcher searcher;
	private final RepositoryState repositoryState;
	
	public SnomedValidationContext(final RevisionSearcher searcher, 
			final String requestingUserId, 
			final ImportConfiguration configuration, 
			final Logger logger,
			final RepositoryState repositoryState) {
		this.searcher = searcher;
		this.logger = logger;
		this.requestingUserId = requestingUserId;
		this.configuration = configuration;
		this.repositoryState = repositoryState;
		this.branchPath = BranchPathUtils.createPath(configuration.getBranchPath());
		try {
			addReleaseFilesForValidating();
			addRefSetFilesForValidating();
		} catch (final IOException e) {
			throw new ImportException("Exception caught while collecting release files for validation.", e);
		}
	}
	
	private void preValidate(final SubMonitor monitor) {
		
		for (final AbstractSnomedValidator releaseFileValidator : releaseFileValidators) {
			effectiveTimes.addAll(releaseFileValidator.preValidate(monitor));
		}
	}

	private void doValidate(final SubMonitor monitor) {
		final SubMonitor subMonitor = SubMonitor.convert(monitor, effectiveTimes.size());
		for (String effectiveTime : Ordering.natural().immutableSortedCopy(effectiveTimes)) {
			if (!AbstractSnomedValidator.SPECIAL_EFFECTIVE_TIME_KEY.equals(effectiveTime)) {
				runValidators(effectiveTime, subMonitor);
			}
		}
		
		// Validate an unpublished effective time layer, or a combined snapshot
		if (effectiveTimes.contains(AbstractSnomedValidator.SPECIAL_EFFECTIVE_TIME_KEY)) {
			runValidators(AbstractSnomedValidator.SPECIAL_EFFECTIVE_TIME_KEY, subMonitor.newChild(1));
		}
	}
	
	private void runValidators(String effectiveTime, SubMonitor subMonitor) {
		for (final AbstractSnomedValidator releaseFileValidator : releaseFileValidators) {
			releaseFileValidator.doValidate(effectiveTime, subMonitor.newChild(1));
		}		
	}

	private void postValidate(final SubMonitor monitor) {
		for (final AbstractSnomedValidator releaseFileValidator : releaseFileValidators) {
			releaseFileValidator.postValidate(monitor);
		}
	}
	
	private void addReleaseFilesForValidating() throws IOException {
		if (isValidReleaseFile(configuration.getConceptFile())) {
			releaseFileValidators.add(new SnomedConceptValidator(configuration, this));
		}

		for (File descFile : configuration.getDescriptionFiles()) {
			if (isValidReleaseFile(descFile)) {
				releaseFileValidators.add(new SnomedDescriptionValidator(configuration, this, descFile));
			}
		}

		for (File textFile : configuration.getTextDefinitionFiles()) {
			if (isValidReleaseFile(textFile)) {
				releaseFileValidators.add(new SnomedDescriptionValidator(configuration, this, textFile));
			}
		}

		if (isValidReleaseFile(configuration.getRelationshipFile())) {
			releaseFileValidators.add(new SnomedRelationshipValidator(configuration, this, configuration.getRelationshipFile()));
		}
		
		if (isValidReleaseFile(configuration.getStatedRelationshipFile())) {
			releaseFileValidators.add(new SnomedRelationshipValidator(configuration, this, configuration.getStatedRelationshipFile()));
		}
	}
	
	private void addRefSetFilesForValidating() throws IOException {
		
		for (final URL url : configuration.getRefSetUrls()) {
			addRefSetFile(url);
		}
		
	}
	
	public boolean isValidReleaseFile(final File releaseFile) {
		return null != releaseFile && !releaseFile.getPath().isEmpty();
	}

	private void addRefSetFile(final URL url) throws IOException {
		
		try (BufferedReader reader = new BufferedReader(new InputStreamReader(url.openStream(), Charsets.UTF_8))) {
			final String header = reader.readLine();
			
			// guard against invalid files/folders in the SCT RF2 archive/root folder
			if (StringUtils.isEmpty(header)) {
				return;
			}
			
			List<String> headerElements = TAB_SPLITTER.splitToList(header);
			final String lastColumn = Iterables.getLast(headerElements);
			
			if (lastColumn.equalsIgnoreCase(SnomedRf2Headers.FIELD_REFERENCED_COMPONENT_ID)) {
				releaseFileValidators.add(new SnomedSimpleTypeRefSetValidator(configuration, url, this));
			} else if (lastColumn.equalsIgnoreCase(SnomedRf2Headers.FIELD_VALUE_ID)) {
				releaseFileValidators.add(new SnomedAttributeValueRefSetValidator(configuration, url, this));
			} else if (lastColumn.equalsIgnoreCase(SnomedRf2Headers.FIELD_CHARACTERISTIC_TYPE_ID))  {
				releaseFileValidators.add(new SnomedConcreteDataTypeRefSetValidator(configuration, url, this, true));
			} else if (lastColumn.equalsIgnoreCase(SnomedRf2Headers.FIELD_VALUE)) { // AU CDT refset
				releaseFileValidators.add(new SnomedConcreteDataTypeRefSetValidator(configuration, url, this, false));
			} else if (lastColumn.equalsIgnoreCase(SnomedRf2Headers.FIELD_MAP_TARGET)) {
				releaseFileValidators.add(new SnomedSimpleMapTypeRefSetValidator(configuration, url, this));
			} else if (lastColumn.equalsIgnoreCase(SnomedRf2Headers.FIELD_CORRELATION_ID)) {
				releaseFileValidators.add(new SnomedComplexMapTypeRefSetValidator(configuration, url, this));
			} else if (lastColumn.equalsIgnoreCase(SnomedRf2Headers.FIELD_DESCRIPTION_LENGTH)) {
				releaseFileValidators.add(new SnomedDescriptionTypeRefSetValidator(configuration, url, this));
			} else if (lastColumn.equalsIgnoreCase(SnomedRf2Headers.FIELD_TARGET_COMPONENT) || lastColumn.equalsIgnoreCase(SnomedRf2Headers.FIELD_TARGET_COMPONENT_ID)) {
				releaseFileValidators.add(new SnomedAssociationRefSetValidator(configuration, url, this));
			} else if (lastColumn.equalsIgnoreCase(SnomedRf2Headers.FIELD_ACCEPTABILITY_ID)) {
				releaseFileValidators.add(new SnomedLanguageRefSetValidator(configuration, url, this));
			} else if (lastColumn.equalsIgnoreCase(SnomedRf2Headers.FIELD_TARGET_EFFECTIVE_TIME)) {
				releaseFileValidators.add(new SnomedModuleDependencyRefSetValidator(configuration, url, this));
			} else if (lastColumn.equals(SnomedRf2Headers.FIELD_MAP_CATEGORY_ID)) {
				releaseFileValidators.add(new SnomedExtendedMapTypeRefSetValidator(configuration, url, this));
			} else if (lastColumn.equalsIgnoreCase(SnomedRf2Headers.FIELD_MAP_TARGET_DESCRIPTION)) {
<<<<<<< HEAD
				releaseFileValidators.add(new SnomedSimpleMapWithDescriptionRefSetValidator(configuration, url, this));	
=======
				releaseFileValidators.add(new SnomedSimpleMapTypeRefSetValidator(configuration, url, this, true));
			} else if (lastColumn.equalsIgnoreCase(SnomedRf2Headers.FIELD_OWL_EXPRESSION)) {
				releaseFileValidators.add(new SnomedOWLAxiomRefSetValidator(configuration, url, this));
			} else if (lastColumn.equalsIgnoreCase(SnomedRf2Headers.FIELD_MRCM_EDITORIAL_GUIDE_REFERENCE)) {
				releaseFileValidators.add(new SnomedMRCMDomainRefSetValidator(configuration, url, this));
			} else if (lastColumn.equalsIgnoreCase(SnomedRf2Headers.FIELD_MRCM_RULE_REFSET_ID)) {
				releaseFileValidators.add(new SnomedMRCMModuleScopeRefSetValidator(configuration, url, this));
			} else if (lastColumn.equalsIgnoreCase(SnomedRf2Headers.FIELD_MRCM_CONTENT_TYPE_ID)) {
				if (headerElements.contains(SnomedRf2Headers.FIELD_MRCM_DOMAIN_ID)) {
					releaseFileValidators.add(new SnomedMRCMAttributeDomainRefSetValidator(configuration, url, this));
				} else if (headerElements.contains(SnomedRf2Headers.FIELD_MRCM_RANGE_CONSTRAINT)) {
					releaseFileValidators.add(new SnomedMRCMAttributeRangeRefSetValidator(configuration, url, this));
				}
>>>>>>> 6acebe47
			} else {
				logger.warn("Couldn't determine reference set type for file '" + configuration.getMappedName(url.getPath()) + "', not validating.");
			}
		}
	}

	public org.slf4j.Logger getLogger() {
		return logger;
	}

	public Collection<SnomedValidationDefect> validate(IProgressMonitor monitor) {
		final SubMonitor subMonitor = SubMonitor.convert(monitor, 3);
		logger.info("Validating release files...");
		LogUtils.logImportActivity(logger, requestingUserId, branchPath, "Validating RF2 release files.");

		preValidate(subMonitor.newChild(1, SubMonitor.SUPPRESS_NONE));
		doValidate(subMonitor.newChild(1, SubMonitor.SUPPRESS_NONE));
		postValidate(subMonitor.newChild(1, SubMonitor.SUPPRESS_NONE));

		final Collection<SnomedValidationDefect> validationResult = newHashSet();
		
		validationResult.addAll(new SnomedTaxonomyValidator(configuration, repositoryState, Concepts.STATED_RELATIONSHIP).validate());
		validationResult.addAll(new SnomedTaxonomyValidator(configuration, repositoryState, Concepts.INFERRED_RELATIONSHIP).validate());
		
		this.defects.forEach((file, defects) -> {
			defects.asMap().forEach((type, messages) -> {
				validationResult.add(new SnomedValidationDefect(file, type, messages));
			});
		});

		return validationResult;
	}

	/*package*/ void registerComponent(final String sourceFile, ComponentCategory category, String componentId, boolean status) throws AlreadyExistsException {
		if (!getIdValidator(category).isValid(componentId)) {
			addDefect(sourceFile, DefectType.INVALID_ID, String.format("'%s' is not a valid '%s' identifier", componentId, category.name()));
		}
		// update status, component line registration should happen in effective time order
		componentStatus.put(componentId, status);
	}

	/*package*/ boolean isComponentExists(String componentId, ComponentCategory componentCategory) {
		if (componentStatus.containsKey(componentId)) {
			return true;
		} else {
			try {
				return existsInStore(componentId, componentCategory);
			} catch (IOException e) {
				throw new SnowowlRuntimeException(e);
			}
		}
	}

	/*package*/ boolean isComponentActive(String componentId, ComponentCategory category) {
		if (componentStatus.containsKey(componentId)) {
			return componentStatus.get(componentId);
		} else {
			try {
				return activeInStore(componentId, category);
			} catch (IOException e) {
				throw new SnowowlRuntimeException(e);
			}
		}
	}
	
	/*package*/ void addDefect(final String file, DefectType type, String...defects) {
		addDefect(file, type, Arrays.asList(defects));
	}
	
	/*package*/ void addDefect(final String file, DefectType type, Iterable<String> defects) {
		if (!this.defects.containsKey(file)) {
			this.defects.put(file, LinkedListMultimap.create());
		}
		this.defects.get(file).putAll(type, defects);
	}
	
	private SnomedIdentifierValidator getIdValidator(ComponentCategory category) {
		return SnomedIdentifiers.getIdentifierValidator(category);
	}

	private boolean existsInStore(String componentId, ComponentCategory componentCategory) throws IOException {
		final Class<? extends SnomedDocument> type = SnomedDocument.getType(componentCategory);
		final Query<? extends SnomedDocument> query = Query.select(type).where(SnomedDocument.Expressions.id(componentId)).limit(0).build();
		return searcher.search(query).getTotal() > 0;
	}
	
	private boolean activeInStore(String componentId, ComponentCategory componentCategory) throws IOException {
		final Class<? extends SnomedDocument> type = SnomedDocument.getType(componentCategory);
		final Query<? extends SnomedDocument> query = Query.select(type).where(SnomedDocument.Expressions.id(componentId)).limit(1).build();
		final Hits<? extends SnomedDocument> hits = searcher.search(query);
		return hits.getTotal() > 0 ? Iterables.getOnlyElement(hits).isActive() : false;
	}
	
}<|MERGE_RESOLUTION|>--- conflicted
+++ resolved
@@ -208,10 +208,7 @@
 			} else if (lastColumn.equals(SnomedRf2Headers.FIELD_MAP_CATEGORY_ID)) {
 				releaseFileValidators.add(new SnomedExtendedMapTypeRefSetValidator(configuration, url, this));
 			} else if (lastColumn.equalsIgnoreCase(SnomedRf2Headers.FIELD_MAP_TARGET_DESCRIPTION)) {
-<<<<<<< HEAD
 				releaseFileValidators.add(new SnomedSimpleMapWithDescriptionRefSetValidator(configuration, url, this));	
-=======
-				releaseFileValidators.add(new SnomedSimpleMapTypeRefSetValidator(configuration, url, this, true));
 			} else if (lastColumn.equalsIgnoreCase(SnomedRf2Headers.FIELD_OWL_EXPRESSION)) {
 				releaseFileValidators.add(new SnomedOWLAxiomRefSetValidator(configuration, url, this));
 			} else if (lastColumn.equalsIgnoreCase(SnomedRf2Headers.FIELD_MRCM_EDITORIAL_GUIDE_REFERENCE)) {
@@ -224,7 +221,6 @@
 				} else if (headerElements.contains(SnomedRf2Headers.FIELD_MRCM_RANGE_CONSTRAINT)) {
 					releaseFileValidators.add(new SnomedMRCMAttributeRangeRefSetValidator(configuration, url, this));
 				}
->>>>>>> 6acebe47
 			} else {
 				logger.warn("Couldn't determine reference set type for file '" + configuration.getMappedName(url.getPath()) + "', not validating.");
 			}
