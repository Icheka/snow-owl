/*
 * Copyright 2011-2015 B2i Healthcare Pte Ltd, http://b2i.sg
 * 
 * Licensed under the Apache License, Version 2.0 (the "License");
 * you may not use this file except in compliance with the License.
 * You may obtain a copy of the License at
 *
 *      http://www.apache.org/licenses/LICENSE-2.0
 *
 * Unless required by applicable law or agreed to in writing, software
 * distributed under the License is distributed on an "AS IS" BASIS,
 * WITHOUT WARRANTIES OR CONDITIONS OF ANY KIND, either express or implied.
 * See the License for the specific language governing permissions and
 * limitations under the License.
 */
package com.b2international.snowowl.snomed.importer.rf2;

import static com.google.common.base.Preconditions.checkNotNull;
import static com.google.common.collect.Lists.newArrayList;
import static com.google.common.collect.Sets.newHashSet;

import java.util.Collection;
import java.util.Collections;
import java.util.Date;
import java.util.List;
import java.util.Set;

import org.eclipse.core.runtime.NullProgressMonitor;
import org.eclipse.core.runtime.SubMonitor;
import org.eclipse.emf.cdo.common.commit.CDOCommitInfo;
import org.eclipse.emf.cdo.session.CDORepositoryInfo;
import org.eclipse.emf.cdo.session.CDOSession;
import org.eclipse.emf.cdo.transaction.CDOTransaction;
import org.eclipse.emf.cdo.util.CommitException;
import org.slf4j.Logger;

import com.b2international.collections.longs.LongCollection;
import com.b2international.commons.collect.LongSets;
import com.b2international.commons.functions.UncheckedCastFunction;
import com.b2international.index.revision.RevisionIndex;
import com.b2international.snowowl.core.ApplicationContext;
import com.b2international.snowowl.core.RepositoryManager;
import com.b2international.snowowl.core.api.IBranchPath;
import com.b2international.snowowl.core.date.DateFormats;
import com.b2international.snowowl.core.date.EffectiveTimes;
import com.b2international.snowowl.core.domain.exceptions.CodeSystemNotFoundException;
import com.b2international.snowowl.datastore.BranchPathUtils;
import com.b2international.snowowl.datastore.ICodeSystemVersion;
import com.b2international.snowowl.datastore.cdo.CDOCommitInfoUtils;
import com.b2international.snowowl.datastore.oplock.impl.DatastoreLockContextDescriptions;
import com.b2international.snowowl.datastore.server.CDOServerCommitBuilder;
import com.b2international.snowowl.datastore.server.CDOServerUtils;
import com.b2international.snowowl.datastore.server.snomed.index.init.Rf2BasedSnomedTaxonomyBuilder;
import com.b2international.snowowl.datastore.version.ITagConfiguration;
import com.b2international.snowowl.datastore.version.ITagService;
import com.b2international.snowowl.datastore.version.TagConfigurationBuilder;
import com.b2international.snowowl.eventbus.IEventBus;
import com.b2international.snowowl.importer.AbstractImportUnit;
import com.b2international.snowowl.importer.AbstractLoggingImporter;
import com.b2international.snowowl.importer.ImportException;
import com.b2international.snowowl.importer.Importer;
import com.b2international.snowowl.snomed.SnomedConstants.Concepts;
import com.b2international.snowowl.snomed.common.ContentSubType;
<<<<<<< HEAD
import com.b2international.snowowl.snomed.datastore.IsAStatementWithId;
=======
import com.b2international.snowowl.snomed.datastore.SnomedCodeSystemFactory;
>>>>>>> 0bcefa43
import com.b2international.snowowl.snomed.datastore.SnomedDatastoreActivator;
import com.b2international.snowowl.snomed.datastore.SnomedEditingContext;
import com.b2international.snowowl.snomed.datastore.index.entry.SnomedRelationshipIndexEntry;
import com.b2international.snowowl.snomed.datastore.taxonomy.IncompleteTaxonomyException;
import com.b2international.snowowl.snomed.datastore.taxonomy.InvalidRelationship;
import com.b2international.snowowl.snomed.datastore.taxonomy.SnomedTaxonomyBuilder;
import com.b2international.snowowl.snomed.datastore.taxonomy.SnomedTaxonomyBuilderResult;
import com.b2international.snowowl.snomed.importer.rf2.model.AbstractSnomedImporter;
import com.b2international.snowowl.snomed.importer.rf2.model.ComponentImportType;
import com.b2international.snowowl.snomed.importer.rf2.model.ComponentImportUnit;
import com.b2international.snowowl.snomed.importer.rf2.model.EffectiveTimeUnitOrdering;
import com.b2international.snowowl.snomed.importer.rf2.model.SnomedImportContext;
import com.b2international.snowowl.terminologymetadata.CodeSystem;
import com.b2international.snowowl.terminologymetadata.CodeSystemVersion;
import com.b2international.snowowl.terminologyregistry.core.builder.CodeSystemVersionBuilder;
import com.b2international.snowowl.terminologyregistry.core.index.CodeSystemEntry;
import com.b2international.snowowl.terminologyregistry.core.request.CodeSystemRequests;
import com.google.common.base.Function;
import com.google.common.base.Joiner;
import com.google.common.base.Objects;
import com.google.common.base.Preconditions;
import com.google.common.base.Strings;
import com.google.common.collect.FluentIterable;
import com.google.common.collect.ImmutableList;
import com.google.common.collect.Iterables;
import com.google.common.collect.Lists;
import com.google.common.collect.Ordering;
import com.google.common.collect.Sets;

/**
 * A composite importer that coordinates the operation of its child importers:
 * 
 * <ul>
 * <li>runs all pre-import steps are in order
 * <li>gathers units from all nested importers
 * <li>reorders units are according to the specified ordering
 * <li>carries out the import on the nested units
 * <li>runs all post-import steps in order
 * </ul>
 * 
 */
public class SnomedCompositeImporter extends AbstractLoggingImporter {

	private final List<Importer> importers;
	private final Ordering<AbstractImportUnit> unitOrdering;
	private final SnomedImportContext importContext; //will be used when tagging version (Snow Owl 3.1)
	private final RepositoryState repositoryState;
	
	private Rf2BasedSnomedTaxonomyBuilder inferredTaxonomyBuilder;
	private Rf2BasedSnomedTaxonomyBuilder statedTaxonomyBuilder;
	private Set<String> existingVersions;
	private List<CodeSystemVersion> versionsToCreate;
	
	public SnomedCompositeImporter(final Logger logger,
			final RepositoryState repositoryState,
			final SnomedImportContext importContext,
			final List<Importer> importers, 
			final Ordering<AbstractImportUnit> unitOrdering) {
		super(logger);
		this.repositoryState = repositoryState;
		this.importContext = Preconditions.checkNotNull(importContext, "Import context argument cannot be null.");
		this.importers = ImmutableList.copyOf(checkNotNull(importers, "importers"));
		this.unitOrdering = checkNotNull(unitOrdering, "unitOrdering");
		versionsToCreate = newArrayList();
	}
	
	@Override
	public void preImport(final SubMonitor subMonitor) {
		
		subMonitor.setWorkRemaining(importers.size());
		
		for (final Importer importer : importers) {
			importer.preImport(subMonitor.newChild(1, SubMonitor.SUPPRESS_NONE));
		}
		
		collectExistingVersions();
	}

	private void collectExistingVersions() {
		CodeSystemEntry releaseEntry = getCodeSystemEntry(importContext.getCodeSystemShortName(), importContext.getCodeSystemOID());
		existingVersions = FluentIterable.from(new CodeSystemRequests(SnomedDatastoreActivator.REPOSITORY_UUID)
			.prepareSearchCodeSystemVersion()
			.setCodeSystemShortName(releaseEntry.getShortName())
			.build(IBranchPath.MAIN_BRANCH)
			.executeSync(getEventBus())
			.getItems()).transform(new Function<ICodeSystemVersion, String>() {
				@Override public String apply(ICodeSystemVersion input) {
					return EffectiveTimes.format(input.getEffectiveDate(), DateFormats.SHORT);
				}
			}).toSet();
	}

	private CodeSystemEntry getCodeSystemEntry(String shortName, String oid) {
		CodeSystemEntry entry;
		try {
			entry = new CodeSystemRequests(SnomedDatastoreActivator.REPOSITORY_UUID)
				.prepareGetCodeSystem()
				.setUniqueId(oid)
				.build(IBranchPath.MAIN_BRANCH)
				.executeSync(getEventBus());
		} catch (CodeSystemNotFoundException e) {
			try {
				entry = new CodeSystemRequests(SnomedDatastoreActivator.REPOSITORY_UUID)
					.prepareGetCodeSystem()
					.setUniqueId(shortName)
					.build(IBranchPath.MAIN_BRANCH)
					.executeSync(getEventBus());
			} catch (CodeSystemNotFoundException e2) {
				throw new ImportException(String.format(
						"Unable to find the specified SNOMED CT release among the registered terminologies. Short name: %s, OID: %s",
						importContext.getCodeSystemShortName(), importContext.getCodeSystemOID()));
			}
		}
		
		return entry;
	}

	@Override
	public List<AbstractImportUnit> getImportUnits(final SubMonitor subMonitor) {
		return ImmutableList.<AbstractImportUnit>of(getCompositeUnit(subMonitor));
	}

	public SnomedCompositeImportUnit getCompositeUnit(final SubMonitor subMonitor) {
		
		subMonitor.setWorkRemaining(importers.size());
		
		final List<AbstractImportUnit> units = Lists.newArrayList();
		
		for (final Importer importer : importers) {
			units.addAll(importer.getImportUnits(subMonitor.newChild(1, SubMonitor.SUPPRESS_NONE)));
		}
		
		if (ContentSubType.SNAPSHOT.equals(importContext.getContentSubType())) {
			AbstractImportUnit latestUnit = EffectiveTimeUnitOrdering.INSTANCE.max(units);
			String latestKey = ((ComponentImportUnit) latestUnit).getEffectiveTimeKey();
			
			for (AbstractImportUnit unit : units) {
				((ComponentImportUnit) unit).setEffectiveTimeKey(latestKey);
			}
		}
		
		Collections.sort(units, unitOrdering);
		return new SnomedCompositeImportUnit(this, units);
	}

	@Override
	public void doImport(final SubMonitor subMonitor, final AbstractImportUnit unit) {
<<<<<<< HEAD
		try {
			final IBranchPath branchPath = getImportBranchPath();
			
			final SnomedCompositeImportUnit compositeUnit = (SnomedCompositeImportUnit) unit;
			final UncheckedCastFunction<AbstractImportUnit, ComponentImportUnit> castFunction = new UncheckedCastFunction<AbstractImportUnit, ComponentImportUnit>(ComponentImportUnit.class);
			final List<ComponentImportUnit> units = Lists.newArrayList(Iterables.transform(compositeUnit.getUnits(), castFunction));
			
			subMonitor.setWorkRemaining(units.size() + 1);

			if (isRefSetImport(units)) {
=======
		final IBranchPath branchPath = getImportBranchPath();
		
		final SnomedCompositeImportUnit compositeUnit = (SnomedCompositeImportUnit) unit;
		final UncheckedCastFunction<AbstractImportUnit, ComponentImportUnit> castFunction = new UncheckedCastFunction<AbstractImportUnit, ComponentImportUnit>(ComponentImportUnit.class);
		final List<ComponentImportUnit> units = Lists.newArrayList(Iterables.transform(compositeUnit.getUnits(), castFunction));
		
		subMonitor.setWorkRemaining(units.size() + 1);

		if (isRefSetImport(units)) {
			// enable commit notifications in case of refset import
			importContext.setCommitNotificationEnabled(true);
			String lastUnitEffectiveTimeKey = units.get(0).getEffectiveTimeKey();
>>>>>>> 0bcefa43
			
			for (final ComponentImportUnit subUnit : units) {
				
<<<<<<< HEAD
				for (final ComponentImportUnit subUnit : units) {
					
					final String currentUnitEffectiveTimeKey = subUnit.getEffectiveTimeKey();
					
					if (!Objects.equal(lastUnitEffectiveTimeKey, currentUnitEffectiveTimeKey)) {
						createSnomedVersionFor(lastUnitEffectiveTimeKey);
						lastUnitEffectiveTimeKey = currentUnitEffectiveTimeKey;
					}
					
					subUnit.doImport(subMonitor.newChild(1, SubMonitor.SUPPRESS_NONE));
				}
				
				createSnomedVersionFor(lastUnitEffectiveTimeKey);
=======
				final String currentUnitEffectiveTimeKey = subUnit.getEffectiveTimeKey();
				
				if (!Objects.equal(lastUnitEffectiveTimeKey, currentUnitEffectiveTimeKey)) {
					updateCodeSystemMetadata(lastUnitEffectiveTimeKey, importContext.isVersionCreationEnabled());
					lastUnitEffectiveTimeKey = currentUnitEffectiveTimeKey;
				}
>>>>>>> 0bcefa43
				
				subUnit.doImport(subMonitor.newChild(1, SubMonitor.SUPPRESS_NONE));
			}
			
			updateCodeSystemMetadata(lastUnitEffectiveTimeKey, importContext.isVersionCreationEnabled());
			
		} else {
		
			String lastUnitEffectiveTimeKey = units.get(0).getEffectiveTimeKey();
			
			for (final ComponentImportUnit subUnit : units) {
				
				/*
				 * First import unit seen with an effective time different from the previous set of import units;
				 * initialize taxonomy builder and update import index server service, then perform tagging if
				 * required.
				 * 
				 * Note that different effective times should only be seen in FULL or DELTA import, and the 
				 * collected values can be used as is.
				 */
				final String currentUnitEffectiveTimeKey = subUnit.getEffectiveTimeKey();
				
<<<<<<< HEAD
				for (final ComponentImportUnit subUnit : units) {
					
					/*
					 * First import unit seen with an effective time different from the previous set of import units;
					 * initialize taxonomy builder and update import index server service, then perform tagging if
					 * required.
					 * 
					 * Note that different effective times should only be seen in FULL or DELTA import, and the 
					 * collected values can be used as is.
					 */
					final String currentUnitEffectiveTimeKey = subUnit.getEffectiveTimeKey();
					
					if (!Objects.equal(lastUnitEffectiveTimeKey, currentUnitEffectiveTimeKey)) {
						updateInfrastructure(units, branchPath, lastUnitEffectiveTimeKey);
						createSnomedVersionFor(lastUnitEffectiveTimeKey);
						lastUnitEffectiveTimeKey = currentUnitEffectiveTimeKey;
					}
						
					subUnit.doImport(subMonitor.newChild(1, SubMonitor.SUPPRESS_NONE));
				}
				
				updateInfrastructure(units, branchPath, lastUnitEffectiveTimeKey);
				createSnomedVersionFor(lastUnitEffectiveTimeKey);
=======
				if (!Objects.equal(lastUnitEffectiveTimeKey, currentUnitEffectiveTimeKey)) {
					updateInfrastructure(units, branchPath, lastUnitEffectiveTimeKey);
					updateCodeSystemMetadata(lastUnitEffectiveTimeKey, importContext.isVersionCreationEnabled());
					lastUnitEffectiveTimeKey = currentUnitEffectiveTimeKey;
				}
					
				subUnit.doImport(subMonitor.newChild(1, SubMonitor.SUPPRESS_NONE));
>>>>>>> 0bcefa43
			}
			
			updateInfrastructure(units, branchPath, lastUnitEffectiveTimeKey);
			updateCodeSystemMetadata(lastUnitEffectiveTimeKey, importContext.isVersionCreationEnabled());
		}
	}

	private IBranchPath getImportBranchPath() {
		return BranchPathUtils.createPath(importContext.getEditingContext().getTransaction());
	}

	private boolean isRefSetImport(final Iterable<? extends ComponentImportUnit> units) {
		for (final ComponentImportUnit unit : units) {
			if (!ComponentImportType.isRefSetType(unit.getType())) {
				return false;
			}
		}
		return true;
	}
	
	@Override
	public void postImport(final SubMonitor subMonitor) {
	
		subMonitor.setWorkRemaining(importers.size());
		
		for (final Importer importer : importers) {
			importer.postImport(subMonitor.newChild(1, SubMonitor.SUPPRESS_NONE));
		}
		
		if (getImportBranchPath().getPath().equals(IBranchPath.MAIN_BRANCH)) {
			createNewVersions(importContext.getEditingContext());
		} else {
			try (SnomedEditingContext snomedEditingContext = new SnomedEditingContext(BranchPathUtils.createMainPath())) {
				createNewVersions(snomedEditingContext);
			}
		}
	}

	private void createNewVersions(SnomedEditingContext snomedEditingContext) {
		try {
			final CodeSystem codeSystem = checkNotNull(snomedEditingContext.lookup(importContext.getCodeSystemShortName(), CodeSystem.class));
			codeSystem.getCodeSystemVersions().addAll(versionsToCreate);
			
			if (snomedEditingContext.isDirty()) {
				
				new CDOServerCommitBuilder(importContext.getUserId(), String.format("Created %s SNOMED CT versions for branch '%s'", versionsToCreate.size(), getImportBranchPath().getPath()), snomedEditingContext.getTransaction())
					.sendCommitNotification(false)
					.parentContextDescription(DatastoreLockContextDescriptions.IMPORT)
					.commit();
				
				getLogger().info(String.format("Version tags created: %s", Joiner.on(", ").join(FluentIterable.from(versionsToCreate).transform(new Function<CodeSystemVersion, String>() {
					@Override public String apply(CodeSystemVersion input) {
						return String.format("[%s]", input.getVersionId());
					}
				}))));
				
			}
			
		} catch (NullPointerException e) {
			throw new ImportException(String.format(
					"Unable to find the specified SNOMED CT release among the registered terminologies. Short name: %s, OID: %s",
					importContext.getCodeSystemShortName(), importContext.getCodeSystemOID()));
		} catch (CommitException e) {
			throw new ImportException(String.format("Unable to commit SNOMED CT versions for branch %s", getImportBranchPath().getPath()), e);
		}
	}

	private void updateInfrastructure(final List<ComponentImportUnit> units, final IBranchPath branchPath, final String lastUnitEffectiveTimeKey) {

		if (0 == importContext.getVisitedConcepts().size() && 0 == importContext.getVisitedRefSets().size()) {
			//nothing changed
			return;
		}
		
		String conceptFilePath = null;
		Set<String> descriptionFilePaths = newHashSet();
		String relationshipFilePath = null;
		Set<String> languageFilePaths = newHashSet();
		String statedRelationshipFilePath = null;
		
		for (final ComponentImportUnit unit : units) {
			
			// Consider all reference set files if importing a SNAPSHOT, check matching effective time otherwise 
			if (Objects.equal(lastUnitEffectiveTimeKey, unit.getEffectiveTimeKey())) {
				final String path = unit.getUnitFile().getAbsolutePath();
				
				switch (unit.getType()) {
					case CONCEPT: 
						if (null == conceptFilePath) {
							conceptFilePath = path;
						}
						break;
					case DESCRIPTION: 
					case TEXT_DEFINITION: 
						descriptionFilePaths.add(path); 
						break;
					case LANGUAGE_TYPE_REFSET: 
						languageFilePaths.add(path); 
						break;
					case RELATIONSHIP: 
						if (null == relationshipFilePath) {
							relationshipFilePath = path; 
						}
						break;
					case STATED_RELATIONSHIP:
						if (null == statedRelationshipFilePath) {
							statedRelationshipFilePath = path; 
						}
					default: /*intentionally ignored*/ break;
				}
			}
		}
		
		if (null == inferredTaxonomyBuilder) {
			// First iteration: initialize release file-based builder with existing contents (if any)
			inferredTaxonomyBuilder = buildTaxonomy(Concepts.INFERRED_RELATIONSHIP);
		}
		
		inferredTaxonomyBuilder.applyNodeChanges(conceptFilePath);
		inferredTaxonomyBuilder.applyEdgeChanges(relationshipFilePath);
		final SnomedTaxonomyBuilderResult inferredTaxonomyResult = inferredTaxonomyBuilder.build();
		
		if (null == statedTaxonomyBuilder) {
			// First iteration: initialize release file-based builder with existing contents (if any)
			statedTaxonomyBuilder = buildTaxonomy(Concepts.STATED_RELATIONSHIP);
		}
		
		statedTaxonomyBuilder.applyNodeChanges(conceptFilePath);
		statedTaxonomyBuilder.applyEdgeChanges(statedRelationshipFilePath);
		final SnomedTaxonomyBuilderResult statedTaxonomyResult = statedTaxonomyBuilder.build();
		
		if (!inferredTaxonomyResult.getStatus().isOK() || !statedTaxonomyResult.getStatus().isOK()) {
			throw new IncompleteTaxonomyException(ImmutableList.<InvalidRelationship> builder()
					.addAll(inferredTaxonomyResult.getInvalidRelationships())
					.addAll(statedTaxonomyResult.getInvalidRelationships())
					.build());
		}
		
		final Set<String> synonymAndDescendants = LongSets.toStringSet(inferredTaxonomyBuilder.getAllDescendantNodeIds(Concepts.SYNONYM));
		synonymAndDescendants.add(Concepts.SYNONYM);
		
		initializeIndex(importContext, lastUnitEffectiveTimeKey, units);
	}

	private Rf2BasedSnomedTaxonomyBuilder buildTaxonomy(final String characteristicType) {
		final LongCollection conceptIds = repositoryState.getConceptIds();
		final Collection<SnomedRelationshipIndexEntry.Views.StatementWithId> statements = Concepts.INFERRED_RELATIONSHIP.equals(characteristicType) ? repositoryState.getInferredStatements() : repositoryState.getStatedStatements();
		return Rf2BasedSnomedTaxonomyBuilder.newInstance(new SnomedTaxonomyBuilder(conceptIds, statements), characteristicType);
	}

<<<<<<< HEAD
	private void initializeIndex(final IBranchPath branchPath, final String lastUnitEffectiveTimeKey, final List<ComponentImportUnit> units) {
		final SnomedRf2IndexInitializer snomedRf2IndexInitializer = new SnomedRf2IndexInitializer(branchPath, lastUnitEffectiveTimeKey, units, inferredTaxonomyBuilder, statedTaxonomyBuilder);
=======
	private RevisionIndex getIndex() {
		return ApplicationContext.getInstance().getService(RepositoryManager.class).get(SnomedDatastoreActivator.REPOSITORY_UUID).service(RevisionIndex.class);
	}
	
	private void initializeIndex(final SnomedImportContext context, final String lastUnitEffectiveTimeKey, final List<ComponentImportUnit> units) {
		final SnomedRf2IndexInitializer snomedRf2IndexInitializer = new SnomedRf2IndexInitializer(getIndex(), context, lastUnitEffectiveTimeKey, units, importContext.getLanguageRefSetId(), inferredTaxonomyBuilder, statedTaxonomyBuilder);
>>>>>>> 0bcefa43
		snomedRf2IndexInitializer.run(new NullProgressMonitor());
	}

	protected void createSnomedVersionFor(final String lastUnitEffectiveTimeKey) {
		
		if (AbstractSnomedImporter.UNPUBLISHED_KEY.equals(lastUnitEffectiveTimeKey)) {
			return;
		}
		
		final SnomedEditingContext editingContext = importContext.getEditingContext();
		
		try {

			boolean existingVersionFound = false;

			if (importContext.isVersionCreationEnabled()) {
				
				Set<String> existingEffectiveTimes = Sets.union(FluentIterable.from(versionsToCreate).transform(new Function<CodeSystemVersion, String>() {
					@Override public String apply(CodeSystemVersion input) {
						return EffectiveTimes.format(input.getEffectiveDate(), DateFormats.SHORT);
					}
				}).toSet(), existingVersions);
				
				for (String existingEffectiveTime : existingEffectiveTimes) {
					if (lastUnitEffectiveTimeKey.equals(existingEffectiveTime)) {
						existingVersionFound = true;
						break;
					}
				}
				
				if (!existingVersionFound) {
					versionsToCreate.add(createVersion(lastUnitEffectiveTimeKey));
				} else {
					getLogger().warn("Existing SNOMED CT version found for effective time {}.", lastUnitEffectiveTimeKey);
				}
			}
			
			if (editingContext.isDirty()) {
				new CDOServerCommitBuilder(importContext.getUserId(), importContext.getCommitMessage(), importContext.getAggregator(lastUnitEffectiveTimeKey))
					.sendCommitNotification(false)
					.parentContextDescription(DatastoreLockContextDescriptions.IMPORT)
					.commit();
			}
			
			if (!existingVersionFound && importContext.isVersionCreationEnabled()) {
				final IBranchPath snomedBranchPath = getImportBranchPath();
				final Date effectiveDate = EffectiveTimes.parse(lastUnitEffectiveTimeKey, DateFormats.SHORT);
				final String formattedEffectiveDate = EffectiveTimes.format(effectiveDate);
				
				final ITagConfiguration configuration = TagConfigurationBuilder.createForRepositoryUuid(SnomedDatastoreActivator.REPOSITORY_UUID, formattedEffectiveDate)
					.setBranchPath(snomedBranchPath)
					.setUserId(importContext.getUserId())
					.setParentContextDescription(DatastoreLockContextDescriptions.IMPORT)
					.build();
				
				ApplicationContext.getInstance().getService(ITagService.class).tag(configuration);
			}
			
		} catch (final CommitException e) {
			throw new ImportException("Cannot create tag for SNOMED CT " + lastUnitEffectiveTimeKey, e);
		} finally {
			importContext.setCommitTime(CDOServerUtils.getLastCommitTime(editingContext.getTransaction().getBranch()));
			final CDOCommitInfo commitInfo = createCommitInfo(importContext.getCommitTime(), importContext.getPreviousTime());
			CDOServerUtils.sendCommitNotification(commitInfo);
		}
	}

	private CDOCommitInfo createCommitInfo(final long timestamp, final long previousTimestamp) {
		
		final CDOTransaction transaction = importContext.getEditingContext().getTransaction();
		final CDOSession session = transaction.getSession();
		final CDORepositoryInfo info = session.getRepositoryInfo();
		final String repositoryUuid = info.getUUID();
		final IBranchPath branchPath = getImportBranchPath();
		
		return CDOCommitInfoUtils.createEmptyCommitInfo(repositoryUuid, branchPath, importContext.getUserId(), Strings.nullToEmpty(importContext.getCommitMessage()), timestamp, previousTimestamp);
		
	}
	
	private CodeSystemVersion createVersion(final String version) {
		final Date effectiveDate = EffectiveTimes.parse(version, DateFormats.SHORT);
		final String formattedEffectiveDate = EffectiveTimes.format(effectiveDate);
		
		return new CodeSystemVersionBuilder()
			.withVersionId(formattedEffectiveDate)
			.withDescription("SNOMED CT version created by an RF2 import process")
			.withImportDate(new Date())
			.withEffectiveDate(effectiveDate)
			.withParentBranchPath(getImportBranchPath().getPath())
			.build();
	}

	private IEventBus getEventBus() {
		return ApplicationContext.getServiceForClass(IEventBus.class);
	}
}<|MERGE_RESOLUTION|>--- conflicted
+++ resolved
@@ -61,11 +61,6 @@
 import com.b2international.snowowl.importer.Importer;
 import com.b2international.snowowl.snomed.SnomedConstants.Concepts;
 import com.b2international.snowowl.snomed.common.ContentSubType;
-<<<<<<< HEAD
-import com.b2international.snowowl.snomed.datastore.IsAStatementWithId;
-=======
-import com.b2international.snowowl.snomed.datastore.SnomedCodeSystemFactory;
->>>>>>> 0bcefa43
 import com.b2international.snowowl.snomed.datastore.SnomedDatastoreActivator;
 import com.b2international.snowowl.snomed.datastore.SnomedEditingContext;
 import com.b2international.snowowl.snomed.datastore.index.entry.SnomedRelationshipIndexEntry;
@@ -213,18 +208,6 @@
 
 	@Override
 	public void doImport(final SubMonitor subMonitor, final AbstractImportUnit unit) {
-<<<<<<< HEAD
-		try {
-			final IBranchPath branchPath = getImportBranchPath();
-			
-			final SnomedCompositeImportUnit compositeUnit = (SnomedCompositeImportUnit) unit;
-			final UncheckedCastFunction<AbstractImportUnit, ComponentImportUnit> castFunction = new UncheckedCastFunction<AbstractImportUnit, ComponentImportUnit>(ComponentImportUnit.class);
-			final List<ComponentImportUnit> units = Lists.newArrayList(Iterables.transform(compositeUnit.getUnits(), castFunction));
-			
-			subMonitor.setWorkRemaining(units.size() + 1);
-
-			if (isRefSetImport(units)) {
-=======
 		final IBranchPath branchPath = getImportBranchPath();
 		
 		final SnomedCompositeImportUnit compositeUnit = (SnomedCompositeImportUnit) unit;
@@ -236,41 +219,25 @@
 		if (isRefSetImport(units)) {
 			// enable commit notifications in case of refset import
 			importContext.setCommitNotificationEnabled(true);
+			
 			String lastUnitEffectiveTimeKey = units.get(0).getEffectiveTimeKey();
->>>>>>> 0bcefa43
 			
 			for (final ComponentImportUnit subUnit : units) {
 				
-<<<<<<< HEAD
-				for (final ComponentImportUnit subUnit : units) {
-					
-					final String currentUnitEffectiveTimeKey = subUnit.getEffectiveTimeKey();
-					
-					if (!Objects.equal(lastUnitEffectiveTimeKey, currentUnitEffectiveTimeKey)) {
-						createSnomedVersionFor(lastUnitEffectiveTimeKey);
-						lastUnitEffectiveTimeKey = currentUnitEffectiveTimeKey;
-					}
-					
-					subUnit.doImport(subMonitor.newChild(1, SubMonitor.SUPPRESS_NONE));
-				}
-				
-				createSnomedVersionFor(lastUnitEffectiveTimeKey);
-=======
 				final String currentUnitEffectiveTimeKey = subUnit.getEffectiveTimeKey();
 				
 				if (!Objects.equal(lastUnitEffectiveTimeKey, currentUnitEffectiveTimeKey)) {
-					updateCodeSystemMetadata(lastUnitEffectiveTimeKey, importContext.isVersionCreationEnabled());
+					createSnomedVersionFor(lastUnitEffectiveTimeKey);
 					lastUnitEffectiveTimeKey = currentUnitEffectiveTimeKey;
 				}
->>>>>>> 0bcefa43
 				
 				subUnit.doImport(subMonitor.newChild(1, SubMonitor.SUPPRESS_NONE));
 			}
 			
-			updateCodeSystemMetadata(lastUnitEffectiveTimeKey, importContext.isVersionCreationEnabled());
+			createSnomedVersionFor(lastUnitEffectiveTimeKey);
 			
 		} else {
-		
+			
 			String lastUnitEffectiveTimeKey = units.get(0).getEffectiveTimeKey();
 			
 			for (final ComponentImportUnit subUnit : units) {
@@ -285,43 +252,17 @@
 				 */
 				final String currentUnitEffectiveTimeKey = subUnit.getEffectiveTimeKey();
 				
-<<<<<<< HEAD
-				for (final ComponentImportUnit subUnit : units) {
-					
-					/*
-					 * First import unit seen with an effective time different from the previous set of import units;
-					 * initialize taxonomy builder and update import index server service, then perform tagging if
-					 * required.
-					 * 
-					 * Note that different effective times should only be seen in FULL or DELTA import, and the 
-					 * collected values can be used as is.
-					 */
-					final String currentUnitEffectiveTimeKey = subUnit.getEffectiveTimeKey();
-					
-					if (!Objects.equal(lastUnitEffectiveTimeKey, currentUnitEffectiveTimeKey)) {
-						updateInfrastructure(units, branchPath, lastUnitEffectiveTimeKey);
-						createSnomedVersionFor(lastUnitEffectiveTimeKey);
-						lastUnitEffectiveTimeKey = currentUnitEffectiveTimeKey;
-					}
-						
-					subUnit.doImport(subMonitor.newChild(1, SubMonitor.SUPPRESS_NONE));
-				}
-				
-				updateInfrastructure(units, branchPath, lastUnitEffectiveTimeKey);
-				createSnomedVersionFor(lastUnitEffectiveTimeKey);
-=======
 				if (!Objects.equal(lastUnitEffectiveTimeKey, currentUnitEffectiveTimeKey)) {
 					updateInfrastructure(units, branchPath, lastUnitEffectiveTimeKey);
-					updateCodeSystemMetadata(lastUnitEffectiveTimeKey, importContext.isVersionCreationEnabled());
+					createSnomedVersionFor(lastUnitEffectiveTimeKey);
 					lastUnitEffectiveTimeKey = currentUnitEffectiveTimeKey;
 				}
 					
 				subUnit.doImport(subMonitor.newChild(1, SubMonitor.SUPPRESS_NONE));
->>>>>>> 0bcefa43
 			}
 			
 			updateInfrastructure(units, branchPath, lastUnitEffectiveTimeKey);
-			updateCodeSystemMetadata(lastUnitEffectiveTimeKey, importContext.isVersionCreationEnabled());
+			createSnomedVersionFor(lastUnitEffectiveTimeKey);
 		}
 	}
 
@@ -468,17 +409,12 @@
 		return Rf2BasedSnomedTaxonomyBuilder.newInstance(new SnomedTaxonomyBuilder(conceptIds, statements), characteristicType);
 	}
 
-<<<<<<< HEAD
-	private void initializeIndex(final IBranchPath branchPath, final String lastUnitEffectiveTimeKey, final List<ComponentImportUnit> units) {
-		final SnomedRf2IndexInitializer snomedRf2IndexInitializer = new SnomedRf2IndexInitializer(branchPath, lastUnitEffectiveTimeKey, units, inferredTaxonomyBuilder, statedTaxonomyBuilder);
-=======
 	private RevisionIndex getIndex() {
 		return ApplicationContext.getInstance().getService(RepositoryManager.class).get(SnomedDatastoreActivator.REPOSITORY_UUID).service(RevisionIndex.class);
 	}
 	
 	private void initializeIndex(final SnomedImportContext context, final String lastUnitEffectiveTimeKey, final List<ComponentImportUnit> units) {
-		final SnomedRf2IndexInitializer snomedRf2IndexInitializer = new SnomedRf2IndexInitializer(getIndex(), context, lastUnitEffectiveTimeKey, units, importContext.getLanguageRefSetId(), inferredTaxonomyBuilder, statedTaxonomyBuilder);
->>>>>>> 0bcefa43
+		final SnomedRf2IndexInitializer snomedRf2IndexInitializer = new SnomedRf2IndexInitializer(getIndex(), context, lastUnitEffectiveTimeKey, units, inferredTaxonomyBuilder, statedTaxonomyBuilder);
 		snomedRf2IndexInitializer.run(new NullProgressMonitor());
 	}
 
