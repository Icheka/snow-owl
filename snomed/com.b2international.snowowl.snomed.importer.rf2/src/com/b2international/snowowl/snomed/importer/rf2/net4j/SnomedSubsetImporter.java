/*
 * Copyright 2011-2017 B2i Healthcare Pte Ltd, http://b2i.sg
 * 
 * Licensed under the Apache License, Version 2.0 (the "License");
 * you may not use this file except in compliance with the License.
 * You may obtain a copy of the License at
 *
 *      http://www.apache.org/licenses/LICENSE-2.0
 *
 * Unless required by applicable law or agreed to in writing, software
 * distributed under the License is distributed on an "AS IS" BASIS,
 * WITHOUT WARRANTIES OR CONDITIONS OF ANY KIND, either express or implied.
 * See the License for the specific language governing permissions and
 * limitations under the License.
 */
package com.b2international.snowowl.snomed.importer.rf2.net4j;

import java.io.BufferedReader;
import java.io.File;
import java.io.FileReader;
import java.io.IOException;
import java.text.ParseException;
import java.util.Collections;
import java.util.Date;
import java.util.List;
import java.util.Set;

import org.eclipse.emf.cdo.util.CommitException;

import com.b2international.commons.CompareUtils;
import com.b2international.commons.StringUtils;
import com.b2international.commons.csv.CsvLexer.EOL;
import com.b2international.commons.csv.CsvParser;
import com.b2international.commons.csv.CsvSettings;
import com.b2international.commons.csv.RecordParserCallback;
import com.b2international.snowowl.core.ApplicationContext;
import com.b2international.snowowl.core.api.IBranchPath;
import com.b2international.snowowl.core.api.SnowowlServiceException;
import com.b2international.snowowl.core.date.DateFormats;
import com.b2international.snowowl.core.date.EffectiveTimes;
import com.b2international.snowowl.core.domain.TransactionContext;
import com.b2international.snowowl.datastore.BranchPathUtils;
import com.b2international.snowowl.datastore.cdo.ICDOConnection;
import com.b2international.snowowl.datastore.cdo.ICDOConnectionManager;
import com.b2international.snowowl.datastore.server.snomed.ImportOnlySnomedTransactionContext;
import com.b2international.snowowl.eventbus.IEventBus;
import com.b2international.snowowl.snomed.Component;
import com.b2international.snowowl.snomed.Concept;
import com.b2international.snowowl.snomed.SnomedConstants.Concepts;
import com.b2international.snowowl.snomed.SnomedPackage;
import com.b2international.snowowl.snomed.common.SnomedTerminologyComponentConstants;
import com.b2international.snowowl.snomed.core.domain.CharacteristicType;
<<<<<<< HEAD
import com.b2international.snowowl.snomed.core.domain.NamespaceIdStrategy;
=======
>>>>>>> 114fd9a8
import com.b2international.snowowl.snomed.core.store.SnomedComponents;
import com.b2international.snowowl.snomed.datastore.SnomedConceptLookupService;
import com.b2international.snowowl.snomed.datastore.SnomedDatastoreActivator;
import com.b2international.snowowl.snomed.datastore.SnomedEditingContext;
import com.b2international.snowowl.snomed.datastore.index.entry.SnomedConceptDocument;
import com.b2international.snowowl.snomed.datastore.request.SnomedConceptCreateRequestBuilder;
import com.b2international.snowowl.snomed.datastore.request.SnomedRequests;
import com.b2international.snowowl.snomed.importer.net4j.SnomedUnimportedRefSets;
import com.b2international.snowowl.snomed.refset.core.automap.CsvVariableFieldCountParser;
import com.b2international.snowowl.snomed.refset.core.automap.XlsParser;
import com.b2international.snowowl.snomed.snomedrefset.SnomedRefSetMember;
import com.b2international.snowowl.snomed.snomedrefset.SnomedRefSetType;
import com.google.common.collect.Sets;

/**
 * Import simple type reference sets into Snow Owl from a SNOMED&nbsp;CT RF1
 * subset file.
 * 
 * 
 */
public class SnomedSubsetImporter {

	private static final org.slf4j.Logger LOGGER = org.slf4j.LoggerFactory.getLogger(SnomedSubsetImporter.class);
	
	private final boolean isUiImport;
	private final boolean hasHeader;
	private final boolean skipEmptyLines;
	private final int idColumnNumber;
	private final int firstConceptRowNumber;
	private final int sheetNumber;
	private final int refSetType;
	private final EOL lineFeedCharacter;
	private final File importFile;
	private char fieldSeparatorCharacter;
	private final String fileExtension;
	private final IBranchPath branchPath;
	private final String quoteCharacter;
	private final String effectiveTime;
	private final String subsetName;
	private final String namespace;
	private SnomedUnimportedRefSets unimportedRefSets;
	private final String userId;
	private final Set<String> importedConceptIds;

	public SnomedSubsetImporter(final String branchPath, String userId, boolean hasHeader, boolean skipEmptyLines, int idColumnNumber, int firstConceptRowNumber, int sheetNumber, int refSetType, String subsetName, String fileExtension,
			String effectiveTime, String namespace, String fieldSeparator, String quoteCharacter, String lineFeedCharacter, File importFile) throws SnowowlServiceException {
		this.userId = userId;
		this.branchPath = BranchPathUtils.createPath(branchPath);
		this.hasHeader = hasHeader;
		this.skipEmptyLines = skipEmptyLines;
		this.idColumnNumber = idColumnNumber;
		this.firstConceptRowNumber = firstConceptRowNumber;
		this.sheetNumber = sheetNumber;
		this.refSetType = refSetType;
		this.fileExtension = fileExtension;
		this.effectiveTime = effectiveTime;
		this.namespace = namespace;
		this.quoteCharacter = quoteCharacter;
		this.importFile = importFile;
		this.isUiImport = true;
		this.importedConceptIds = Sets.newHashSet();
		
		if (lineFeedCharacter.equals("nl")) {
			this.lineFeedCharacter = EOL.LF;
		} else {
			this.lineFeedCharacter = EOL.CRLF;
		}
		
		if (subsetName.endsWith("reference set")) {
			this.subsetName = subsetName;
		} else {
			this.subsetName = subsetName + " reference set";
		}
		
		if (fieldSeparator.equals("\\|")) {
			fieldSeparatorCharacter = '|';
		} else if (fieldSeparator.equals("")) {
			fieldSeparatorCharacter = '\0';
		} else {
			fieldSeparatorCharacter = fieldSeparator.charAt(0);
		}

	}

	/**
	 * Does the import of a reference set from the obtained file.
	 * 
	 * @return {@link SnomedUnimportedRefSets}
	 * @throws SnowowlServiceException
	 *             if there was an error during the import
	 */
	public SnomedUnimportedRefSets doImport() throws SnowowlServiceException {
		
		try (TransactionContext context = new ImportOnlySnomedTransactionContext(new SnomedEditingContext(this.branchPath))) {
			
			final SubsetInformation information = createSubsetInformation();
			
			if (null != information.getEffectiveTime()) {
				unimportedRefSets = new SnomedUnimportedRefSets(
						importFile.getName(), 
						information.getSubsetName(), 
						information.getNameSpace(), 
						EffectiveTimes.format(information.getEffectiveTime(), DateFormats.SHORT));
			} else {
				unimportedRefSets = new SnomedUnimportedRefSets(importFile.getName(), information.getSubsetName(), information.getNameSpace(), null);
			}
			
			createHierarchy(context);
			final SubsetImporterCallback callBack = createCallBack(context, information);
			final CsvSettings csvSettings = createCSVSettings();
			
			if (fileExtension.equals("csv")) {
				CsvVariableFieldCountParser parser = new CsvVariableFieldCountParser(new File(importFile.getAbsolutePath()), csvSettings, hasHeader, skipEmptyLines);
				parser.parse();
				
				callBack.handleNonTxtFileRecord(parser.getContent());
			} else if (fileExtension.equals("xls") || fileExtension.equals("xlsx")) {
				XlsParser parser = new XlsParser(new File(importFile.getAbsolutePath()), hasHeader, skipEmptyLines);
				parser.parse(sheetNumber);
				
				callBack.handleNonTxtFileRecord(parser.getContent());
			} else if (fileExtension.equals("txt")) {
				try (BufferedReader reader = new BufferedReader(new FileReader(importFile))) {
					new CsvParser(reader, csvSettings, callBack, getRefSetColumnCount()).parse();
				}
			}

			if (null != information.getEffectiveTime()) {
				updateEffectiveTimes(context, information.getEffectiveTime());
			}

			final String comment = new StringBuilder("Imported ").append(information.getSubsetName()).append(".").toString();
			context.commit(userId, comment);
		} catch (IOException e) {
			LOGGER.error("Error while reading input file.");
			throw new SnowowlServiceException("Error while reading input file.", e);
		} catch (ParseException e) {
			LOGGER.error("Error while parsing input file.");
			throw new SnowowlServiceException("Error while parsing input file.", e);
		} catch (Exception e) {
			throw new SnowowlServiceException("Error while importing subsets.", e);
		}

		return unimportedRefSets;
	}
	
	// Creates the SubsetImporterCallBack for the given RefSet type
	private SubsetImporterCallback createCallBack(TransactionContext context, SubsetInformation information) {
		final String label = information.getSubsetName();
		switch (refSetType) {
			case 0:	// place under Simple type reference set
				return new SubsetImporterCallback(label, unimportedRefSets, context, idColumnNumber, hasHeader, Concepts.REFSET_SIMPLE_TYPE);
			case 1:	 // place under B2i examples
				return new SubsetImporterCallback(label, unimportedRefSets, context, idColumnNumber, hasHeader, Concepts.REFSET_B2I_EXAMPLE);
			case 2:	// place under KP CONVERGENT MEDICAL TERMINOLOGY
				return new SubsetImporterCallback(label, unimportedRefSets, context, idColumnNumber, hasHeader, Concepts.REFSET_KP_CONVERGENT_MEDICAL_TERMINOLOGY);
			case 3:	// place under CORE PROBLEM LIST REFERENCE SETS
				return new SubsetImporterCallback(label, unimportedRefSets, context, idColumnNumber, hasHeader, Concepts.REFSET_CORE_PROBLEM_LIST_REFERENCE_SETS);
			case 4:	// place under INFOWAY PRIMARY HEALTH CARE REFERENCE SETS
				return new SubsetImporterCallback(label, unimportedRefSets, context, idColumnNumber, hasHeader, Concepts.REFSET_INFOWAY_PRIMARY_HEALTH_CARE_REFERENCE_SETS);
			default:
				return null;
		}
	}

	// Creates the hierarchy where the RefSet will be placed
	private void createHierarchy(TransactionContext context) throws CommitException {
		if (1 == refSetType) { // place under B2i examples
			createB2iExampleConcept(context);
		} else if (2 == refSetType) {  // place under KP CONVERGENT MEDICAL TERMINOLOGY
			createB2iExampleConcept(context);
			createKpConvergentMedicalTerminologyConcept(context);
		} else if (3 == refSetType) {  // place under CORE PROBLEM LIST REFERENCE SETS
			createB2iExampleConcept(context);
			createCOREProblemListConcept(context);
		} else if (4 == refSetType) {  // place under INFOWAY PRIMARY HEALTH CARE REFERENCE SETS
			createB2iExampleConcept(context);
			createInfowayPrimaryHealthCareConcept(context);
		}
	}

	// Creates the B2i examples concept
	private void createB2iExampleConcept(TransactionContext context) {
		if (!exists(Concepts.REFSET_B2I_EXAMPLE)) {
			createConcept(context, Concepts.REFSET_SIMPLE_TYPE, Concepts.REFSET_B2I_EXAMPLE, Concepts.MODULE_B2I_EXTENSION, "B2i examples");
		}
	}

	// Creates the KP Convergent Medical Terminology concept
	private void createKpConvergentMedicalTerminologyConcept(TransactionContext context) {
		if (!exists(Concepts.REFSET_KP_CONVERGENT_MEDICAL_TERMINOLOGY)) {
			createConcept(context, Concepts.REFSET_B2I_EXAMPLE, Concepts.REFSET_KP_CONVERGENT_MEDICAL_TERMINOLOGY, Concepts.MODULE_B2I_EXTENSION,
					"KP Convergent Medical Terminology");
		}
	}
	
	// Creates the CORE Problem List concept
	private void createCOREProblemListConcept(TransactionContext context) {
		if (!exists(Concepts.REFSET_CORE_PROBLEM_LIST_REFERENCE_SETS)) {
			createConcept(context, Concepts.REFSET_B2I_EXAMPLE, Concepts.REFSET_CORE_PROBLEM_LIST_REFERENCE_SETS, Concepts.MODULE_B2I_EXTENSION,
					"CORE Problem List Reference Sets");
		}
	}

	// Creates the Infoway Primary Health Care concept
	private void createInfowayPrimaryHealthCareConcept(TransactionContext context) throws CommitException {
		if (!exists(Concepts.REFSET_INFOWAY_PRIMARY_HEALTH_CARE_REFERENCE_SETS)) {
			createConcept(context, Concepts.REFSET_B2I_EXAMPLE, Concepts.REFSET_INFOWAY_PRIMARY_HEALTH_CARE_REFERENCE_SETS, Concepts.MODULE_B2I_EXTENSION,
					"Infoway Primary Health Care Reference Sets");
		}
	}

	// Sets the CVS settings
	private CsvSettings createCSVSettings() {
		return new CsvSettings("".equals(quoteCharacter) ? '\0' : quoteCharacter.charAt(0), fieldSeparatorCharacter, lineFeedCharacter, true);
	}

	// Creates the SubsetInformtaion
	private SubsetInformation createSubsetInformation() throws ParseException {
		SubsetInformation subsetInformation = new SubsetInformation(importFile.getName());
		if (isUiImport) {
			subsetInformation.setSubsetName(subsetName);
			subsetInformation.setNameSpace(StringUtils.isEmpty(namespace) ? Concepts.B2I_NAMESPACE : namespace);
			if (!CompareUtils.isEmpty(effectiveTime)) {
				subsetInformation.setEffectiveTime(EffectiveTimes.parse(effectiveTime, DateFormats.SHORT));
			}
		} else {
			subsetInformation.parse();
		}
		return subsetInformation;
	}

	// Updates the effective time
	private void updateEffectiveTimes(TransactionContext context, Date effectiveTime) {
		final SnomedEditingContext editingContext = context.service(SnomedEditingContext.class);
		for (final Component item : editingContext.getNewObjects(Component.class)) {
			item.setEffectiveTime(effectiveTime);
			item.setReleased(true);
		}
		for (final SnomedRefSetMember member : editingContext.getNewObjects(SnomedRefSetMember.class)) {
			member.setEffectiveTime(effectiveTime);
			member.setReleased(true);
		}
	}

	// Creates a concept
	private void createConcept(final TransactionContext context, final String parentConceptId, final String conceptId, final String moduleId, final String label) {
		// TODO remove lang refset ID from here, and use hard coded one for these custom concepts to be reproducible
		final String languageRefSetId = context.service(SnomedEditingContext.class).getLanguageRefSetId();
		final String createdConceptId = SnomedRequests
			.prepareNewConcept()
			.setId(conceptId)
			.setModuleId(moduleId)
<<<<<<< HEAD
			.setParent(parentConceptId)
			.setIsAId(new NamespaceIdStrategy(Concepts.B2I_NAMESPACE))
=======
			.addRelationship(SnomedRequests.prepareNewRelationship()
					.setIdFromNamespace(Concepts.B2I_NAMESPACE)
					.setDestinationId(parentConceptId)
					.setTypeId(Concepts.IS_A))
>>>>>>> 114fd9a8
			.addDescription(SnomedRequests
					.prepareNewDescription()
					.setIdFromNamespace(Concepts.B2I_NAMESPACE)
					.setModuleId(moduleId)
					.setTerm(String.format("%s (%s)", label, "foundation metadata concept"))
					.setTypeId(Concepts.FULLY_SPECIFIED_NAME)
					.preferredIn(languageRefSetId))
			.addDescription(SnomedRequests
					.prepareNewDescription()
					.setIdFromNamespace(Concepts.B2I_NAMESPACE)
					.setModuleId(moduleId)
					.setTerm(label)
					.setTypeId(Concepts.SYNONYM)
					.preferredIn(languageRefSetId))
			.build()
			.execute(context);
		
		SnomedRequests
			.prepareNewRelationship()
			.setIdFromNamespace(Concepts.B2I_NAMESPACE)
			.setModuleId(moduleId)
			.setSourceId(createdConceptId)
			.setDestinationId(parentConceptId)
			.setTypeId(Concepts.IS_A)
			.setCharacteristicType(CharacteristicType.INFERRED_RELATIONSHIP)
			.build()
			.execute(context);
		
		context.commit(userId, "Created '" + label + "' concept");
	}

	/*
	 * Count the columns of the import file.
	 * 
	 * @return the number of the columns
	 * 
	 * @throws SnowowlServiceException
	 */
	private int getRefSetColumnCount() throws SnowowlServiceException {
		try (BufferedReader reader = new BufferedReader(new FileReader(importFile))) {

			int columnCount = 0;
			char[] charArray = new char[1024];
			reader.read(charArray, 0, 1024);
			
			boolean isNewLine = false;
			for (char c : charArray) {
				if (!isNewLine) {
					if (c == fieldSeparatorCharacter && !isNewLine) {
						columnCount++;
					} else if (c == '\r' || c == '\n') {
						columnCount++;
						isNewLine = true;
					}
				}
			}
			
			return columnCount;
		} catch (IOException e) {
			LOGGER.error("Error while counting columns.");
			throw new SnowowlServiceException("Error while reading input file.", e);
		}
	}
	
	protected ICDOConnection getCDOConnection() {
		return ApplicationContext.getInstance().getService(ICDOConnectionManager.class).get(SnomedPackage.eINSTANCE);
	}
	
	private boolean exists(String conceptId) {
		return SnomedRequests.prepareSearchConcept()
				.setLimit(0)
				.setComponentIds(Collections.singleton(conceptId))
				.build(SnomedDatastoreActivator.REPOSITORY_UUID, branchPath.getPath())
				.execute(ApplicationContext.getServiceForClass(IEventBus.class))
				.getSync().getTotal() > 0;
	}
	
	/*
	 * Class which creates the reference set and extracts and adds the members from the import file rows to the reference set.
	 */
	private final class SubsetImporterCallback implements RecordParserCallback<String> {

		private final SnomedUnimportedRefSets unImportedRefSets;
		private String moduleId;
		private final int idColumnNumber;
		private final boolean hasHeader;
		private final String refSetId;
		private final TransactionContext context;

		private SubsetImporterCallback(String label, SnomedUnimportedRefSets unimportedRefSet, TransactionContext context,
				int idColumnNumber, boolean hasHeader, String refSetType) {
			
			this.unImportedRefSets = unimportedRefSet;
			this.context = context;
			this.idColumnNumber = idColumnNumber;
			this.hasHeader = hasHeader; 
			this.moduleId = context.lookup(refSetType, Concept.class).getModule().getId();
			final String languageReferenceSetId = context.service(SnomedEditingContext.class).getLanguageRefSetId();
			
			SnomedConceptCreateRequestBuilder identifierConceptReq = SnomedRequests
					.prepareNewConcept()
					.setModuleId(moduleId)
<<<<<<< HEAD
					.setParent(refSetType)
					.setIsAId(new NamespaceIdStrategy(Concepts.B2I_NAMESPACE))
=======
					.addRelationship(SnomedRequests.prepareNewRelationship()
							.setIdFromNamespace(Concepts.B2I_NAMESPACE)
							.setDestinationId(refSetType)
							.setTypeId(Concepts.IS_A))
>>>>>>> 114fd9a8
					.addDescription(SnomedRequests
							.prepareNewDescription()
							.setIdFromNamespace(Concepts.B2I_NAMESPACE)
							.setModuleId(moduleId)
							.setTerm(String.format("%s (%s)", label, "foundation metadata concept"))
							.setTypeId(Concepts.FULLY_SPECIFIED_NAME)
							.preferredIn(languageReferenceSetId))
					.addDescription(SnomedRequests
							.prepareNewDescription()
							.setIdFromNamespace(Concepts.B2I_NAMESPACE)
							.setModuleId(moduleId)
							.setTerm(label)
							.setTypeId(Concepts.SYNONYM)
							.preferredIn(languageReferenceSetId));
			
			final String cmtRefSetId = getIdIfCMTConcept(label);
			if (cmtRefSetId == null) {
				identifierConceptReq.setIdFromNamespace(Concepts.B2I_NAMESPACE);
			} else {
				identifierConceptReq.setId(cmtRefSetId);
			}
			
			this.refSetId = SnomedRequests
				.prepareNewRefSet()
				.setType(SnomedRefSetType.SIMPLE)
				.setReferencedComponentType(SnomedTerminologyComponentConstants.CONCEPT)
				.setIdentifierConcept(identifierConceptReq)
				.build()
				.execute(context);
			
			// We create an inferred ISA manually to the same parent
			SnomedRequests.prepareNewRelationship()
				.setIdFromNamespace(Concepts.B2I_NAMESPACE)
				.setModuleId(moduleId)
				.setSourceId(refSetId)
				.setDestinationId(refSetType)
				.setTypeId(Concepts.IS_A)
				.setCharacteristicType(CharacteristicType.INFERRED_RELATIONSHIP)
				.build().execute(context);
		}
		
		private String getIdIfCMTConcept(String label) {
			return Concepts.CMT_REFSET_NAME_ID_MAP.get(label.replaceAll(" reference set", ""));
		}

		@Override
		public void handleRecord(int recordCount, List<String> record) {
			if (hasHeader) {
				if (firstConceptRowNumber < recordCount) {
					createMember(record);
				}
			} else {
				createMember(record);
			}
		}
		
		public void handleNonTxtFileRecord(List<List<String>> content) {
			for (List<String> rowsList : content) {
				SnomedConceptDocument concept = getConcept(rowsList.get(idColumnNumber));
				if (concept != null && importedConceptIds.add(concept.getId())) {
					createMember(concept);
				} else {
					createUnimportedRefsetMember(rowsList, concept);
				}
			}
		}
		
		private void createMember(List<String> record) {
			SnomedConceptDocument concept = getConcept(record.get(idColumnNumber));
			if (concept != null && importedConceptIds.add(concept.getId())) {
				createMember(concept);
			} else {
				createUnimportedRefsetMember(record, concept);
			}
		}
		
		private void createUnimportedRefsetMember(List<String> rowsList, SnomedConceptDocument concept) {
			String identifier;
			if (null != getFullySpecifiedName(rowsList)) {
				identifier = getFullySpecifiedName(rowsList);
			} else {
				identifier = rowsList.get(idColumnNumber) ;
			}
			
			if (concept == null) {
				unImportedRefSets.addRefSetMember("Not found", rowsList.get(idColumnNumber), identifier);
			} else if (!importedConceptIds.add(concept.getId())) {
				unImportedRefSets.addRefSetMember("Duplicated", rowsList.get(idColumnNumber), identifier);
			} else {
				unImportedRefSets.addRefSetMember("Unknown", rowsList.get(idColumnNumber), identifier);
			}
		}
		
		private String getFullySpecifiedName(List<String> rowsList) {
			for (String value : rowsList) {
				if (value.contains("(") && value.contains(")")) {
					return value;
				}
			}
			return null;
		}

		private void createMember(SnomedConceptDocument concept) {
			SnomedComponents.newSimpleMember()
				.withActive(concept.isActive())
				.withReferencedComponent(concept.getId())
				.withModule(moduleId)
				.withRefSet(refSetId)
				.addTo(context);
		}

		private SnomedConceptDocument getConcept(final String conceptId) {
			if (conceptId.matches("\\d+")) {
				return getConcept(branchPath, conceptId);
			} else {
				return null;
			}
		}
		
		private SnomedConceptDocument getConcept(IBranchPath branchPath, String conceptId) {
			return new SnomedConceptLookupService().getComponent(branchPath, conceptId);
		}

	}
}<|MERGE_RESOLUTION|>--- conflicted
+++ resolved
@@ -50,10 +50,6 @@
 import com.b2international.snowowl.snomed.SnomedPackage;
 import com.b2international.snowowl.snomed.common.SnomedTerminologyComponentConstants;
 import com.b2international.snowowl.snomed.core.domain.CharacteristicType;
-<<<<<<< HEAD
-import com.b2international.snowowl.snomed.core.domain.NamespaceIdStrategy;
-=======
->>>>>>> 114fd9a8
 import com.b2international.snowowl.snomed.core.store.SnomedComponents;
 import com.b2international.snowowl.snomed.datastore.SnomedConceptLookupService;
 import com.b2international.snowowl.snomed.datastore.SnomedDatastoreActivator;
@@ -307,15 +303,10 @@
 			.prepareNewConcept()
 			.setId(conceptId)
 			.setModuleId(moduleId)
-<<<<<<< HEAD
-			.setParent(parentConceptId)
-			.setIsAId(new NamespaceIdStrategy(Concepts.B2I_NAMESPACE))
-=======
 			.addRelationship(SnomedRequests.prepareNewRelationship()
 					.setIdFromNamespace(Concepts.B2I_NAMESPACE)
 					.setDestinationId(parentConceptId)
 					.setTypeId(Concepts.IS_A))
->>>>>>> 114fd9a8
 			.addDescription(SnomedRequests
 					.prepareNewDescription()
 					.setIdFromNamespace(Concepts.B2I_NAMESPACE)
@@ -418,15 +409,10 @@
 			SnomedConceptCreateRequestBuilder identifierConceptReq = SnomedRequests
 					.prepareNewConcept()
 					.setModuleId(moduleId)
-<<<<<<< HEAD
-					.setParent(refSetType)
-					.setIsAId(new NamespaceIdStrategy(Concepts.B2I_NAMESPACE))
-=======
 					.addRelationship(SnomedRequests.prepareNewRelationship()
 							.setIdFromNamespace(Concepts.B2I_NAMESPACE)
 							.setDestinationId(refSetType)
 							.setTypeId(Concepts.IS_A))
->>>>>>> 114fd9a8
 					.addDescription(SnomedRequests
 							.prepareNewDescription()
 							.setIdFromNamespace(Concepts.B2I_NAMESPACE)
