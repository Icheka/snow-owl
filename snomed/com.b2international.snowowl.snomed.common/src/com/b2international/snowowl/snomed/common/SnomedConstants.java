/*
 * Copyright 2011-2023 B2i Healthcare Pte Ltd, http://b2i.sg
 * 
 * Licensed under the Apache License, Version 2.0 (the "License");
 * you may not use this file except in compliance with the License.
 * You may obtain a copy of the License at
 *
 *      http://www.apache.org/licenses/LICENSE-2.0
 *
 * Unless required by applicable law or agreed to in writing, software
 * distributed under the License is distributed on an "AS IS" BASIS,
 * WITHOUT WARRANTIES OR CONDITIONS OF ANY KIND, either express or implied.
 * See the License for the specific language governing permissions and
 * limitations under the License.
 */
package com.b2international.snowowl.snomed.common;

import java.util.Map;
import java.util.Set;

import com.google.common.collect.ImmutableMap;
import com.google.common.collect.ImmutableSet;

/**
 * Constant class for SNOMED CT specific constants.
 * 
 */
public abstract class SnomedConstants {
	// suppress constructor to avoid instantiation 
	private SnomedConstants() { }

	/**
	 * Constant class for frequently used SNOMED CT concept IDs.
	 * 
	 */
	public static abstract class Concepts {

		// suppress constructor to avoid instantiation
		private Concepts() { }
		
		public static final Set<String> DEFINING_CHARACTERISTIC_TYPES = ImmutableSet.of(
				Concepts.DEFINING_RELATIONSHIP, 
				Concepts.STATED_RELATIONSHIP, 
				Concepts.INFERRED_RELATIONSHIP);

		public static final String ROOT_CONCEPT = "138875005";
		public static final String IS_A = "116680003";
		public static final String ATTRIBUTE = "246061005";
		public static final String FINDING_SITE = "363698007";
		public static final String METHOD = "260686004";
		public static final String MORPHOLOGY = "116676008";
		public static final String PROCEDURE_SITE_DIRECT = "405813007";
		public static final String INTERPRETS = "363714003";
		public static final String CAUSATIVE_AGENT = "246075003";
		
		public static final String DEFINITION_STATUS_ROOT = "900000000000444006";
		public static final String FULLY_DEFINED = "900000000000073002";
		public static final String PRIMITIVE = "900000000000074008";
		public static final String CHARACTERISTIC_TYPE = "900000000000449001";
		public static final String DEFINING_RELATIONSHIP = "900000000000006009";
		public static final String QUALIFYING_RELATIONSHIP = "900000000000225001";
		public static final String INFERRED_RELATIONSHIP = "900000000000011006";
		public static final String STATED_RELATIONSHIP = "900000000000010007";
		public static final String ADDITIONAL_RELATIONSHIP = "900000000000227009";
		public static final String MODIFIER_ROOT = "900000000000450001";
		public static final String EXISTENTIAL_RESTRICTION_MODIFIER = "900000000000451002";
		public static final String UNIVERSAL_RESTRICTION_MODIFIER = "900000000000452009";
		public static final String FULLY_SPECIFIED_NAME = "900000000000003001";
		public static final String SYNONYM = "900000000000013009";
		public static final String TEXT_DEFINITION = "900000000000550004";
		public static final String ONLY_INITIAL_CHARACTER_CASE_INSENSITIVE = "900000000000020002";
		public static final String ENTIRE_TERM_CASE_INSENSITIVE = "900000000000448009";	//not used in description snapshot
		public static final String ENTIRE_TERM_CASE_SENSITIVE = "900000000000017005";
		public static final String FOUNDATION_METADATA_CONCEPTS = "900000000000454005";
		public static final String CASE_SIGNIFICANCE_ROOT_CONCEPT = "900000000000447004";
		
		//TODO: These are substitutes for concrete domain operational concepts that WILL be 
		//under the metadata hierarchy.  These need to be replaced once available.  bbanfai - 2012.09.11
		public static final String CD_EQUAL = "276136004";  // =
		public static final String CD_LESS = "276139006";  // <
		public static final String CD_GREATER = "276140008";  // >
		public static final String CD_LESS_OR_EQUAL = "276137008";  // <=
		public static final String CD_GREATER_OR_EQUAL = "276138003";  // >=
		public static final String CD_UNEQUAL = "431878004";  // <>
		

		public static final String TOPLEVEL_METADATA = "900000000000441003";
		public static final String LINKAGE = "106237007";
		public static final String PHARMACEUTICAL = "373873005";
		public static final String PHYSICAL_OBJECT = "260787004";
		public static final String QUALIFIER_VALUE_TOPLEVEL_CONCEPT = "362981000";
		
		public static final String NOT_REFINABLE = "900000000000007000";
		public static final String OPTIONAL_REFINABLE = "900000000000216007";
		public static final String MANDATORY_REFINABLE = "900000000000218008";
		
		public static final String DESCRIPTION_TYPE_ROOT_CONCEPT = "900000000000446008";
		public static final String DESCRIPTION_FORMAT_TYPE_ROOT_CONCEPT = "900000000000539002";
		public static final String DESCRIPTION_FORMAT_PLAIN_TEXT = "900000000000540000";
		
		public static final String DEVICE = "49062001";
		
		//ref sets
		public static final String REFSET_ROOT_CONCEPT = "900000000000455006";
		public static final String REFSET_ALL = REFSET_ROOT_CONCEPT;
		public static final String REFSET_SIMPLE_TYPE = "446609009";	// manually added by the importer to 0531 NEHTA (AU)
		public static final String REFSET_COMPLEX_MAP_TYPE = "447250001";	// manually added by the importer to 0531 NEHTA (AU)
		public static final String EXTENDED_MAP_TYPE = "609331003";
		public static final String REFSET_ATTRIBUTE_VALUE_TYPE = "900000000000480006";
		public static final String REFSET_ASSOCIATION_TYPE = "900000000000521006";
		public static final String REFSET_LANGUAGE_TYPE = "900000000000506000";
		public static final String REFSET_LANGUAGE_TYPE_UK = "900000000000508004";
		public static final String REFSET_LANGUAGE_TYPE_US = "900000000000509007";		
		public static final String REFSET_LANGUAGE_TYPE_SG = "9011000132109";
		public static final String REFSET_LANGUAGE_TYPE_ES = "450828004";
		public static final String REFSET_QUERY_SPECIFICATION_TYPE = "900000000000512005";
<<<<<<< HEAD
		public static final String REFSET_SIMPLE_MAP_FROM_TYPE = "900000000000496009";
		public static final String REFSET_SIMPLE_MAP_TO_TYPE = "1187636009"; // since 2022-02-28
=======
		public static final String REFSET_SIMPLE_MAP_FROM_SNOMEDCT_TYPE = "900000000000496009";
>>>>>>> 54b8c202
		public static final String REFSET_DESCRIPTION_TYPE = "900000000000538005";
		public static final String REFSET_CONCRETE_DOMAIN_TYPE_AU = "50131000036100"; //AU release -> NEHTA_0856_2012_AMTImplentationKit_20120229
		public static final String REFSET_MODULE_DEPENDENCY_TYPE = "900000000000534007";
		public static final String REFSET_SIMPLE_MAP_TO_SNOMEDCT = "1187636009";
		
		public static final String REFSET_DESCRIPTOR_REFSET = "900000000000456007";

		public static final String REFSET_ANNOTATION_TYPE = "900000000000516008";
		public static final String REFSET_OWL_EXPRESSION_TYPE = "762676003";
		public static final String REFSET_OWL_ONTOLOGY = "762103008";
		public static final String REFSET_OWL_AXIOM = "733073007";
		
		public static final String REFSET_MRCM_ROOT = "723564002";
		public static final String REFSET_MRCM_MODULE_SCOPE = "723563008";
		
		public static final String REFSET_MRCM_DOMAIN_ROOT = "723589008";
		public static final String REFSET_MRCM_DOMAIN_INTERNATIONAL = "723560006";
		
		public static final String REFSET_MRCM_ATTRIBUTE_DOMAIN_ROOT = "723604009";
		public static final String REFSET_MRCM_ATTRIBUTE_DOMAIN_INTERNATIONAL = "723561005";
		
		public static final String REFSET_MRCM_ATTRIBUTE_RANGE_ROOT = "723592007";
		public static final String REFSET_MRCM_ATTRIBUTE_RANGE_INTERNATIONAL = "723562003";
		
		//CMT reference sets
		public static final String REFSET_B2I_EXAMPLE = "780716481000154104"; //for more details see: https://github.com/b2ihealthcare/snowowl/issues/368
		public static final String REFSET_KP_CONVERGENT_MEDICAL_TERMINOLOGY = "494287621000154107"; //for more details see: https://github.com/b2ihealthcare/snowowl/issues/368
		public static final String REFSET_CORE_PROBLEM_LIST_REFERENCE_SETS = "344562521000154101";
		public static final String REFSET_INFOWAY_PRIMARY_HEALTH_CARE_REFERENCE_SETS = "372749141000154103";
		
		public static final String CARDIOLOGY_REFERENCE_SET = "152725851000154106";
		public static final String ENDOCRINOLOGY_UROLOGY_NEPHROLOGY_REFERENCE_SET = "674330851000154100";
		public static final String HEMATOLOGY_ONCOLOGY_REFERENCE_SET = "291212201000154102";
		public static final String MENTAL_HEALTH_REFERENCE_SET = "599282691000154102";
		public static final String MUSCULOSKELETAL_REFERENCE_SET = "99400311000154108";
		public static final String NEUROLOGY_REFERENCE_SET = "501847791000154106";
		public static final String OPHTHALMOLOGY_REFERENCE_SET = "735316271000154103";
		public static final String PRIMARY_CARE_REFERENCE_SET = "723916301000154101";
		public static final String HISTORY_AND_FAMILY_HISTORY_REFERENCE_SET = "470288881000154105";
		public static final String INJURIES_REFERENCE_SET = "111719501000154107";
		public static final String ORTHOPEDICS_REFERENCE_SET = "461251521000154104";
		public static final String OBSTETRICS_AND_GYNECOLOGY_REFERENCE_SET = "358903761000154109";
		public static final String SKIN_RESPIRATORY_REFERENCE_SET = "832566231000154105";
		public static final String ENT_GASTROINTESTINAL_INFECTIOUS_DISEASES_REFERENCE_SET = "149994661000154106";
		public static final String KP_PROBLEM_LIST_REFERENCE_SET = "376537701000154105";

		public static final Map<String, String> CMT_REFSET_NAME_ID_MAP = ImmutableMap.<String, String>builder()
				.put("Cardiology", CARDIOLOGY_REFERENCE_SET)
				.put("Endocrine, Nephrology, and Urology", ENDOCRINOLOGY_UROLOGY_NEPHROLOGY_REFERENCE_SET)
				.put("ENT, Gastrointestinal, Infectious Diseases", ENT_GASTROINTESTINAL_INFECTIOUS_DISEASES_REFERENCE_SET)
				.put("Hematology and Oncology", HEMATOLOGY_ONCOLOGY_REFERENCE_SET)
				.put("History and Family History", HISTORY_AND_FAMILY_HISTORY_REFERENCE_SET)
				.put("Injuries", INJURIES_REFERENCE_SET)
				.put("KP Problem List", KP_PROBLEM_LIST_REFERENCE_SET)
				.put("Mental Health", MENTAL_HEALTH_REFERENCE_SET)
				.put("Musculoskeletal", MUSCULOSKELETAL_REFERENCE_SET)
				.put("Neurology", NEUROLOGY_REFERENCE_SET)
				.put("Obstetrics and Gynecology", OBSTETRICS_AND_GYNECOLOGY_REFERENCE_SET)
				.put("Ophthalmology", OPHTHALMOLOGY_REFERENCE_SET)
				.put("Orthopedics", ORTHOPEDICS_REFERENCE_SET)
				.put("Primary Care", PRIMARY_CARE_REFERENCE_SET)
				.put("Skin/Dermatology and Respiratory", SKIN_RESPIRATORY_REFERENCE_SET)
				.build();
		
		public static final String SINGAPORE_UNIT_OF_MEASURE_REFERENCE_SET = "492227111000132107";
		public static final String SINGAPORE_EXTENSION_REFERENCE_SET = "843239231000132105";
		public static final String SDD_UNIT_OF_MEASURE_REFERENCE_SET = "62111000133108";
		public static final String SDD_SIMPLE_TYPE_REFERENCE_SET = "69511000133108";

		//concrete domain
		public static final String REFSET_BOOLEAN_DATATYPE = "759160691000154109";
		public static final String REFSET_DATETIME_DATATYPE = "492980241000154105";
		public static final String REFSET_INTEGER_DATATYPE = "373998411000154109";
		public static final String REFSET_FLOAT_DATATYPE = "744104701000154109";
		public static final String REFSET_STRING_DATATYPE = "513945551000154100";
		public static final String REFSET_CONCRETE_DOMAIN_TYPE = "289191171000154104";
		public static final String REFSET_DEFINING_TYPE = "384696201000154108";
		public static final String REFSET_MEASUREMENT_TYPE = "945726341000154109";

		public static final String REFSET_DRUG_TO_SOURCE_DRUG_SIMPLE_MAP = "776245861000133102";
		public static final String REFSET_DRUG_TO_GROUPER_SIMPLE_MAP = "499896751000133109";
		public static final String REFSET_DRUG_TO_PACKAGING_SIMPLE_MAP = "780548781000133105";
		
		// complex map with map block type 
		public static final String REFSET_COMPLEX_BLOCK_MAP_TYPE = "999001671000000105";

		//used for NEHTA AU AMT extension
		/**@deprecated For NEHTA only. {@value}*/
		@Deprecated public static final String REFSET_STRENGTH = "700000111000036105";
		/**@deprecated For NEHTA only. {@value}*/
		@Deprecated public static final String REFSET_UNIT_OF_USE_QUANTITY = "700000131000036101";
		/**@deprecated For NEHTA only. {@value}*/
		@Deprecated public static final String REFSET_UNIT_OF_USE_SIZE = "700000141000036106";
		/**@deprecated For NEHTA only. {@value}*/
		@Deprecated public static final String REFSET_SUBPACK_QUANTITY = "700000121000036103";
		/**@deprecated For NEHTA only. {@value}*/
		@Deprecated public static final String EQUAL_TO = "25311000036102";

		public static final String REFSET_RELATIONSHIP_REFINABILITY = "900000000000488004";
		
		public static final String REFSET_DESCRIPTION_ACCEPTABILITY_ACCEPTABLE = "900000000000549004";
		public static final String REFSET_DESCRIPTION_ACCEPTABILITY_PREFERRED = "900000000000548007";
		
		//for correlation attribute concept imports as it is not in the 0531 NEHTA (AU) RF2 SNOMED CT release
		public static final String REFSET_ATTRIBUTE = "900000000000457003";
		public static final String REFSET_CORRELATION_NOT_SPECIFIED = "447561005";
		
		// Inactivation indicator reference sets
		public static final String REFSET_CONCEPT_INACTIVITY_INDICATOR = "900000000000489007";
		public static final String REFSET_DESCRIPTION_INACTIVITY_INDICATOR = "900000000000490003";
		public static final String REFSET_RELATIONSHIP_INACTIVITY_INDICATOR = "900000000000547002";
		
		//component incativation reasons
		public static final String LIMITED = "900000000000486000";
		public static final String DUPLICATE = "900000000000482003";
		public static final String OUTDATED = "900000000000483008";
		public static final String AMBIGUOUS = "900000000000484002";
		public static final String ERRONEOUS = "900000000000485001";
		public static final String MOVED_ELSEWHERE = "900000000000487009";
		public static final String INAPPROPRIATE = "900000000000494007";
		public static final String PENDING_MOVE = "900000000000492006";
		public static final String CONCEPT_NON_CURRENT = "900000000000495008";
		public static final String NONCONFORMANCE_TO_EDITORIAL_POLICY = "723277005";
		public static final String NOT_SEMANTICALLY_EQUIVALENT = "723278000";
		
		// Historical reference sets
		public static final String REFSET_HISTORICAL_ASSOCIATION = "900000000000522004";
		public static final String REFSET_ALTERNATIVE_ASSOCIATION = "900000000000530003";
		public static final String REFSET_MOVED_FROM_ASSOCIATION = "900000000000525002";
		public static final String REFSET_MOVED_TO_ASSOCIATION = "900000000000524003";
		public static final String REFSET_PARTIALLY_EQUIVALENT_TO_ASSOCIATION = "1186924009";
		public static final String REFSET_POSSIBLY_EQUIVALENT_TO_ASSOCIATION = "900000000000523009";
		public static final String REFSET_POSSIBLY_REPLACED_BY_ASSOCIATION = "1186921001";
		public static final String REFSET_REFERS_TO_ASSOCIATION = "900000000000531004";
		public static final String REFSET_REPLACED_BY_ASSOCIATION = "900000000000526001";
		public static final String REFSET_SAME_AS_ASSOCIATION = "900000000000527005";
		public static final String REFSET_SIMILAR_TO_ASSOCIATION = "900000000000529008";
		public static final String REFSET_WAS_A_ASSOCIATION = "900000000000528000";
		// introduced in 2022-01-31
		public static final String REFSET_PARTIALLY_EQUIVALENT_TO_ASSOCIATION = "1186924009";
		public static final String REFSET_POSSIBLY_REPLACED_BY_ASSOCIATION = "1186921001";
		
		public static final Set<String> HISTORICAL_ASSOCIATION_REFSETS = ImmutableSet.of(
				REFSET_HISTORICAL_ASSOCIATION, 
				REFSET_ALTERNATIVE_ASSOCIATION,
				REFSET_MOVED_FROM_ASSOCIATION,
				REFSET_MOVED_TO_ASSOCIATION,
				REFSET_POSSIBLY_EQUIVALENT_TO_ASSOCIATION,
				REFSET_REFERS_TO_ASSOCIATION,
				REFSET_REPLACED_BY_ASSOCIATION,
				REFSET_SAME_AS_ASSOCIATION,
				REFSET_SIMILAR_TO_ASSOCIATION,
				REFSET_WAS_A_ASSOCIATION);
		
		
		//	simple map type refsets
		public static final String CTV3_SIMPLE_MAP_TYPE_REFERENCE_SET_ID = "900000000000497000";
		public static final String SNOMED_RT_SIMPLE_MAP_TYPE_REFERENCE_SET_ID = "900000000000498005";
		public static final String ICD_O_REFERENCE_SET_ID = "446608001";
		public static final String SDD_DRUG_REFERENCE_SET = "940626531000132107";
		public static final String DOSE_FORM_SYNONYM_PLURAL_REFERENCE_SET = "41181011000132103";
		
		//complex map type reference sets
		public static final String ICD_9_CM_REFERENCE_SET_ID = "447563008";
		public static final String ICD_10_REFERENCE_SET_ID = "447562003";
		public static final String ICD_10_CM_COMPLEX_MAP_REFERENCE_SET_ID = "6011000124106";

		// Concept model attribute hierarchy roots
		public static final String CONCEPT_MODEL_ATTRIBUTE = "410662002";
		public static final String SG_CONCRETE_DOMAIN_ATTRIBUTE = "31041000132100";
		
		// Concept model attribute hierarchy roots, starting with INT 20180131
		public static final String CONCEPT_MODEL_OBJECT_ATTRIBUTE = "762705008";
		public static final String CONCEPT_MODEL_DATA_ATTRIBUTE = "762706009";
		
		// Concepts that require special care when classifying
		public static final String ROLE_GROUP = "609096000";
		public static final String PART_OF = "123005000";
		public static final String LATERALITY = "272741003";
		public static final String HAS_ACTIVE_INGREDIENT = "127489000";
		public static final String HAS_DOSE_FORM = "411116001";
		
		//	Australian specific concepts
		public static final String AUSTRALIAN_LANGUAGE_REFERENCE_SET = "32570271000036106";

		//numerical and unit type linkage concepts
		public static final String HAS_STRENGTH = "411117005";
		public static final String HAS_UNITS = "73298004";
		
		//complex map correlation and category
		public static final String MAP_CORRELATION_ROOT = "447247004";
		public static final String MAP_CORRELATION_BROAD_TO_NARROW = "447559001";
		public static final String MAP_CORRELATION_EXACT_MATCH = "447557004";
		public static final String MAP_CORRELATION_NARROW_TO_BROAD = "447558009";
		public static final String MAP_CORRELATION_PARTIAL_OVERLAP = "447560006";
		public static final String MAP_CORRELATION_NOT_MAPPABLE = "447556008";
		public static final String MAP_CORRELATION_NOT_SPECIFIED = "447561005";
		
		public static final String MAP_CATEGORY_ROOT = "447634004";
		public static final String MAP_CATEGORY_NOT_CLASSIFIED = "447638001";
		
		// Modules
		public static final String MODULE_ROOT = "900000000000443000";
		public static final String IHTSDO_MAINTAINED_MODULE = "900000000000445007";
		public static final String MODULE_SCT_CORE = "900000000000207008";
		public static final String MODULE_SCT_MODEL_COMPONENT = "900000000000012004";
		public static final String MODULE_B2I_EXTENSION = "636635721000154103";
		public static final String CORE_NAMESPACE = "373872000";
		public static final String B2I_NAMESPACE = "1000154";
		
		// UK modules
		public static final String UK_MAINTAINED_CLINICAL_MODULE = "999003121000000100";
		public static final String UK_EDITION_MODULE = "999000041000000102";
		public static final String UK_EDITION_REFERENCE_SET_MODULE = "999000031000000106";
		public static final String UK_EDITION_COMPOSITION_MODULE = "83821000000107";
		public static final String UK_CLINICAL_EXTENSION_MODULE = "999000011000000103";
		public static final String UK_CLINICAL_EXTENSION_REFERENCE_SET_MODULE = "999000021000000109";
		public static final String UK_PATHOLOGY_EXTENSION_MODULE = "748131000000104";
		
		public static final String UK_MAINTAINED_PHARMACY_MODULE = "999000871000001102";
		public static final String UK_DRUG_EXTENSION_MODULE = "999000011000001104";
		public static final String UK_DRUG_EXTENSION_REFERENCE_SET_MODULE = "999000021000001108";
		
		public static final String UK_EXCLUDE_FROM_CLINICAL_RELEASE_MODULE = "15211000000101";
		public static final String UK_EXCLUDE_FROM_DRUG_EXTENSION_RELEASE_MODULE = "13088301000001107";
		
		// SG specific concepts
		public static final String GENERATED_SINGAPORE_MEDICINAL_PRODUCT = "551000991000133100";
		public static final String HAS_RELEASE_CHARACTERISTIC = "9141000132106";

		public static final String ABBREVIATION = "9271000132107";
		public static final String ABBREVIATION_PLURAL = "69721000132103";
		public static final String FULL_NAME = "9201000132100";
		public static final String FULL_NAME_PLURAL = "91991000132100";
		public static final String DISPLAY_NAME = "92011000132100";
		public static final String NOTE = "9291000132106";
		public static final String PREFERRED_PLURAL = "9281000132109";
		public static final String PRODUCT_TERM = "9231000132105";
		public static final String PRODUCT_TERM_PLURAL = "69701000132106";
		public static final String SEARCH_TERM = "9221000132108";
		public static final String SHORT_NAME = "9211000132103";
		
		public static final String HAS_PRODUCT_HIERARCHY_LEVEL = "9171000132101";
		public static final String SUBSTANCE = "105590001";
		public static final String HAS_COMPONENT = "246093002";
		public static final String HAS_SDD_CLASS = "8921000132109";

		public static final String NAMESPACE_ROOT = "370136006";
		
		public static final String ACCEPTABILITY = "900000000000511003";
		public static final String REFINABILITY_VALUE = "900000000000226000";
		public static final String DESCRIPTION_INACTIVATION_VALUE = "900000000000493001";
		public static final String CONCEPT_INACTIVATION_VALUE = "900000000000481005";

		// IDs used in RefSet Descriptor RefSet
		// AttributeDescription Field
		public static final String ATTRIBUTE_DESCRIPTION_REFERENCED_COMPONENT = "449608002";
		// AttributeType Field
		// Referenced Components
		public static final String ATTRIBUTE_TYPE_COMPONENT_TYPE = "900000000000460005";
		public static final String ATTRIBUTE_TYPE_CONCEPT_TYPE_COMPONENT = "900000000000461009";
		public static final String ATTRIBUTE_TYPE_DESCRIPTION_TYPE_COMPONENT = "900000000000462002";
		public static final String ATTRIBUTE_TYPE_RELATIONSHIP_TYPE_COMPONENT = "900000000000463007";
		public static final String ATTRIBUTE_TYPE_MEMBER_TYPE_COMPONENT = "900000000000464001";
		
		// Generic types
		public static final String ATTRIBUTE_TYPE_STRING_TYPE = "900000000000465000";
		public static final String ATTRIBUTE_TYPE_INTEGER_TYPE = "900000000000476001";
		public static final String ATTRIBUTE_TYPE_SIGNED_INTEGER_TYPE = "900000000000477005";
		public static final String ATTRIBUTE_TYPE_UNSIGNED_INTEGER_TYPE = "900000000000478000";
		public static final String ATTRIBUTE_TYPE_TIME = "900000000000475002";
		public static final String ATTRIBUTE_TYPE_SNOMEDCT_PARSABLE_STRING = "707000009";
		
		// Language RefSet
		public static final String ATTRIBUTE_TYPE_ACCEPTABILITY = "900000000000511003";
		
		// OWL RefSet
		public static final String ATTRIBUTE_TYPE_OWL_EXPRESSION = "762677007";
		public static final String ATTRIBUTE_TYPE_OWL2_LANG_SYNTAX = "762678002";
		
		// Description Format
		public static final String ATTRIBUTE_TYPE_DESCRIPTION_FORMAT_LENGTH = "900000000000544009";
		
		// Map attributes
		public static final String ATTRIBUTE_TYPE_CORRELATION_VALUE = "447247004";
		public static final String ATTRIBUTE_TYPE_MAP_ADVICE = "900000000000504002";
		public static final String ATTRIBUTE_TYPE_MAP_CATEGORY_VALUE = "609330002";
		public static final String ATTRIBUTE_TYPE_MAP_GROUP = "900000000000501005";
		public static final String ATTRIBUTE_TYPE_MAP_PRIORITY = "900000000000502003";
		public static final String ATTRIBUTE_TYPE_MAP_RULE = "900000000000503008";
		public static final String ATTRIBUTE_TYPE_MAP_TARGET = "900000000000505001";
		public static final String ATTRIBUTE_TYPE_MAP_SOURCE = "900000000000500006";
		
		// Query attributes
		public static final String ATTRIBUTE_TYPE_QUERY = "900000000000515007";
		
		// Attribute attributes
		public static final String ATTRIBUTE_TYPE_ATTRIBUTE_VALUE = "900000000000491004";
		
		// Association attributes
		public static final String ATTRIBUTE_TYPE_ASSOCIATION_TARGET = "900000000000533001";
		public static final String ATTRIBUTE_TYPE_SCHEME_VALUE = "900000000000499002";

		// MRCM Domain
		public static final String ATTRIBUTE_TYPE_DOMAIN_CONSTRAINT = "723565001";
		public static final String ATTRIBUTE_TYPE_PARENT_DOMAIN = "723566000";
		public static final String ATTRIBUTE_TYPE_PROXIMAL_PRIMITIVE_CONSTRAINT = "723567009";
		public static final String ATTRIBUTE_TYPE_PROXIMAL_PRIMITIVE_REFINEMENT = "723568004";
		public static final String ATTRIBUTE_TYPE_DOMAIN_TEMPLATE_FOR_PRECOORDINATION = "723600000";
		public static final String ATTRIBUTE_TYPE_DOMAIN_TEMPLATE_FOR_POSTCOORDINATION = "723601001";
		public static final String ATTRIBUTE_TYPE_GUIDE_URL = "723570008";
		
		// MRCM Attribute Domain
		public static final String ATTRIBUTE_TYPE_DOMAIN = "609431004";
		public static final String ATTRIBUTE_TYPE_GROUPED = "723572000";
		public static final String ATTRIBUTE_TYPE_ATTRIBUTE_CARDINALITY = "723602008";
		public static final String ATTRIBUTE_TYPE_ATTRIBUTE_IN_GROUP_CARDINALITY = "723603003";
		public static final String ATTRIBUTE_TYPE_CONCEPT_MODEL_RULE_STRENGTH = "723573005";
		public static final String ATTRIBUTE_TYPE_CONTENT_TYPE = "723574004";
		
		// MRCM Attribute Range
		public static final String ATTRIBUTE_TYPE_RANGE_CONSTRAINT = "723575003";
		public static final String ATTRIBUTE_TYPE_ATTRIBUTE_RULE = "723576002";
		public static final String MANDATORY_CONCEPT_MODEL_RULE = "723597001";
		public static final String ALL_PRECOORDINATED_CONTENT = "723594008";
		public static final String ALL_SNOMEDCT_CONTENT = "723596005";		

		// MRCM Module Scope
		public static final String ATTRIBUTE_TYPE_RULE_REFSET = "723577006";
		
		// Module dependency
		public static final String ATTRIBUTE_TYPE_SOURCE_EFFECTIVE_TIME = "900000000000536009";
		public static final String ATTRIBUTE_TYPE_TARGET_EFFECTIVE_TIME = "900000000000537000";
	}
	
	// RF2 effective time format
	public static final String RF2_EFFECTIVE_TIME_FORMAT = "yyyyMMdd";
}<|MERGE_RESOLUTION|>--- conflicted
+++ resolved
@@ -114,12 +114,8 @@
 		public static final String REFSET_LANGUAGE_TYPE_SG = "9011000132109";
 		public static final String REFSET_LANGUAGE_TYPE_ES = "450828004";
 		public static final String REFSET_QUERY_SPECIFICATION_TYPE = "900000000000512005";
-<<<<<<< HEAD
 		public static final String REFSET_SIMPLE_MAP_FROM_TYPE = "900000000000496009";
 		public static final String REFSET_SIMPLE_MAP_TO_TYPE = "1187636009"; // since 2022-02-28
-=======
-		public static final String REFSET_SIMPLE_MAP_FROM_SNOMEDCT_TYPE = "900000000000496009";
->>>>>>> 54b8c202
 		public static final String REFSET_DESCRIPTION_TYPE = "900000000000538005";
 		public static final String REFSET_CONCRETE_DOMAIN_TYPE_AU = "50131000036100"; //AU release -> NEHTA_0856_2012_AMTImplentationKit_20120229
 		public static final String REFSET_MODULE_DEPENDENCY_TYPE = "900000000000534007";
@@ -250,9 +246,7 @@
 		public static final String REFSET_ALTERNATIVE_ASSOCIATION = "900000000000530003";
 		public static final String REFSET_MOVED_FROM_ASSOCIATION = "900000000000525002";
 		public static final String REFSET_MOVED_TO_ASSOCIATION = "900000000000524003";
-		public static final String REFSET_PARTIALLY_EQUIVALENT_TO_ASSOCIATION = "1186924009";
 		public static final String REFSET_POSSIBLY_EQUIVALENT_TO_ASSOCIATION = "900000000000523009";
-		public static final String REFSET_POSSIBLY_REPLACED_BY_ASSOCIATION = "1186921001";
 		public static final String REFSET_REFERS_TO_ASSOCIATION = "900000000000531004";
 		public static final String REFSET_REPLACED_BY_ASSOCIATION = "900000000000526001";
 		public static final String REFSET_SAME_AS_ASSOCIATION = "900000000000527005";
