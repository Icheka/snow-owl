<?xml version="1.0" encoding="UTF-8"?>
<feature
      id="com.b2international.snowowl.snomed.core.rest.feature"
      label="SNOMED CT REST API Feature"
<<<<<<< HEAD
      version="8.0.0.qualifier"
=======
      version="7.17.1"
>>>>>>> 8f0191fe
      provider-name="B2iHealthcare">

   <description url="http://b2i.sg">
      Snow Owl Terminology Server SNOMED CT RESTful API feature.
Visit us at http://b2i.sg
   </description>

   <copyright>
      Copyright 2011-2018 B2i Healthcare Pte Ltd, http://b2i.sg
   </copyright>

   <requires>
      <import feature="com.b2international.snowowl.core.rest.feature" version="8.0.0" match="compatible"/>
   </requires>
   
   <plugin
         id="com.b2international.snowowl.snomed.fhir"
         download-size="0"
         install-size="0"
         version="0.0.0"
         unpack="false"/>

   <plugin
         id="com.b2international.snowowl.snomed.core.rest"
         download-size="0"
         install-size="0"
         version="0.0.0"
         fragment="true"
         unpack="false"/>

</feature><|MERGE_RESOLUTION|>--- conflicted
+++ resolved
@@ -2,12 +2,8 @@
 <feature
       id="com.b2international.snowowl.snomed.core.rest.feature"
       label="SNOMED CT REST API Feature"
-<<<<<<< HEAD
       version="8.0.0.qualifier"
-=======
-      version="7.17.1"
->>>>>>> 8f0191fe
-      provider-name="B2iHealthcare">
+      provider-name="B2i Healthcare">
 
    <description url="http://b2i.sg">
       Snow Owl Terminology Server SNOMED CT RESTful API feature.
