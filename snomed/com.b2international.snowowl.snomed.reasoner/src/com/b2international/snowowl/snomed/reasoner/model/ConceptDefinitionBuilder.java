--- conflicted
+++ resolved
@@ -20,13 +20,7 @@
 import java.util.List;
 import java.util.Set;
 
-<<<<<<< HEAD
 import com.b2international.commons.collections.primitive.set.LongSet;
-import com.b2international.commons.pcj.PrimitiveCollections;
-=======
-import bak.pcj.set.LongSet;
-
->>>>>>> 426c3ecb
 import com.b2international.snowowl.snomed.Concept;
 import com.b2international.snowowl.snomed.Relationship;
 import com.b2international.snowowl.snomed.SnomedConstants.Concepts;
@@ -54,19 +48,7 @@
 		final LongSet disjointUnionIds;
 
 		if (exhaustive) {
-<<<<<<< HEAD
-			disjointUnionIds = PrimitiveCollections.newLongOpenHashSet();
-			for (final Relationship relationship : concept.getInboundRelationships()) {
-				if (relationship.isActive()
-						&& Concepts.IS_A.equals(relationship.getType().getId())
-						&& relationship.getSource().isActive()
-						&& isDefining(relationship)) {
-					disjointUnionIds.add(Long.parseLong(relationship.getSource().getId()));
-				}
-			}
-=======
 			throw new UnsupportedOperationException();
->>>>>>> 426c3ecb
 		} else {
 			disjointUnionIds = null;
 		}
