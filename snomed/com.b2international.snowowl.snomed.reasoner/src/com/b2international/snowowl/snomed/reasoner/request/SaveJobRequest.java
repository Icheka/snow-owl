/*
 * Copyright 2018-2021 B2i Healthcare Pte Ltd, http://b2i.sg
 * 
 * Licensed under the Apache License, Version 2.0 (the "License");
 * you may not use this file except in compliance with the License.
 * You may obtain a copy of the License at
 *
 *      http://www.apache.org/licenses/LICENSE-2.0
 *
 * Unless required by applicable law or agreed to in writing, software
 * distributed under the License is distributed on an "AS IS" BASIS,
 * WITHOUT WARRANTIES OR CONDITIONS OF ANY KIND, either express or implied.
 * See the License for the specific language governing permissions and
 * limitations under the License.
 */
package com.b2international.snowowl.snomed.reasoner.request;

import static com.google.common.collect.Lists.newArrayList;
import static com.google.common.collect.Sets.newHashSet;

import java.util.Collections;
import java.util.List;
import java.util.Map;
import java.util.Set;
import java.util.stream.Collectors;

import javax.validation.constraints.NotNull;

import org.eclipse.core.runtime.IProgressMonitor;
import org.eclipse.core.runtime.SubMonitor;
import org.hibernate.validator.constraints.NotEmpty;
import org.slf4j.Logger;
import org.slf4j.LoggerFactory;

import com.b2international.commons.exceptions.BadRequestException;
import com.b2international.commons.exceptions.LockedException;
import com.b2international.index.revision.Commit;
import com.b2international.snowowl.core.authorization.AccessControl;
import com.b2international.snowowl.core.branch.Branch;
import com.b2international.snowowl.core.config.RepositoryConfiguration;
import com.b2international.snowowl.core.config.SnowOwlConfiguration;
import com.b2international.snowowl.core.domain.BranchContext;
import com.b2international.snowowl.core.domain.TransactionContext;
import com.b2international.snowowl.core.events.Request;
import com.b2international.snowowl.core.events.bulk.BulkRequest;
import com.b2international.snowowl.core.events.bulk.BulkRequestBuilder;
import com.b2international.snowowl.core.identity.Permission;
import com.b2international.snowowl.core.identity.User;
import com.b2international.snowowl.core.internal.locks.DatastoreLockContextDescriptions;
import com.b2international.snowowl.core.locks.Locks;
import com.b2international.snowowl.core.plugin.Extensions;
import com.b2international.snowowl.core.repository.RepositoryRequests;
import com.b2international.snowowl.core.request.CommitResult;
import com.b2international.snowowl.snomed.common.SnomedRf2Headers;
import com.b2international.snowowl.snomed.core.domain.*;
import com.b2international.snowowl.snomed.core.domain.refset.SnomedReferenceSetMember;
import com.b2international.snowowl.snomed.datastore.config.SnomedCoreConfiguration;
import com.b2international.snowowl.snomed.datastore.id.assigner.SnomedNamespaceAndModuleAssigner;
import com.b2international.snowowl.snomed.datastore.index.entry.SnomedRelationshipIndexEntry;
import com.b2international.snowowl.snomed.datastore.request.*;
import com.b2international.snowowl.snomed.reasoner.classification.ClassificationTracker;
import com.b2international.snowowl.snomed.reasoner.domain.*;
import com.b2international.snowowl.snomed.reasoner.equivalence.IEquivalentConceptMerger;
import com.b2international.snowowl.snomed.reasoner.exceptions.ReasonerApiException;
import com.google.common.base.Strings;
import com.google.common.collect.HashMultimap;
import com.google.common.collect.ImmutableMap;
import com.google.common.collect.Iterables;
import com.google.common.collect.Multimap;

/**
 * Represents a request that saves pre-recorded changes of a classification,
 * usually running in a remote job.
 *
 * @since 7.0
 */
final class SaveJobRequest implements Request<BranchContext, Boolean>, AccessControl {

	private static final long serialVersionUID = 1L;

	private static final Logger LOG = LoggerFactory.getLogger("reasoner");

	private static final int SCROLL_LIMIT = 10_000;

	@NotEmpty
	private String classificationId;

	private String userId;

	@NotNull
	private String parentLockContext;

	@NotEmpty
	private String commitComment;

	@NotEmpty
	private String moduleId;

	@NotNull
	private String namespace;
	
	private String assignerType;
	
	private boolean fixEquivalences;
	
	private boolean handleConcreteDomains;
	
	SaveJobRequest() {}
	
	void setClassificationId(final String classificationId) {
		this.classificationId = classificationId;
	}
	
	void setUserId(final String userId) {
		this.userId = userId;
	}
	
	void setParentLockContext(final String parentLockContext) {
		this.parentLockContext = parentLockContext;
	}
	
	void setCommitComment(final String commitComment) {
		this.commitComment = commitComment;
	}
	
	void setModuleId(final String moduleId) {
		this.moduleId = moduleId;
	}
	
	void setNamespace(final String namespace) {
		this.namespace = namespace;
	}
	
	void setAssignerType(final String assignerType) {
		this.assignerType = assignerType;
	}
	
	void setFixEquivalences(final boolean fixEquivalences) {
		this.fixEquivalences = fixEquivalences;
	}
	
	void setHandleConcreteDomains(final boolean handleConcreteDomains) {
		this.handleConcreteDomains = handleConcreteDomains;
	}
	
	@Override
	public Boolean execute(final BranchContext context) {
		final IProgressMonitor monitor = context.service(IProgressMonitor.class);
		final ClassificationTracker tracker = context.service(ClassificationTracker.class);

		final String user = !Strings.isNullOrEmpty(userId) ? userId : context.service(User.class).getUsername();
		
		try (Locks locks = Locks.on(context)
				.user(user)
				.lock(DatastoreLockContextDescriptions.SAVE_CLASSIFICATION_RESULTS, parentLockContext)) {
			return persistChanges(context, monitor);
		} catch (final LockedException e) {
			tracker.classificationFailed(classificationId);
			throw new ReasonerApiException("Couldn't acquire exclusive access to terminology store for persisting classification changes; %s", e.getMessage(), e);
		} catch (final Exception e) {
			LOG.error("Unexpected error while persisting classification changes.", e);
			tracker.classificationSaveFailed(classificationId);
			throw new ReasonerApiException("Error while persisting classification changes on '%s'.", context.path(), e);
		} finally {
			monitor.done();
		}
	}

	private Boolean persistChanges(final BranchContext context, final IProgressMonitor monitor) {
		// Repeat the same checks as in ClassificationSaveRequest, now within the lock
		final ClassificationTask classification = ClassificationRequests.prepareGetClassification(classificationId)
				.build()
				.execute(context);

		final String branchPath = classification.getBranch();
		final Branch branch = RepositoryRequests.branching()
				.prepareGet(branchPath)
				.build()
				.execute(context);

		if (!ClassificationSaveRequest.SAVEABLE_STATUSES.contains(classification.getStatus())) {
			throw new BadRequestException("Classification '%s' is not in the expected state to start saving changes.", classificationId);
		}

		if (classification.getTimestamp() < branch.headTimestamp()) {
			throw new BadRequestException("Classification '%s' on branch '%s' is stale (classification timestamp: %s, head timestamp: %s).", 
					classificationId,
					branchPath,
					classification.getTimestamp(),
					branch.headTimestamp());
		}

		final ClassificationTracker classificationTracker = context.service(ClassificationTracker.class);

		// Signal the state change
		classificationTracker.classificationSaving(classificationId);

		final SubMonitor subMonitor = SubMonitor.convert(monitor, "Persisting changes", 6);
		final BulkRequestBuilder<TransactionContext> bulkRequestBuilder = BulkRequest.create();

		applyChanges(subMonitor, context, bulkRequestBuilder);
	
		long resultTimeStamp = Commit.NO_COMMIT_TIMESTAMP;
		for (List<Request<TransactionContext, ?>> partition : Iterables.partition(bulkRequestBuilder.build().getRequests(), getCommitLimit(context))) {
			final BulkRequestBuilder<TransactionContext> batchRequest = BulkRequest.create();
			partition.forEach(request -> batchRequest.add(request));
			
			final Request<BranchContext, CommitResult> commitRequest = SnomedRequests.prepareCommit()
					.setBody(batchRequest.build())
					.setCommitComment(commitComment)
					.setParentContextDescription(DatastoreLockContextDescriptions.SAVE_CLASSIFICATION_RESULTS)
					.setAuthor(userId)
					.build();
			
			final CommitResult commitResult = new IdRequest<>(commitRequest).execute(context);
			resultTimeStamp = commitResult.getCommitTimestamp();
		}
		
		if (Commit.NO_COMMIT_TIMESTAMP == resultTimeStamp) {
			classificationTracker.classificationSaveFailed(classificationId);				
			return Boolean.FALSE;
		} else {
			classificationTracker.classificationSaved(classificationId, resultTimeStamp);			
			return Boolean.TRUE;
		}		
	}
	
	private final int getCommitLimit(BranchContext context) {
		return context.service(SnowOwlConfiguration.class).getModuleConfig(RepositoryConfiguration.class).getIndexConfiguration().getCommitWatermarkLow();
	}

	private void applyChanges(final SubMonitor subMonitor, 
			final BranchContext context,
			final BulkRequestBuilder<TransactionContext> bulkRequestBuilder) {

		final SnomedNamespaceAndModuleAssigner assigner = createNamespaceAndModuleAssigner(context);
		final Set<String> conceptIdsToSkip = mergeEquivalentConcepts(context, bulkRequestBuilder, assigner);
		applyRelationshipChanges(context, bulkRequestBuilder, assigner, conceptIdsToSkip);

		if (handleConcreteDomains) {
			// CD member support in configuration overrides the flag on the save request
			final SnomedCoreConfiguration snomedCoreConfiguration = context.service(SnomedCoreConfiguration.class);
			if (snomedCoreConfiguration.isConcreteDomainSupported()) {
				applyConcreteDomainChanges(context, bulkRequestBuilder, assigner, conceptIdsToSkip);
			}
		}
	}

	private void applyRelationshipChanges(final BranchContext context, 
			final BulkRequestBuilder<TransactionContext> bulkRequestBuilder,
			final SnomedNamespaceAndModuleAssigner namespaceAndModuleAssigner, 
			final Set<String> conceptIdsToSkip) {

		ClassificationRequests.prepareSearchRelationshipChange()
				.setLimit(SCROLL_LIMIT)
				.setExpand("relationship(inferredOnly:true)")
				.filterByClassificationId(classificationId)
				.stream(context)
				.forEach(nextChanges -> {
					final Set<String> conceptIds = nextChanges.stream()
							.map(RelationshipChange::getRelationship)
							.map(ReasonerRelationship::getSourceId)
							.collect(Collectors.toSet());
					
					final Set<String> originRelationshipIds = nextChanges.stream()
							.filter(change -> ChangeNature.NEW.equals(change.getChangeNature())
								|| ChangeNature.UPDATED.equals(change.getChangeNature()))
							.map(RelationshipChange::getRelationship)
							.map(ReasonerRelationship::getOriginId)
							.filter(id -> id != null)
							.collect(Collectors.toSet());

					final Map<String, String> originSourceIds = SnomedRequests.prepareSearchRelationship()
						.setLimit(originRelationshipIds.size())
						.filterByIds(originRelationshipIds)
						.setFields(SnomedRelationshipIndexEntry.Fields.ID, SnomedRelationshipIndexEntry.Fields.SOURCE_ID)
						.build()
						.execute(context)
						.stream()
						.collect(Collectors.toMap(
								SnomedRelationship::getId, // keys: ID of the "origin" relationship  
								SnomedRelationship::getSourceId)); // values: source concept ID of the "origin" relationship
					
					conceptIds.removeAll(conceptIdsToSkip);
					namespaceAndModuleAssigner.collectRelationshipNamespacesAndModules(conceptIds, context);

					for (final RelationshipChange change : nextChanges) {
						final ReasonerRelationship relationship = change.getRelationship();

						// Relationship changes related to merged concepts should not be applied
						if (conceptIdsToSkip.contains(relationship.getSourceId()) || conceptIdsToSkip.contains(relationship.getDestinationId())) {
							continue;
						}
						
						switch (change.getChangeNature()) {
							case NEW: {
									/*
									 * Do not "infer" any relationship that is passed down from a concept that was
									 * already merged by the equivalent concept merging step
									 */
									final String originSourceId = originSourceIds.get(relationship.getOriginId());
									if (!conceptIdsToSkip.contains(originSourceId)) {
										addComponent(bulkRequestBuilder, namespaceAndModuleAssigner, relationship);
									}
								}
								break;
								
							case UPDATED: {
									final String originSourceId = originSourceIds.get(relationship.getOriginId());
									if (!conceptIdsToSkip.contains(originSourceId)) {
										updateComponent(bulkRequestBuilder, namespaceAndModuleAssigner, relationship);
									}
								}
								break;
								
							case REDUNDANT:
								removeOrDeactivate(bulkRequestBuilder, namespaceAndModuleAssigner, relationship);
								break;
								
							default:
								throw new IllegalStateException(String.format("Unexpected relationship change '%s' found with SCTID '%s'.", 
										change.getChangeNature(), 
										change.getRelationship().getOriginId()));
						}
					}
				});

		namespaceAndModuleAssigner.clear();
	}

	private void applyConcreteDomainChanges(final BranchContext context, 
			final BulkRequestBuilder<TransactionContext> bulkRequestBuilder,
			final SnomedNamespaceAndModuleAssigner namespaceAndModuleAssigner, 
			final Set<String> conceptIdsToSkip) {

		ClassificationRequests.prepareSearchConcreteDomainChange()
				.setLimit(SCROLL_LIMIT)
				.setExpand("concreteDomainMember(inferredOnly:true)")
				.filterByClassificationId(classificationId)
				.stream(context)
				.forEach(nextChanges -> {
					final Set<String> conceptIds = nextChanges.stream()
							.map(ConcreteDomainChange::getConcreteDomainMember)
							.map(m -> m.getReferencedComponentId())
							.collect(Collectors.toSet());

					final Set<String> originMemberIds = nextChanges.stream()
							.filter(change -> ChangeNature.NEW.equals(change.getChangeNature())
									|| ChangeNature.UPDATED.equals(change.getChangeNature()))
							.map(ConcreteDomainChange::getConcreteDomainMember)
							.map(ReasonerConcreteDomainMember::getOriginMemberId)
							.filter(id -> id != null)
							.collect(Collectors.toSet());
					
					final Map<String, String> originReferencedComponentIds = SnomedRequests.prepareSearchMember()
							.setLimit(originMemberIds.size())
							.filterByIds(originMemberIds)
							.build()
							.execute(context)
							.stream()
							.collect(Collectors.toMap(
									m -> m.getId(), // keys: ID of the "origin" CD member
									m -> m.getReferencedComponent().getId())); // values: referenced component ID of the "origin" CD member

					// Concepts which will be inactivated as part of equivalent concept merging should be excluded
					conceptIds.removeAll(conceptIdsToSkip);
					namespaceAndModuleAssigner.collectConcreteDomainModules(conceptIds, context);

					for (final ConcreteDomainChange change : nextChanges) {
						final ReasonerConcreteDomainMember referenceSetMember = change.getConcreteDomainMember();

						// CD member changes related to merged concepts should not be applied
						if (conceptIdsToSkip.contains(referenceSetMember.getReferencedComponentId())) {
							continue;
						}
						
						switch (change.getChangeNature()) {
							case NEW: {
									/*
									 * Do not "infer" any CD member that is passed down from a concept that was
									 * already merged by the equivalent concept merging step
									 */
									final String originReferencedComponentId = originReferencedComponentIds.get(referenceSetMember.getOriginMemberId());
									if (!conceptIdsToSkip.contains(originReferencedComponentId)) {
										addComponent(bulkRequestBuilder, namespaceAndModuleAssigner, referenceSetMember);
									}
								}
								break;
								
							case UPDATED: {
								final String originReferencedComponentId = originReferencedComponentIds.get(referenceSetMember.getOriginMemberId());
									if (!conceptIdsToSkip.contains(originReferencedComponentId)) {
										updateComponent(bulkRequestBuilder, namespaceAndModuleAssigner, referenceSetMember);
									}
								}
								break;
								
							case REDUNDANT:
								removeOrDeactivate(bulkRequestBuilder, namespaceAndModuleAssigner, referenceSetMember);
								break;
								
							default:
								throw new IllegalStateException(String.format("Unexpected CD member change '%s' found with UUID '%s'.", 
										change.getChangeNature(), 
										change.getConcreteDomainMember().getOriginMemberId()));
						}
					}
				});

		namespaceAndModuleAssigner.clear();
	}

	private Set<String> mergeEquivalentConcepts(final BranchContext context, 
			final BulkRequestBuilder<TransactionContext> bulkRequestBuilder, 
			final SnomedNamespaceAndModuleAssigner assigner) {

		if (!fixEquivalences) {
			return Collections.emptySet();
		}
		
		// XXX: Restrict merging to active components only
		final String expand = "equivalentConcepts(expand("
				+ "descriptions(active:true),"
				+ "relationships(active:true),"
				+ "inboundRelationships(active:true),"
				+ "members(active:true)))";
		
		final Multimap<SnomedConcept, SnomedConcept> equivalentConcepts = HashMultimap.create();
		
		ClassificationRequests.prepareSearchEquivalentConceptSet()
				.setLimit(SCROLL_LIMIT)
				.setExpand(expand)
				.filterByClassificationId(classificationId)
				.stream(context)
				.flatMap(EquivalentConceptSets::stream)
				.filter(equivalentSet -> !equivalentSet.isUnsatisfiable())
				.forEach(equivalentSet -> {
					final List<SnomedConcept> conceptsToRemove = newArrayList(equivalentSet.getEquivalentConcepts());
					final SnomedConcept conceptToKeep = conceptsToRemove.remove(0);
					equivalentConcepts.putAll(conceptToKeep, conceptsToRemove);
				});

		// Are there any equivalent concepts present? or Were all equivalent concepts unsatisfiable?
		if (equivalentConcepts.isEmpty()) {
			return Collections.emptySet();
		}
		
		IEquivalentConceptMerger merger = Extensions.getFirstPriorityExtension(
				IEquivalentConceptMerger.EXTENSION_POINT, 
				IEquivalentConceptMerger.class);
		if (merger == null) {
			merger = new IEquivalentConceptMerger.Default();
		}
		
		final String mergerName = merger.getClass().getSimpleName();
		LOG.info("Reasoner service will use {} for equivalent concept merging.", mergerName);
		
		final Set<String> conceptIdsToSkip = merger.merge(equivalentConcepts);
		final Set<String> conceptIdsToKeep = equivalentConcepts.keySet()
				.stream()
				.map(SnomedConcept::getId)
				.collect(Collectors.toSet());

		// Prepare to provide namespace-module for inbound relationship source concepts as well
		final Set<String> relationshipChangeConceptIds = newHashSet(conceptIdsToKeep);
		
		// Add source concepts on new/about to be inactivated inbound relationships, pointing to "kept" concepts
		for (final SnomedConcept conceptToKeep : equivalentConcepts.keySet()) {
			for (final SnomedRelationship relationship : conceptToKeep.getInboundRelationships()) {
				if (relationship.getId().startsWith(IEquivalentConceptMerger.PREFIX_NEW)) {
					relationshipChangeConceptIds.add(relationship.getSourceId());
				} else if (!relationship.isActive()) {
					relationshipChangeConceptIds.add(relationship.getSourceId());
				}
			}
		}
		
		assigner.collectRelationshipNamespacesAndModules(relationshipChangeConceptIds, context);
		
		for (final SnomedConcept conceptToKeep : equivalentConcepts.keySet()) {
			
			for (final SnomedRelationship relationship : conceptToKeep.getInboundRelationships()) {
				// Already handled as another concept's outbound relationship
				if (relationship.getId() == null) {
					continue;
				}
				
				if (relationship.getId().startsWith(IEquivalentConceptMerger.PREFIX_NEW)) {
					relationship.setId(null);
					addComponent(bulkRequestBuilder, assigner, relationship);
				} else if (!relationship.isActive()) {
					removeOrDeactivate(bulkRequestBuilder, assigner, relationship);
				}
			}
			
			for (final SnomedRelationship relationship : conceptToKeep.getRelationships()) {
				// Already handled as another concept's inbound relationship
				if (relationship.getId() == null) {
					continue;
				}
				
				if (relationship.getId().startsWith(IEquivalentConceptMerger.PREFIX_NEW)) {
					relationship.setId(null);
					addComponent(bulkRequestBuilder, assigner, relationship);
				} else if (!relationship.isActive()) {
					removeOrDeactivate(bulkRequestBuilder, assigner, relationship);
				}
			}
		}
		
		// CD members are always "outbound", however, so the concept SCTID set can be reduced
		assigner.clear();
		assigner.collectConcreteDomainModules(conceptIdsToKeep, context);
		
		for (final SnomedConcept conceptToKeep : equivalentConcepts.keySet()) {
			for (final SnomedReferenceSetMember member : conceptToKeep.getMembers()) {
				if (member.getId().startsWith(IEquivalentConceptMerger.PREFIX_NEW)) {
					member.setId(null);
					addComponent(bulkRequestBuilder, assigner, member);
				} else if (member.getId().startsWith(IEquivalentConceptMerger.PREFIX_UPDATED)) { 
					// Trim the prefix from the ID to restore its original form
					member.setId(member.getId().substring(IEquivalentConceptMerger.PREFIX_UPDATED.length()));
					bulkRequestBuilder.add(member.toUpdateRequest());
				} else if (!member.isActive()) {
					removeOrDeactivate(bulkRequestBuilder, assigner, member);
				}
			}
		}
		
		// Descriptions are also "outbound"
		assigner.clear();
		assigner.collectRelationshipNamespacesAndModules(conceptIdsToKeep, context);

		for (final SnomedConcept conceptToKeep : equivalentConcepts.keySet()) {
			for (final SnomedDescription description : conceptToKeep.getDescriptions()) {
				if (description.getId().startsWith(IEquivalentConceptMerger.PREFIX_NEW)) {
					description.setId(null);
					addComponent(bulkRequestBuilder, assigner, description);
				} else if (description.getId().startsWith(IEquivalentConceptMerger.PREFIX_UPDATED)) { 
					// Trim the prefix from the ID to restore its original form
					description.setId(description.getId().substring(IEquivalentConceptMerger.PREFIX_UPDATED.length()));
					bulkRequestBuilder.add(description.toUpdateRequest());
				} else if (!description.isActive()) {
					removeOrDeactivate(bulkRequestBuilder, assigner, description);
				}
			}
		}
		
		// Inactivation of "removed" concepts also requires modules to be collected according to the assigner rules
		assigner.clear();
		assigner.collectRelationshipNamespacesAndModules(conceptIdsToSkip, context);
		
		for (final SnomedConcept conceptToRemove : equivalentConcepts.values()) {
			// Check if the concept needs to be removed or deactivated
			if (!conceptToRemove.isActive()) {
				removeOrDeactivate(bulkRequestBuilder, assigner, conceptToRemove);
			}
		}
		
		assigner.clear();
		
		return conceptIdsToSkip;
	}

	private SnomedNamespaceAndModuleAssigner createNamespaceAndModuleAssigner(final BranchContext context) {
		// Override assigner type if given
		final String selectedType;
		if (assignerType != null) {
			selectedType = assignerType;
		} else {
			final SnomedCoreConfiguration configuration = context.service(SnomedCoreConfiguration.class);
			selectedType = configuration.getNamespaceModuleAssigner();
		}
		
		final SnomedNamespaceAndModuleAssigner assigner = SnomedNamespaceAndModuleAssigner.create(context, selectedType, moduleId, namespace);

		LOG.info("Reasoner service will use {} for relationship/concrete domain namespace and module assignment.", assigner);
		return assigner;
	}

	private void removeOrDeactivate(final BulkRequestBuilder<TransactionContext> bulkRequestBuilder,
			final SnomedNamespaceAndModuleAssigner namespaceAndModuleAssigner, final SnomedConcept concept) {
		final Request<TransactionContext, Boolean> request;
	
		if (concept.isReleased()) {
			request = SnomedRequests
					.prepareUpdateConcept(concept.getId())
					.setModuleId(namespaceAndModuleAssigner.getRelationshipModuleId(concept.getId()))
					.setActive(false)
					.setInactivationProperties(new InactivationProperties("" /*RETIRED*/, Collections.emptyList()))
					.build();
		} else {
			request = SnomedRequests
					.prepareDeleteConcept(concept.getId())
					.build();
		}
	
		bulkRequestBuilder.add(request);
	}

	private void removeOrDeactivate(final BulkRequestBuilder<TransactionContext> bulkRequestBuilder,
			final SnomedNamespaceAndModuleAssigner namespaceAndModuleAssigner,
			final SnomedRelationship relationship) {
		removeOrDeactivateRelationship(bulkRequestBuilder, namespaceAndModuleAssigner, relationship.isReleased(), relationship.getId(), relationship.getSourceId());
	}

	private void removeOrDeactivate(final BulkRequestBuilder<TransactionContext> bulkRequestBuilder,
			final SnomedNamespaceAndModuleAssigner namespaceAndModuleAssigner,
			final ReasonerRelationship relationship) {
		removeOrDeactivateRelationship(bulkRequestBuilder, namespaceAndModuleAssigner, relationship.isReleased(), relationship.getOriginId(), relationship.getSourceId());
	}

	private void removeOrDeactivateRelationship(final BulkRequestBuilder<TransactionContext> bulkRequestBuilder,
			final SnomedNamespaceAndModuleAssigner namespaceAndModuleAssigner,
			final boolean released, final String relationshipId, String sourceId) {
		
		final Request<TransactionContext, Boolean> request;
		
		if (released) {
			request = SnomedRequests
					.prepareUpdateRelationship(relationshipId)
					.setActive(false)
					.setModuleId(namespaceAndModuleAssigner.getRelationshipModuleId(sourceId))
					.build();
		} else {
			request = SnomedRequests
					.prepareDeleteRelationship(relationshipId)
					.build();
		}
	
		bulkRequestBuilder.add(request);
	}

	private void removeOrDeactivate(final BulkRequestBuilder<TransactionContext> bulkRequestBuilder,
			final SnomedNamespaceAndModuleAssigner namespaceAndModuleAssigner,
			final SnomedReferenceSetMember member) {
		removeOrDeactivateMember(bulkRequestBuilder, namespaceAndModuleAssigner, member.isReleased(), member.getId(), member.getReferencedComponent().getId());
	}

	private void removeOrDeactivate(final BulkRequestBuilder<TransactionContext> bulkRequestBuilder,
			final SnomedNamespaceAndModuleAssigner namespaceAndModuleAssigner,
			final ReasonerConcreteDomainMember member) {
		removeOrDeactivateMember(bulkRequestBuilder, namespaceAndModuleAssigner, member.isReleased(), member.getOriginMemberId(), member.getReferencedComponentId());
	}

	private void removeOrDeactivateMember(final BulkRequestBuilder<TransactionContext> bulkRequestBuilder, 
			final SnomedNamespaceAndModuleAssigner namespaceAndModuleAssigner,
			final boolean released, final String memberId, String referencedComponentId) {
		
		final Request<TransactionContext, Boolean> request;
		
		if (released) {
			request = SnomedRequests
					.prepareUpdateMember(memberId)
					.setSource(ImmutableMap.<String, Object>builder()
						.put(SnomedRf2Headers.FIELD_ACTIVE, false)
						.put(SnomedRf2Headers.FIELD_MODULE_ID, namespaceAndModuleAssigner.getConcreteDomainModuleId(referencedComponentId))
						.build())
					.build();
		} else {
			request = SnomedRequests
					.prepareDeleteMember(memberId)
					.build();
		}
	
		bulkRequestBuilder.add(request);
	}

	private void removeOrDeactivate(final BulkRequestBuilder<TransactionContext> bulkRequestBuilder,
			final SnomedNamespaceAndModuleAssigner namespaceAndModuleAssigner, 
			final SnomedDescription description) {

		final Request<TransactionContext, Boolean> request;
		
		if (description.isReleased()) {
			request = SnomedRequests
					.prepareUpdateDescription(description.getId())
					.setActive(false)
					.setAcceptability(ImmutableMap.of())
					.build();
		} else {
			request = SnomedRequests
					.prepareDeleteDescription(description.getId())
					.build();
		}
	
		bulkRequestBuilder.add(request);
	}

	private void addComponent(final BulkRequestBuilder<TransactionContext> bulkRequestBuilder,
			final SnomedNamespaceAndModuleAssigner namespaceAndModuleAssigner, 
			final ReasonerRelationship relationship) {
	
		final String sourceId = relationship.getSourceId();
		final String typeId = relationship.getTypeId();
		final String destinationId = relationship.getDestinationId();
		final boolean destinationNegated = relationship.isDestinationNegated();
		final RelationshipValue valueAsObject = relationship.getValueAsObject();
		final String characteristicTypeId = relationship.getCharacteristicTypeId();
		final int group = relationship.getGroup();
		final int unionGroup = relationship.getUnionGroup();
		final String modifier = relationship.getModifierId();
		
		addComponent(bulkRequestBuilder, namespaceAndModuleAssigner, 
				sourceId, typeId, destinationId, destinationNegated, valueAsObject,
				characteristicTypeId, group, unionGroup, modifier);
	}

	private void addComponent(final BulkRequestBuilder<TransactionContext> bulkRequestBuilder,
			final SnomedNamespaceAndModuleAssigner namespaceAndModuleAssigner, 
			final SnomedRelationship relationship) {

		final String sourceId = relationship.getSourceId();
		final String typeId = relationship.getTypeId();
		final String destinationId = relationship.getDestinationId();
		final boolean destinationNegated = relationship.isDestinationNegated();
		final RelationshipValue value = relationship.getValueAsObject();
		final String characteristicTypeId = relationship.getCharacteristicTypeId();
		final int group = relationship.getRelationshipGroup();
		final int unionGroup = relationship.getUnionGroup();
		final String modifier = relationship.getModifierId();
		
		addComponent(bulkRequestBuilder, namespaceAndModuleAssigner, 
				sourceId, typeId, destinationId, destinationNegated, value,
				characteristicTypeId, group, unionGroup, modifier);
	}

	private void addComponent(final BulkRequestBuilder<TransactionContext> bulkRequestBuilder,
			final SnomedNamespaceAndModuleAssigner namespaceAndModuleAssigner, 
			final String sourceId,
			final String typeId, 
			final String destinationId, 
			final boolean destinationNegated,
			final RelationshipValue valueAsObject,
			final String characteristicTypeId, 
			final int relationshipGroup, 
			final int unionGroup,
			final String modifier) {
		
		final String moduleId = namespaceAndModuleAssigner.getRelationshipModuleId(sourceId);
		final String namespace = namespaceAndModuleAssigner.getRelationshipNamespace(sourceId);
	
		final SnomedRelationshipCreateRequestBuilder createRequest = SnomedRequests.prepareNewRelationship()
				.setIdFromNamespace(namespace)
				.setTypeId(typeId)
				.setActive(true)
				.setCharacteristicTypeId(characteristicTypeId)
				.setSourceId(sourceId)
				.setDestinationId(destinationId)
				.setDestinationNegated(destinationNegated)
<<<<<<< HEAD
				.setValue(valueAsObject)
				.setRelationshipGroup(relationshipGroup)
=======
<<<<<<< HEAD
				.setValue(value)
				.setRelationshipGroup(group)
=======
				.setValue(valueAsObject)
				.setGroup(group)
>>>>>>> refs/remotes/origin/7.x
>>>>>>> 7b03b402
				.setUnionGroup(unionGroup)
				.setModifierId(modifier)
				.setModuleId(moduleId);
	
		bulkRequestBuilder.add(createRequest);
	}

	private void addComponent(final BulkRequestBuilder<TransactionContext> bulkRequestBuilder,
			final SnomedNamespaceAndModuleAssigner namespaceAndModuleAssigner, 
			final ReasonerConcreteDomainMember member) {
	
		final String referencedComponentId = member.getReferencedComponentId();
		final String referenceSetId = member.getReferenceSetId();
		final String typeId = member.getTypeId();
		final String serializedValue = member.getSerializedValue();
		final int group = member.getGroup();
		final String characteristicTypeId = member.getCharacteristicTypeId();
		
		addComponent(bulkRequestBuilder, namespaceAndModuleAssigner, 
				referencedComponentId, referenceSetId, typeId,
				serializedValue, group, characteristicTypeId);
	}

	private void addComponent(final BulkRequestBuilder<TransactionContext> bulkRequestBuilder,
			final SnomedNamespaceAndModuleAssigner namespaceAndModuleAssigner, 
			final SnomedReferenceSetMember member) {
		
		final String referencedComponentId = member.getReferencedComponent().getId();
		final String referenceSetId = member.getRefsetId();
		final String typeId = (String) member.getProperties().get(SnomedRf2Headers.FIELD_TYPE_ID);
		final String serializedValue = (String) member.getProperties().get(SnomedRf2Headers.FIELD_VALUE);
		final int group = (Integer) member.getProperties().get(SnomedRf2Headers.FIELD_RELATIONSHIP_GROUP);
		final String characteristicTypeId = (String) member.getProperties().get(SnomedRf2Headers.FIELD_CHARACTERISTIC_TYPE_ID);
		
		addComponent(bulkRequestBuilder, namespaceAndModuleAssigner, 
				referencedComponentId, referenceSetId, typeId,
				serializedValue, group, characteristicTypeId);
	}
	
	private void addComponent(final BulkRequestBuilder<TransactionContext> bulkRequestBuilder,
			final SnomedNamespaceAndModuleAssigner namespaceAndModuleAssigner,
			final String referencedComponentId,
			final String referenceSetId, 
			final String typeId, 
			final String serializedValue, 
			final int group,
			final String characteristicTypeId) {
		
		final String moduleId = namespaceAndModuleAssigner.getConcreteDomainModuleId(referencedComponentId);
	
		final SnomedRefSetMemberCreateRequestBuilder createRequest = SnomedRequests.prepareNewMember()
				.setActive(true)
				.setModuleId(moduleId)
				.setReferencedComponentId(referencedComponentId)
				.setRefsetId(referenceSetId)
				.setProperties(ImmutableMap.of(
						SnomedRf2Headers.FIELD_TYPE_ID, typeId,
						SnomedRf2Headers.FIELD_VALUE, serializedValue,
						SnomedRf2Headers.FIELD_RELATIONSHIP_GROUP, group,
						SnomedRf2Headers.FIELD_CHARACTERISTIC_TYPE_ID, characteristicTypeId));
	
		bulkRequestBuilder.add(createRequest);
	}

	private void addComponent(BulkRequestBuilder<TransactionContext> bulkRequestBuilder,
			SnomedNamespaceAndModuleAssigner namespaceAndModuleAssigner, 
			SnomedDescription description) {

		final String moduleId = namespaceAndModuleAssigner.getRelationshipModuleId(description.getConceptId());
		final String namespace = namespaceAndModuleAssigner.getRelationshipNamespace(description.getConceptId());
		
		final SnomedDescriptionCreateRequestBuilder createRequest = SnomedRequests.prepareNewDescription()
				.setIdFromNamespace(namespace)
				.setAcceptability(description.getAcceptabilityMap())
				.setActive(true)
				.setCaseSignificanceId(description.getCaseSignificanceId())
				.setConceptId(description.getConceptId())
				.setLanguageCode(description.getLanguageCode())
				.setModuleId(moduleId)
				.setTerm(description.getTerm())
				.setTypeId(description.getTypeId());
	
		bulkRequestBuilder.add(createRequest);
	}

	private void updateComponent(final BulkRequestBuilder<TransactionContext> bulkRequestBuilder,
			final SnomedNamespaceAndModuleAssigner namespaceAndModuleAssigner,
			final ReasonerRelationship relationship) {
		
		final SnomedRelationshipUpdateRequestBuilder updateRequest = SnomedRequests
				.prepareUpdateRelationship(relationship.getOriginId())
				.setModuleId(namespaceAndModuleAssigner.getRelationshipModuleId(relationship.getSourceId()))
				.setRelationshipGroup(relationship.getGroup());
		
		bulkRequestBuilder.add(updateRequest);
	}

	private void updateComponent(final BulkRequestBuilder<TransactionContext> bulkRequestBuilder,
			final SnomedNamespaceAndModuleAssigner namespaceAndModuleAssigner,
			final ReasonerConcreteDomainMember referenceSetMember) {
		
		final SnomedRefSetMemberUpdateRequestBuilder updateRequest = SnomedRequests
				.prepareUpdateMember(referenceSetMember.getOriginMemberId())
				.setSource(ImmutableMap.<String,Object>of(
					SnomedRf2Headers.FIELD_VALUE, referenceSetMember.getSerializedValue(),
					SnomedRf2Headers.FIELD_MODULE_ID, namespaceAndModuleAssigner.getConcreteDomainModuleId(referenceSetMember.getReferencedComponentId())
				));

		bulkRequestBuilder.add(updateRequest);		
	}

	@Override
	public String getOperation() {
		return Permission.OPERATION_CLASSIFY;
	}
}<|MERGE_RESOLUTION|>--- conflicted
+++ resolved
@@ -748,18 +748,8 @@
 				.setSourceId(sourceId)
 				.setDestinationId(destinationId)
 				.setDestinationNegated(destinationNegated)
-<<<<<<< HEAD
 				.setValue(valueAsObject)
 				.setRelationshipGroup(relationshipGroup)
-=======
-<<<<<<< HEAD
-				.setValue(value)
-				.setRelationshipGroup(group)
-=======
-				.setValue(valueAsObject)
-				.setGroup(group)
->>>>>>> refs/remotes/origin/7.x
->>>>>>> 7b03b402
 				.setUnionGroup(unionGroup)
 				.setModifierId(modifier)
 				.setModuleId(moduleId);
