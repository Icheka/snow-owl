--- conflicted
+++ resolved
@@ -37,7 +37,6 @@
 import org.eclipse.net4j.util.StringUtil;
 import org.semanticweb.owlapi.io.OWLOntologyDocumentSource;
 import org.semanticweb.owlapi.io.StringDocumentSource;
-<<<<<<< HEAD
 import org.semanticweb.owlapi.model.AxiomType;
 import org.semanticweb.owlapi.model.OWLAxiom;
 import org.semanticweb.owlapi.model.OWLClass;
@@ -63,13 +62,11 @@
 import org.semanticweb.owlapi.model.OWLOntologyID;
 import org.semanticweb.owlapi.model.OWLOntologyManager;
 import org.semanticweb.owlapi.model.OWLPropertyExpression;
+import org.semanticweb.owlapi.model.OWLPropertyRange;
 import org.semanticweb.owlapi.model.OWLQuantifiedObjectRestriction;
 import org.semanticweb.owlapi.model.OWLSubClassOfAxiom;
 import org.semanticweb.owlapi.model.OWLSubObjectPropertyOfAxiom;
 import org.semanticweb.owlapi.model.OWLSubPropertyAxiom;
-=======
-import org.semanticweb.owlapi.model.*;
->>>>>>> d9547512
 import org.semanticweb.owlapi.util.DefaultPrefixManager;
 import org.semanticweb.owlapi.util.OWLObjectTypeIndexProvider;
 import org.semanticweb.owlapi.vocab.OWL2Datatype;
@@ -133,22 +130,14 @@
 			HAS_ACTIVE_INGREDIENT);
 
 	private static final Joiner NEWLINE_JOINER = Joiner.on('\n');
-<<<<<<< HEAD
-
-=======
-	
->>>>>>> d9547512
+	
 	private static final String PARSED_ONTOLOGY_START = NEWLINE_JOINER.join(
 			"Prefix(:=<http://snomed.info/id/>)",
 			"Prefix(sct:=<http://snomed.info/id/>)",
 			"Prefix(sctm:=<http://snomed.info/sct/>)",
 			"Prefix(so:=<http://b2international.com/so/>)",
 			"Ontology(");
-<<<<<<< HEAD
-
-=======
-	
->>>>>>> d9547512
+	
 	private static final String PARSED_ONTOLOGY_END = ")";
 	
 	private static final Logger LOGGER = LoggerFactory.getLogger("ontology");
@@ -218,11 +207,7 @@
 		}
 	}
 
-<<<<<<< HEAD
-	private final class SubPropertyOfAxiomIterator<P extends OWLPropertyExpression, A extends OWLSubPropertyAxiom<P>> extends AbstractIterator<A> {
-=======
-	private final class SubPropertyAxiomIterator<R extends OWLPropertyRange, P extends OWLPropertyExpression, A extends OWLSubPropertyAxiom<P>> extends AbstractIterator<A> {
->>>>>>> d9547512
+	private final class SubPropertyOfAxiomIterator<R extends OWLPropertyRange, P extends OWLPropertyExpression, A extends OWLSubPropertyAxiom<P>> extends AbstractIterator<A> {
 		private final long attributeRootId;
 		private final LongIterator childIterator;
 		private final LongFunction<P> propertyFactory;
@@ -328,18 +313,10 @@
 			}
 			
 			final String axiomString = axiomIterator.next();
-<<<<<<< HEAD
-			
 			OWLOntology singleAxiomOntology = null;
 			
 			try {
-				
-=======
-			OWLOntology singleAxiomOntology = null;
-			
-			try {
-
->>>>>>> d9547512
+
 				final OWLOntologyDocumentSource singleAxiomOntologySource = new StringDocumentSource(PARSED_ONTOLOGY_START + axiomString + PARSED_ONTOLOGY_END);
 				singleAxiomOntology = getOWLOntologyManager().loadOntologyFromOntologyDocument(singleAxiomOntologySource);
 				final Set<OWLLogicalAxiom> logicalAxioms = singleAxiomOntology.getLogicalAxioms();
@@ -422,11 +399,6 @@
 	}
 
 	@Override
-	protected int index() {
-		return OWLObjectTypeIndexProvider.ONTOLOGY;
-	}
-	
-	@Override
 	protected int compareObjectOfSameType(final OWLObject object) {
 		if (object == this) {
 			return 0;
@@ -473,11 +445,7 @@
 	public final <O> O accept(final OWLNamedObjectVisitorEx<O> visitor) {
 		return visitor.visit(this);
 	}
-<<<<<<< HEAD
-
-=======
-	
->>>>>>> d9547512
+	
 	@Override
 	public final void accept(final OWLObjectVisitor visitor) {
 		visitor.visit(this);
