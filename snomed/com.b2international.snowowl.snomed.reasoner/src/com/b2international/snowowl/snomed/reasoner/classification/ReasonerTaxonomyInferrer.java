/*
 * Copyright 2011-2018 B2i Healthcare Pte Ltd, http://b2i.sg
 * 
 * Licensed under the Apache License, Version 2.0 (the "License");
 * you may not use this file except in compliance with the License.
 * You may obtain a copy of the License at
 *
 *      http://www.apache.org/licenses/LICENSE-2.0
 *
 * Unless required by applicable law or agreed to in writing, software
 * distributed under the License is distributed on an "AS IS" BASIS,
 * WITHOUT WARRANTIES OR CONDITIONS OF ANY KIND, either express or implied.
 * See the License for the specific language governing permissions and
 * limitations under the License.
 */
package com.b2international.snowowl.snomed.reasoner.classification;

import static com.google.common.collect.Sets.newHashSet;

import java.util.Arrays;
import java.util.Collections;
import java.util.Deque;
import java.util.LinkedList;
import java.util.List;
import java.util.Optional;
import java.util.Set;

import org.eclipse.core.runtime.IConfigurationElement;
import org.eclipse.core.runtime.IExtension;
import org.eclipse.core.runtime.IExtensionPoint;
import org.eclipse.core.runtime.Platform;
import org.protege.editor.owl.model.inference.ProtegeOWLReasonerInfo;
import org.semanticweb.owlapi.model.OWLClass;
import org.semanticweb.owlapi.model.OWLOntology;
import org.semanticweb.owlapi.reasoner.InferenceType;
import org.semanticweb.owlapi.reasoner.Node;
import org.semanticweb.owlapi.reasoner.NodeSet;
import org.semanticweb.owlapi.reasoner.OWLReasoner;
import org.semanticweb.owlapi.reasoner.OWLReasonerConfiguration;
import org.semanticweb.owlapi.reasoner.OWLReasonerFactory;
import org.semanticweb.owlapi.reasoner.ReasonerProgressMonitor;
import org.semanticweb.owlapi.reasoner.impl.OWLClassNodeSet;
import org.slf4j.Logger;
import org.slf4j.LoggerFactory;

import com.b2international.collections.PrimitiveLists;
import com.b2international.collections.PrimitiveSets;
import com.b2international.collections.longs.LongList;
import com.b2international.collections.longs.LongSet;
import com.b2international.commons.collect.LongSets;
import com.b2international.snowowl.core.domain.BranchContext;
import com.b2international.snowowl.core.request.SearchResourceRequest.SortField;
import com.b2international.snowowl.datastore.index.RevisionDocument;
import com.b2international.snowowl.snomed.core.domain.SnomedConcept;
import com.b2international.snowowl.snomed.datastore.index.entry.SnomedConceptDocument;
import com.b2international.snowowl.snomed.datastore.index.taxonomy.InternalIdEdges;
import com.b2international.snowowl.snomed.datastore.index.taxonomy.InternalIdMap;
import com.b2international.snowowl.snomed.datastore.index.taxonomy.InternalSctIdMultimap;
import com.b2international.snowowl.snomed.datastore.index.taxonomy.InternalSctIdSet;
import com.b2international.snowowl.snomed.datastore.index.taxonomy.ReasonerTaxonomy;
import com.b2international.snowowl.snomed.datastore.request.SnomedRequests;
import com.b2international.snowowl.snomed.reasoner.exceptions.ReasonerApiException;
import com.b2international.snowowl.snomed.reasoner.ontology.DelegateOntology;
import com.google.common.base.Stopwatch;
import com.google.common.collect.Ordering;
import com.google.common.util.concurrent.RateLimiter;

/**
 * @since
 */
public final class ReasonerTaxonomyInferrer {

	// Report every ~5 minutes
	private static final RateLimiter LOG_LIMITER = RateLimiter.create(1.0 / 300.0);
	
	private static class LoggingProgressMonitor implements ReasonerProgressMonitor {

		private final Logger log;
		
		private String taskName = "<unknown task>";
		private float completionLevel = -1.0f;

		public LoggingProgressMonitor(final Logger log) {
			this.log = log;
		}

		private void reportTask() {
			log.info("--- Reasoner task: {} [{}]", taskName, completionLevel < 0.0f ? "--.-%" : String.format("%04.1f%%", completionLevel * 100.0f));
		}

		@Override
		public void reasonerTaskBusy() {
			if (LOG_LIMITER.tryAcquire()) {
				reportTask();
			}
		}

		@Override
		public void reasonerTaskProgressChanged(final int value, final int max) {
			if (value >= 0 && max > 0) {
				this.completionLevel = (float) value / max;
			}
			reasonerTaskBusy(); // Apply rate limiting
		}

		@Override
		public void reasonerTaskStarted(final String taskName) {
			this.taskName = (taskName == null) ? "<unknown task>" : taskName;
			this.completionLevel = -1.0f;
			reportTask(); // No rate limiting for started reasoner tasks
		}

		@Override
		public void reasonerTaskStopped() {
			// We are not interested in stopped reasoner tasks
		}
	}

	private static final Logger LOGGER = LoggerFactory.getLogger("reasoner-taxonomy-inferrer");

	public static final long DEPTH_CHANGE = -1L;
	
	private static final int EXPECTED_SIZE = 600_000;
	private static final NodeSet<OWLClass> EMPTY_NODE_SET = new OWLClassNodeSet();

	private static final String EXTENSION_POINT_ID = "org.protege.editor.owl.inference_reasonerfactory";
	private static final String CLASS_ELEMENT = "class";
	private static final String VALUE_ATTRIBUTE = "value";

	private static final String PRECOMPUTE_PROPERTY = "com.b2international.snowowl.snomed.reasoner.precomputeInferences";
<<<<<<< HEAD
=======

	private final String reasonerId;
>>>>>>> d9547512
	private final DelegateOntology ontology;
	private final BranchContext branchContext;

	private OWLReasoner reasoner;
	// owl:Nothing should only be considered once
	private boolean nothingVisited = false;
	private LongSet processedConceptIds;
	private LongList iterationOrder; 

	private InternalIdEdges.Builder inferredAncestors;
	private InternalSctIdSet.Builder unsatisfiableConcepts;
	private InternalSctIdMultimap.Builder equivalentConcepts;

	private static OWLReasoner createReasoner(final String reasonerId, final OWLOntology owlOntology) {
		final IExtensionPoint extensionPoint = Platform.getExtensionRegistry().getExtensionPoint(EXTENSION_POINT_ID);
		final IExtension[] extensions = extensionPoint.getExtensions();

		for (final IExtension extension : extensions) {

			final IConfigurationElement[] configurationElements = extension.getConfigurationElements();
			final String extensionId = extension.getUniqueIdentifier();

			if (reasonerId.equals(extensionId)) {
				final Optional<IConfigurationElement> classElement = Arrays.asList(configurationElements)
						.stream()
						.filter(e -> CLASS_ELEMENT.equals(e.getName()))
						.findFirst();

				if (!classElement.isPresent()) {
					throw new ReasonerApiException("Couldn't create reasoner info instance for extension '%s'.", reasonerId);
				}

				final ProtegeOWLReasonerInfo reasonerInfo;

				try {
					reasonerInfo = (ProtegeOWLReasonerInfo) classElement.get().createExecutableExtension(VALUE_ATTRIBUTE);
					reasonerInfo.initialise();
				} catch (final Exception e) {
					throw new ReasonerApiException("Couldn't create reasoner info instance for extension '%s'.", reasonerId, e);
				}

				final OWLReasonerFactory reasonerFactory = reasonerInfo.getReasonerFactory();
				final OWLReasonerConfiguration reasonerConfiguration = reasonerInfo.getConfiguration(new LoggingProgressMonitor(LOGGER));
				return reasonerFactory.createNonBufferingReasoner(owlOntology, reasonerConfiguration);
			}
		}

		throw new ReasonerApiException("Couldn't create reasoner info instance for extension '%s'.", reasonerId);
	}

	public ReasonerTaxonomyInferrer(final String reasonerId, final DelegateOntology ontology, final BranchContext branchContext) {
		this.reasonerId = reasonerId;
		this.ontology = ontology;
		this.branchContext = branchContext;
	}

	public ReasonerTaxonomy addInferences(final ReasonerTaxonomy taxonomy) {
		LOGGER.info(">>> Classification and inferred taxonomy extraction");

		try {
			final Stopwatch stopwatch = Stopwatch.createStarted();
			
			Deque<Node<OWLClass>> firstLayer = new LinkedList<Node<OWLClass>>();
			Deque<Node<OWLClass>> secondLayer = new LinkedList<Node<OWLClass>>();
			final Set<Node<OWLClass>> deferredNodes = newHashSet();
			
			reasoner = createReasoner(reasonerId, ontology);
			if (Boolean.getBoolean(PRECOMPUTE_PROPERTY)) {
				reasoner.precomputeInferences(InferenceType.CLASS_HIERARCHY);
			}
			
			final NodeSet<OWLClass> initialSubClasses = reasoner.getSubClasses(ontology.getOWLThing(), true);
			final Set<Node<OWLClass>> initialNodes = initialSubClasses.getNodes();
			firstLayer.addAll(initialNodes);
			
			processedConceptIds = PrimitiveSets.newLongOpenHashSetWithExpectedSize(EXPECTED_SIZE);
			iterationOrder = PrimitiveLists.newLongArrayListWithExpectedSize(EXPECTED_SIZE);

			final InternalIdMap conceptMap = taxonomy.getConceptMap();
			inferredAncestors = InternalIdEdges.builder(conceptMap);
			unsatisfiableConcepts = InternalSctIdSet.builder(conceptMap);
			equivalentConcepts = InternalSctIdMultimap.builder(conceptMap);

			// Breadth-first walk through the class hierarchy
			while (!firstLayer.isEmpty()) {
				final Node<OWLClass> current = firstLayer.removeFirst();
				deferredNodes.remove(current);
				final NodeSet<OWLClass> nextNodeSet = processNode(current, deferredNodes);
				final Set<Node<OWLClass>> nextNodes = nextNodeSet.getNodes();
				secondLayer.addAll(nextNodes);
			
				if (firstLayer.isEmpty()) {
					// Indicate that the previous set of caches can be emptied
					if (deferredNodes.isEmpty()) {
						iterationOrder.add(DEPTH_CHANGE);
					}
			
					// Swap the role of the two layers
					if (!secondLayer.isEmpty()) {
						Deque<Node<OWLClass>> temp = firstLayer;
						firstLayer = secondLayer;
						secondLayer = temp;
					}
				}
			}

			processedConceptIds = null;

			LOGGER.info("<<< Classification and inferred taxonomy extraction [{}]", stopwatch.stop());

			return taxonomy.withInferences(inferredAncestors.build(), 
					unsatisfiableConcepts.build(), 
					equivalentConcepts.build(),
					iterationOrder);
			
		} finally {
			reasoner.dispose();
		}
	}

	private NodeSet<OWLClass> processNode(final Node<OWLClass> node, Set<Node<OWLClass>> deferredNodes) {

		// Stop the walk if the node has already been visited
		if (isNodeProcessed(node)) {
			return EMPTY_NODE_SET;
		}

		// Check first if the current node is the "bottom" one, as all OWL classes are superclasses of owl:Nothing
		final LongSet conceptIds = collectConceptIds(node, PrimitiveSets.newLongOpenHashSet());

		// Stop the walk if we are at the bottom (we should only reach the bottom node once)
		if (node.isBottomNode()) {
			addUnsatisfiableConcepts(conceptIds);
			processedConceptIds.addAll(conceptIds);
			iterationOrder.addAll(conceptIds);
			return EMPTY_NODE_SET;
		}

		// All parents must be visited before this item can be processed; if not, the same node will appear later again, so stop walking
		final NodeSet<OWLClass> parentNodeSet = reasoner.getSuperClasses(node.getRepresentativeElement(), true);

		for (final Node<OWLClass> parentNode : parentNodeSet) {
			if (!isNodeProcessed(parentNode)) {
				deferredNodes.add(node);
				return EMPTY_NODE_SET;
			}
		}

		// Nodes that contain more than one concept are an indication of equivalence
		if (conceptIds.size() > 1) {
			addEquivalentConcepts(conceptIds);
		}

		// Extract parents and ancestors using the reasoner
		final LongSet parentConceptIds = PrimitiveSets.newLongOpenHashSet();
		for (final Node<OWLClass> parentNode : parentNodeSet) {
			collectConceptIds(parentNode, parentConceptIds);
		}

		addEdges(conceptIds, parentConceptIds);		
		processedConceptIds.addAll(conceptIds);
		iterationOrder.addAll(conceptIds);
		
		return computeNextNodeSet(node);
	}

	private void addUnsatisfiableConcepts(final LongSet conceptIds) {
		unsatisfiableConcepts.addAll(conceptIds);
	}

	private void addEquivalentConcepts(final LongSet conceptIds) {
		final Set<String> conceptIdsAsString = LongSets.toStringSet(conceptIds);

		/*
		 * Try to get the smallest SCTID (using natural ordering for Strings) that is
		 * already persisted; if no such item exists, we will use the smallest SCTID
		 * using the same ordering.
		 */
		final String representativeId = SnomedRequests.prepareSearchConcept()
				.one()
				.filterByIds(conceptIdsAsString)
				.setFields(SnomedConceptDocument.Fields.ID)
				.sortBy(SortField.ascending(RevisionDocument.Fields.ID))
				.build()
				.execute(branchContext)
				.first()
				.map(SnomedConcept::getId)
				.orElseGet(() -> Ordering.natural().min(conceptIdsAsString));

		conceptIdsAsString.remove(representativeId);
		equivalentConcepts.putAll(representativeId, conceptIdsAsString);
	}

	private void addEdges(final LongSet sourceIds, final LongSet destinationIds) {
		final List<String> sourceIdsAsString = LongSets.toStringList(sourceIds);
		final List<String> destinationIdsAsString = LongSets.toStringList(destinationIds);

		/*
		 * All sources should be linked with all destinations (in other words, we need a
		 * cartesian product here)
		 */
		for (final String source : sourceIdsAsString) {
			final List<String> repeatedSource = Collections.nCopies(destinationIdsAsString.size(), source);
			inferredAncestors.addEdges(repeatedSource, destinationIdsAsString);
		}
	}

	private boolean isNodeProcessed(final Node<OWLClass> node) {
		for (final OWLClass entity : node) {
			if (entity.isOWLThing()) {
				return true;
			}
			
			final long conceptId = ontology.getConceptId(entity);
			if (conceptId == -1L) { continue; }  // This OWL class does not correspond to a SNOMED CT concept
			if (!processedConceptIds.contains(conceptId)) { return false; }
		}

		return true;
	}

	private LongSet collectConceptIds(final Node<OWLClass> node, final LongSet conceptIds) {
		for (final OWLClass entity : node) {
			final long conceptId = ontology.getConceptId(entity);
			if (conceptId == -1L) { continue; } // This OWL class does not correspond to a SNOMED CT concept
			conceptIds.add(conceptId);
		}

		return conceptIds;
	}

	private NodeSet<OWLClass> computeNextNodeSet(final Node<OWLClass> node) {
		final NodeSet<OWLClass> subClasses = reasoner.getSubClasses(node.getRepresentativeElement(), true);

		if (!subClasses.isBottomSingleton()) {
			return subClasses;
		} else if (!nothingVisited) {
			nothingVisited = true;
			return subClasses;
		} else {
			return EMPTY_NODE_SET;
		}
	}
}<|MERGE_RESOLUTION|>--- conflicted
+++ resolved
@@ -128,11 +128,8 @@
 	private static final String VALUE_ATTRIBUTE = "value";
 
 	private static final String PRECOMPUTE_PROPERTY = "com.b2international.snowowl.snomed.reasoner.precomputeInferences";
-<<<<<<< HEAD
-=======
 
 	private final String reasonerId;
->>>>>>> d9547512
 	private final DelegateOntology ontology;
 	private final BranchContext branchContext;
 
