/*
 * Copyright 2017-2020 B2i Healthcare Pte Ltd, http://b2i.sg
 * 
 * Licensed under the Apache License, Version 2.0 (the "License");
 * you may not use this file except in compliance with the License.
 * You may obtain a copy of the License at
 *
 *      http://www.apache.org/licenses/LICENSE-2.0
 *
 * Unless required by applicable law or agreed to in writing, software
 * distributed under the License is distributed on an "AS IS" BASIS,
 * WITHOUT WARRANTIES OR CONDITIONS OF ANY KIND, either express or implied.
 * See the License for the specific language governing permissions and
 * limitations under the License.
 */
package com.b2international.snowowl.snomed.validation;

import static com.b2international.snowowl.test.commons.snomed.DocumentBuilders.concept;
import static com.b2international.snowowl.test.commons.snomed.DocumentBuilders.description;
import static com.b2international.snowowl.test.commons.snomed.RandomSnomedIdentiferGenerator.generateConceptId;
import static org.assertj.core.api.Assertions.assertThat;

import java.util.Collection;
import java.util.Map;
import java.util.UUID;
import java.util.stream.Collectors;

import org.eclipse.xtext.parser.IParser;
import org.eclipse.xtext.serializer.ISerializer;
import org.eclipse.xtext.validation.IResourceValidator;
import org.junit.After;
import org.junit.Before;
import org.junit.Test;

import com.b2international.collections.PrimitiveCollectionModule;
import com.b2international.commons.options.Options;
import com.b2international.index.Index;
import com.b2international.index.Indexes;
import com.b2international.index.mapping.Mappings;
import com.b2international.index.query.Expressions.ExpressionBuilder;
import com.b2international.index.revision.BaseRevisionIndexTest;
import com.b2international.index.revision.RevisionIndex;
import com.b2international.snowowl.core.ComponentIdentifier;
import com.b2international.snowowl.core.branch.Branch;
import com.b2international.snowowl.core.codesystem.CodeSystem;
import com.b2international.snowowl.core.domain.BranchContext;
import com.b2international.snowowl.core.internal.validation.ValidationRepository;
import com.b2international.snowowl.core.internal.validation.ValidationThreadPool;
import com.b2international.snowowl.core.plugin.ClassPathScanner;
import com.b2international.snowowl.core.repository.RepositoryCodeSystemProvider;
import com.b2international.snowowl.core.request.RevisionIndexReadRequest;
import com.b2international.snowowl.core.uri.ResourceURIPathResolver;
import com.b2international.snowowl.core.validation.ValidationRequests;
import com.b2international.snowowl.core.validation.eval.ValidationRuleEvaluator;
import com.b2international.snowowl.core.validation.issue.ValidationIssue;
import com.b2international.snowowl.core.validation.issue.ValidationIssueDetailExtension;
import com.b2international.snowowl.core.validation.issue.ValidationIssueDetailExtensionProvider;
import com.b2international.snowowl.core.validation.issue.ValidationIssues;
import com.b2international.snowowl.core.validation.rule.ValidationRule;
import com.b2international.snowowl.core.validation.rule.ValidationRule.Severity;
import com.b2international.snowowl.core.validation.whitelist.ValidationWhiteList;
import com.b2international.snowowl.snomed.common.SnomedConstants.Concepts;
import com.b2international.snowowl.snomed.common.SnomedTerminologyComponentConstants;
import com.b2international.snowowl.snomed.core.ecl.DefaultEclParser;
import com.b2international.snowowl.snomed.core.ecl.DefaultEclSerializer;
import com.b2international.snowowl.snomed.core.ecl.EclParser;
import com.b2international.snowowl.snomed.core.ecl.EclSerializer;
import com.b2international.snowowl.snomed.datastore.SnomedDatastoreActivator;
import com.b2international.snowowl.snomed.datastore.index.entry.SnomedConceptDocument;
import com.b2international.snowowl.snomed.datastore.index.entry.SnomedDescriptionIndexEntry;
import com.b2international.snowowl.snomed.ecl.EclStandaloneSetup;
import com.b2international.snowowl.test.commons.snomed.RandomSnomedIdentiferGenerator;
import com.b2international.snowowl.test.commons.snomed.TestBranchContext;
import com.fasterxml.jackson.annotation.JsonInclude.Include;
import com.fasterxml.jackson.core.JsonProcessingException;
import com.fasterxml.jackson.databind.ObjectMapper;
import com.google.common.collect.ImmutableList;
import com.google.common.collect.ImmutableMap;
import com.google.common.collect.ImmutableSet;
import com.google.inject.Injector;

/**
 * @since 6.0
 */
public class SnomedQueryValidationRuleEvaluatorTest extends BaseRevisionIndexTest {

	private static final Injector INJECTOR = new EclStandaloneSetup().createInjectorAndDoEMFRegistration();
	
	/**
	 * Usage of this class intended for testing purposes only
	 */
	private static final class TestValidationDetailExtension implements ValidationIssueDetailExtension {

		@Override
		public void prepareQuery(ExpressionBuilder queryBuilder, Options options) {}

		@Override
		public void extendIssues(BranchContext context, Collection<ValidationIssue> issues, Map<String, Object> ruleParameters) {}

		@Override
		public String getToolingId() { 
			return SnomedQueryValidationRuleEvaluatorTest.TOOLING_ID; 
		}
		
	}
	
	private BranchContext context;
	private SnomedQueryValidationRuleEvaluator evaluator;
	private ValidationRepository repository;
	
	private static final String TOOLING_ID = "toolingId";

	@Override
	protected Collection<Class<?>> getTypes() {
		return ImmutableList.of(SnomedConceptDocument.class, SnomedDescriptionIndexEntry.class);
	}
	
	@Override
	protected void configureMapper(ObjectMapper mapper) {
		super.configureMapper(mapper);
		mapper.setSerializationInclusion(Include.NON_NULL);
		mapper.registerModule(new PrimitiveCollectionModule());
	}
	
	@Before
	public void setup() {
		final Index index = Indexes.createIndex(UUID.randomUUID().toString(), getMapper(), new Mappings(ValidationRule.class, ValidationIssue.class, ValidationWhiteList.class));
		repository = new ValidationRepository(index);
		ClassPathScanner scanner = new ClassPathScanner("com.b2international");
		context = TestBranchContext.on(MAIN)
				.with(ObjectMapper.class, getMapper())
				.with(EclParser.class, new DefaultEclParser(INJECTOR.getInstance(IParser.class), INJECTOR.getInstance(IResourceValidator.class)))
				.with(EclSerializer.class, new DefaultEclSerializer(INJECTOR.getInstance(ISerializer.class)))
				.with(RepositoryCodeSystemProvider.class, (referenceBranch) -> {
					return CodeSystem.builder()
							.shortName(SnomedTerminologyComponentConstants.SNOMED_SHORT_NAME)
							.repositoryId(SnomedDatastoreActivator.REPOSITORY_UUID)
							.name("SNOMED CT")
							.terminologyId(SnomedTerminologyComponentConstants.TERMINOLOGY_ID)
							.branchPath(MAIN)
							.build();
				})
				.with(Index.class, rawIndex())
				.with(RevisionIndex.class, index())
				.with(ValidationThreadPool.class, new ValidationThreadPool(1, 1, 1))
				.with(ValidationRepository.class, repository)
<<<<<<< HEAD
				.with(ClassPathScanner.class, scanner)
				.with(ValidationIssueDetailExtensionProvider.class, new ValidationIssueDetailExtensionProvider(scanner))
=======
				.with(ResourceURIPathResolver.class, (context, uris) -> {
					return uris.stream()
							.map(uri -> {
								// simulating CodeSystemURI -> BranchPath calculation without searching for any docs
								if ("SNOMEDCT".equals(uri.getCodeSystem())) {
									return String.join(Branch.SEPARATOR, Branch.MAIN_PATH, uri.getPath());
								} else {
									throw new UnsupportedOperationException("Unrecognized CodeSystemURI: " + uri);
								}
							}).collect(Collectors.toList());
				})
>>>>>>> 0bd2b423
				.build();
		evaluator = new SnomedQueryValidationRuleEvaluator();
		if (!ValidationRuleEvaluator.Registry.types().contains(evaluator.type())) {
			ValidationRuleEvaluator.Registry.register(evaluator);
		}
		
		context.service(ValidationIssueDetailExtensionProvider.class).addExtension(new TestValidationDetailExtension());
		
	}
	
	@After
	public void teardown() {
		repository.dispose();
	}
	
	@Test
	public void conceptRuleEclSingleConcept() throws Exception {
		final String concept1 = RandomSnomedIdentiferGenerator.generateConceptId();
		final String concept2 = RandomSnomedIdentiferGenerator.generateConceptId();
		indexRevision(MAIN, 
			concept(concept1).build(),
			concept(concept2).build()
		);
		
		final Map<String, Object> ruleQuery = ImmutableMap.<String, Object>builder()
				.put("componentType", "concept")
				.put("ecl", concept1) 
				.build();
		
		final String ruleId = createSnomedQueryRule(ruleQuery);
		
		final ValidationIssues issues = validate(ruleId);

		assertThat(issues.getTotal()).isEqualTo(1);
		assertThat(issues.getItems().get(0).getAffectedComponent()).isEqualTo(ComponentIdentifier.of(SnomedTerminologyComponentConstants.CONCEPT_NUMBER, concept1));
	}

	@Test
	public void conceptRuleActiveAndModuleFilter() throws Exception {
		final String concept1 = RandomSnomedIdentiferGenerator.generateConceptId();
		final String concept2 = RandomSnomedIdentiferGenerator.generateConceptId();
		final String concept3 = RandomSnomedIdentiferGenerator.generateConceptId();
		
		indexRevision(MAIN, 
			concept(concept1).moduleId(Concepts.MODULE_B2I_EXTENSION).build(),
			concept(concept2).active(false).moduleId(Concepts.MODULE_B2I_EXTENSION).build(),
			concept(concept3).active(false).moduleId(Concepts.MODULE_SCT_CORE).build()
		);
		
		final Map<String, Object> ruleQuery = ImmutableMap.<String, Object>builder()
				.put("componentType", "concept")
				.put("active", true)
				.put("module", Concepts.MODULE_B2I_EXTENSION)
				.build();
		
		final String ruleId = createSnomedQueryRule(ruleQuery);
		final ValidationIssues issues = validate(ruleId);

		assertThat(issues.getTotal()).isEqualTo(1);
		assertThat(issues.getItems().get(0).getAffectedComponent()).isEqualTo(ComponentIdentifier.of(SnomedTerminologyComponentConstants.CONCEPT_NUMBER, concept1));
		
	}
	
	@Test
	public void descriptionRuleRegex() throws Exception {
		final String description1 = RandomSnomedIdentiferGenerator.generateDescriptionId();
		final String description2 = RandomSnomedIdentiferGenerator.generateDescriptionId();
		
		indexRevision(MAIN, 
			description(description1, Concepts.SYNONYM, "Minor heart attack")
				.conceptId(generateConceptId())
				.build(),
			description(description2, Concepts.SYNONYM, "Clinical finding")
				.conceptId(generateConceptId())
				.build()
		);
		
		final Map<String, Object> ruleQuery = ImmutableMap.<String, Object>builder()
				.put("componentType", "description")
				.put("term", "regex(.*heart.*)")
				.build();
		
		final String ruleId = createSnomedQueryRule(ruleQuery);
		final ValidationIssues issues = validate(ruleId);
		
		assertThat(issues.getTotal()).isEqualTo(1);
		assertThat(issues.getItems().get(0).getAffectedComponent()).isEqualTo(ComponentIdentifier.of(SnomedTerminologyComponentConstants.DESCRIPTION_NUMBER, description1));
	}
	
	@Test
	public void descriptionRuleEmptySemanticTag() throws Exception {
		final String description1 = RandomSnomedIdentiferGenerator.generateDescriptionId();
		final String description2 = RandomSnomedIdentiferGenerator.generateDescriptionId();
		
		indexRevision(MAIN, 
			description(description1, Concepts.SYNONYM, "Minor heart attack")
				.conceptId(generateConceptId())
				.build(),
			description(description2, Concepts.SYNONYM, "Clinical finding (finding)")
				.conceptId(generateConceptId())
				.build()
		);
		
		final Map<String, Object> ruleQuery = ImmutableMap.<String, Object>builder()
				.put("componentType", "description")
				.put("semanticTag", "")
				.build();
		
		final String ruleId = createSnomedQueryRule(ruleQuery);
		final ValidationIssues issues = validate(ruleId);
		
		assertThat(issues.getTotal()).isEqualTo(1);
		assertThat(issues.getItems().get(0).getAffectedComponent()).isEqualTo(ComponentIdentifier.of(SnomedTerminologyComponentConstants.DESCRIPTION_NUMBER, description1));
	}
	
	@Test
	public void descriptionAcceptableInAndPreferredIn() throws Exception {
		final String description1 = RandomSnomedIdentiferGenerator.generateDescriptionId();
		final String description2 = RandomSnomedIdentiferGenerator.generateDescriptionId();
		final String langRefSet1 = generateConceptId();
		final String langRefSet2 = RandomSnomedIdentiferGenerator.generateConceptId();
		
		indexRevision(MAIN, 
			description(description1, Concepts.SYNONYM, "Minor heart attack")
				.conceptId(generateConceptId())
				.acceptableIn(ImmutableSet.of(langRefSet1))
				.preferredIn(ImmutableSet.of(langRefSet2))
				.build(),
			description(description2, Concepts.SYNONYM, "Clinical finding (finding)")
				.conceptId(generateConceptId())
				.acceptableIn(ImmutableSet.of(langRefSet1))
				.build()
		);
		
		final Map<String, Object> ruleQuery = ImmutableMap.<String, Object>builder()
				.put("componentType", "description")
				.put("acceptableIn", ImmutableList.of(langRefSet1))
				.put("preferredIn", ImmutableList.of(langRefSet2))
				.build();
		
		final String ruleId = createSnomedQueryRule(ruleQuery);
		final ValidationIssues issues = validate(ruleId);
		
		assertThat(issues.getTotal()).isEqualTo(1);
		assertThat(issues.getItems().get(0).getAffectedComponent()).isEqualTo(ComponentIdentifier.of(SnomedTerminologyComponentConstants.DESCRIPTION_NUMBER, description1));
	}
	
	private ValidationIssues validate(final String ruleId) {
		new RevisionIndexReadRequest<>(ValidationRequests.prepareValidate().build()).execute(context);
		return ValidationRequests.issues().prepareSearch()
			.all()
			.filterByRule(ruleId)
			.build()
			.execute(context);
	}

	private String createSnomedQueryRule(final Map<String, Object> ruleQuery) throws JsonProcessingException {
		return ValidationRequests.rules().prepareCreate()
			.setType(evaluator.type())
			.setMessageTemplate("Error")
			.setSeverity(Severity.ERROR)
			.setImplementation(context.service(ObjectMapper.class).writeValueAsString(ruleQuery))
			.setToolingId(TOOLING_ID)
			.build()
			.execute(context);
	}
	
}<|MERGE_RESOLUTION|>--- conflicted
+++ resolved
@@ -144,10 +144,8 @@
 				.with(RevisionIndex.class, index())
 				.with(ValidationThreadPool.class, new ValidationThreadPool(1, 1, 1))
 				.with(ValidationRepository.class, repository)
-<<<<<<< HEAD
 				.with(ClassPathScanner.class, scanner)
 				.with(ValidationIssueDetailExtensionProvider.class, new ValidationIssueDetailExtensionProvider(scanner))
-=======
 				.with(ResourceURIPathResolver.class, (context, uris) -> {
 					return uris.stream()
 							.map(uri -> {
@@ -159,7 +157,6 @@
 								}
 							}).collect(Collectors.toList());
 				})
->>>>>>> 0bd2b423
 				.build();
 		evaluator = new SnomedQueryValidationRuleEvaluator();
 		if (!ValidationRuleEvaluator.Registry.types().contains(evaluator.type())) {
