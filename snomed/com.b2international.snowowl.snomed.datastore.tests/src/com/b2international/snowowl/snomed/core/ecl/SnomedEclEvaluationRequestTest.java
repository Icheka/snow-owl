/*
 * Copyright 2011-2021 B2i Healthcare Pte Ltd, http://b2i.sg
 * 
 * Licensed under the Apache License, Version 2.0 (the "License");
 * you may not use this file except in compliance with the License.
 * You may obtain a copy of the License at
 *
 *      http://www.apache.org/licenses/LICENSE-2.0
 *
 * Unless required by applicable law or agreed to in writing, software
 * distributed under the License is distributed on an "AS IS" BASIS,
 * WITHOUT WARRANTIES OR CONDITIONS OF ANY KIND, either express or implied.
 * See the License for the specific language governing permissions and
 * limitations under the License.
 */
package com.b2international.snowowl.snomed.core.ecl;

import static com.b2international.snowowl.core.repository.RevisionDocument.Expressions.id;
import static com.b2international.snowowl.core.repository.RevisionDocument.Expressions.ids;
import static com.b2international.snowowl.snomed.datastore.index.entry.SnomedComponentDocument.Expressions.activeMemberOf;
import static com.b2international.snowowl.snomed.datastore.index.entry.SnomedComponentDocument.Fields.ACTIVE_MEMBER_OF;
import static com.b2international.snowowl.snomed.datastore.index.entry.SnomedConceptDocument.Expressions.ancestors;
import static com.b2international.snowowl.snomed.datastore.index.entry.SnomedConceptDocument.Expressions.parents;
import static com.b2international.snowowl.snomed.datastore.index.entry.SnomedConceptDocument.Expressions.statedAncestors;
import static com.b2international.snowowl.snomed.datastore.index.entry.SnomedConceptDocument.Expressions.statedParents;
import static com.b2international.snowowl.test.commons.snomed.DocumentBuilders.*;
import static org.junit.Assert.assertEquals;
import static org.junit.Assert.assertNotNull;
import static org.junit.Assert.fail;
import static org.junit.Assume.assumeFalse;

import java.math.BigDecimal;
import java.util.Collections;
import java.util.Set;
import java.util.UUID;
import java.util.stream.Collectors;
import java.util.stream.IntStream;

import org.junit.Ignore;
import org.junit.Test;

import com.b2international.commons.exceptions.BadRequestException;
import com.b2international.index.query.Expression;
import com.b2international.index.query.Expressions;
import com.b2international.index.query.MatchNone;
import com.b2international.index.revision.StagingArea;
import com.b2international.snowowl.core.api.SnowowlRuntimeException;
import com.b2international.snowowl.core.domain.IComponent;
import com.b2international.snowowl.core.repository.RevisionDocument;
import com.b2international.snowowl.snomed.common.SnomedConstants.Concepts;
import com.b2international.snowowl.test.commons.snomed.RandomSnomedIdentiferGenerator;

/**
 * @since 5.4
 */
public class SnomedEclEvaluationRequestTest extends BaseSnomedEclEvaluationRequestTest {

	private static final long SUBSTANCEL = Long.parseLong(SUBSTANCE);
	
	// random IDs
	private static final String TRIPHASIL_TABLET = RandomSnomedIdentiferGenerator.generateConceptId();
	private static final String PANADOL_TABLET = RandomSnomedIdentiferGenerator.generateConceptId();
	private static final String ABACAVIR_TABLET = RandomSnomedIdentiferGenerator.generateConceptId();
	private static final String AMOXICILLIN_TABLET = RandomSnomedIdentiferGenerator.generateConceptId();
	private static final String TISSEL_KIT = RandomSnomedIdentiferGenerator.generateConceptId();
	private static final String ASPIRIN_TABLET = RandomSnomedIdentiferGenerator.generateConceptId();
	private static final String EPOX_TABLET = RandomSnomedIdentiferGenerator.generateConceptId();
	private static final String ALGOFLEX_TABLET = RandomSnomedIdentiferGenerator.generateConceptId();
	private static final String TRIPLEX_TABLET = RandomSnomedIdentiferGenerator.generateConceptId();
	private static final String DRUG_WITH_INVALID_HAI = RandomSnomedIdentiferGenerator.generateConceptId();
	private static final String INGREDIENT1 = RandomSnomedIdentiferGenerator.generateConceptId();
	private static final String INGREDIENT2 = RandomSnomedIdentiferGenerator.generateConceptId();
	private static final String INGREDIENT3 = RandomSnomedIdentiferGenerator.generateConceptId();
	private static final String INGREDIENT4 = RandomSnomedIdentiferGenerator.generateConceptId();
	private static final String INGREDIENT5 = RandomSnomedIdentiferGenerator.generateConceptId();
	private static final String INGREDIENT6 = RandomSnomedIdentiferGenerator.generateConceptId();
	private static final String HAS_BOSS = RandomSnomedIdentiferGenerator.generateConceptId();
	private static final String DRUG_ROOT = RandomSnomedIdentiferGenerator.generateConceptId();
	private static final long DRUG_ROOTL = Long.parseLong(DRUG_ROOT);
	
	private static final String MANUFACTURED = RandomSnomedIdentiferGenerator.generateConceptId();
	private static final String HAS_TRADE_NAME = RandomSnomedIdentiferGenerator.generateConceptId();
	private static final String PREFERRED_STRENGTH = RandomSnomedIdentiferGenerator.generateConceptId();
	private static final String DRUG_1_MG = RandomSnomedIdentiferGenerator.generateConceptId();
	private static final String DRUG_1D_MG = RandomSnomedIdentiferGenerator.generateConceptId();

	public SnomedEclEvaluationRequestTest(String expressionForm, boolean statementsWithValue) {
		super(expressionForm, statementsWithValue);
	}
	
	@Test(expected = BadRequestException.class)
	public void syntaxError() throws Exception {
		eval("invalid");
	}

	@Test(expected = BadRequestException.class)
	public void _null() throws Exception {
		eval(null);
	}

	@Test
	public void empty() throws Exception {
		final Expression actual = eval("");
		final Expression expected = MatchNone.INSTANCE;
		assertEquals(expected, actual);
	}

	@Test
	public void whitespaces() {
		final Expression actual = eval(" \n \t");
		final Expression expected = MatchNone.INSTANCE;
		assertEquals(expected, actual);
	}

	@Test
	public void self() throws Exception {
		final Expression actual = eval(ROOT_ID);
		final Expression expected = RevisionDocument.Expressions.id(ROOT_ID);
		assertEquals(expected, actual);
	}
	
	@Test
	public void selfWithTerm() throws Exception {
		final Expression actual = eval(String.format("%s|SNOMED CT Root|", ROOT_ID));
		final Expression expected = RevisionDocument.Expressions.id(ROOT_ID);
		assertEquals(expected, actual);
	}
	
	@Test
	public void any() throws Exception {
		final Expression actual = eval("*");
		final Expression expected = Expressions.matchAll();
		assertEquals(expected, actual);
	}
	
	@Test
	public void memberOf() throws Exception {
		final Expression actual = eval("^"+Concepts.REFSET_DESCRIPTION_TYPE);
		final Expression expected = activeMemberOf(Concepts.REFSET_DESCRIPTION_TYPE);
		assertEquals(expected, actual);
	}
	
	@Test
	public void memberOfAny() throws Exception {
		final Expression actual = eval("^*");
		final Expression expected = Expressions.exists(ACTIVE_MEMBER_OF);
		assertEquals(expected, actual);
	}
	
	@Test
	public void memberOfNested() throws Exception {
		indexRevision(MAIN, concept(Concepts.SYNONYM)
				.parents(Long.parseLong(Concepts.REFSET_DESCRIPTION_TYPE))
				.statedParents(Long.parseLong(Concepts.REFSET_DESCRIPTION_TYPE))
				.ancestors(IComponent.ROOT_IDL)
				.statedAncestors(IComponent.ROOT_IDL)
				.build());
		final Expression actual = eval("^(<" + Concepts.REFSET_DESCRIPTION_TYPE + ")");
		final Expression expected = activeMemberOf(Collections.singleton(Concepts.SYNONYM));
		assertEquals(expected, actual);
	}
	
	@Test
	public void descendantOf() throws Exception {
		final Expression actual = eval("<"+ROOT_ID);
		final Expression expected = descendantsOf(ROOT_ID);
		assertEquals(expected, actual);
	}
	
	@Test
	public void descendantOfAny() throws Exception {
		// special case that converts to a negated parent query 
		final Expression actual = eval("<*");
		final Expression expected;
		if (isInferred()) {
			expected = Expressions.builder().mustNot(parents(Collections.singleton(IComponent.ROOT_ID))).build();
		} else {
			expected = Expressions.builder().mustNot(statedParents(Collections.singleton(IComponent.ROOT_ID))).build();
			
		}
		assertEquals(expected, actual);
	}
	
	@Test
	public void descendantOrSelfOf() throws Exception {
		final Expression actual = eval("<<"+ROOT_ID);
		Expression expected;
		if (isInferred()) {
			expected = Expressions.builder()
					.should(ids(Collections.singleton(ROOT_ID)))
					.should(parents(Collections.singleton(ROOT_ID)))
					.should(ancestors(Collections.singleton(ROOT_ID)))
					.build();
			
		} else {
			expected = Expressions.builder()
					.should(ids(Collections.singleton(ROOT_ID)))
					.should(statedParents(Collections.singleton(ROOT_ID)))
					.should(statedAncestors(Collections.singleton(ROOT_ID)))
					.build();
		}
		assertEquals(expected, actual);
	}
	
	@Test
	public void descendantOfMemberOf() throws Exception {
		try {
			eval("<^"+Concepts.REFSET_DESCRIPTION_TYPE);
		} catch (SnowowlRuntimeException e) {
			if (!(e.getCause() instanceof UnsupportedOperationException)) {
				fail("Should throw UnsupportedOperationException until nested expression evaluation is not supported");
			}
		}
	}
	
	@Test
	public void descendantOrSelfOfMemberOf() throws Exception {
		try {
			eval("<<^"+Concepts.REFSET_DESCRIPTION_TYPE);
		} catch (SnowowlRuntimeException e) {
			if (!(e.getCause() instanceof UnsupportedOperationException)) {
				fail("Should throw UnsupportedOperationException until nested expression evaluation is not supported");
			}
		}
	}
	
	@Test
	public void descendantOrSelfAny() throws Exception {
		final Expression actual = eval("<< *");
		assertEquals(Expressions.matchAll(), actual);
	}
	
	@Test
	public void childOf() throws Exception {
		final Expression actual = eval("<!"+ROOT_ID);
		Expression expected; 
		if (isInferred()) {
			expected = parents(Collections.singleton(ROOT_ID));
		} else {
			expected = statedParents(Collections.singleton(ROOT_ID));
			
		}
		assertEquals(expected, actual);
	}
	
	@Test
	public void childOfAny() throws Exception {
		final Expression actual = eval("<!*");
		Expression expected; 
		if (isInferred()) {
			expected = Expressions.builder().mustNot(parents(Collections.singleton(IComponent.ROOT_ID))).build();
		} else {
			expected = Expressions.builder().mustNot(statedParents(Collections.singleton(IComponent.ROOT_ID))).build();
			
		}
		assertEquals(expected, actual);
	}
	
	@Test
	public void childOrSelfOf() throws Exception {
		final Expression actual = eval("<<!"+ROOT_ID);
		Expression expectedParentsClause; 
		if (isInferred()) {
			expectedParentsClause = parents(Collections.singleton(ROOT_ID));
		} else {
			expectedParentsClause = statedParents(Collections.singleton(ROOT_ID));
			
		}
		assertEquals(
			Expressions.builder()
				.should(ids(Collections.singleton(ROOT_ID)))
				.should(expectedParentsClause)
			.build(), 
			actual
		);
	}
	
	@Test
	public void childOrSelfOfAny() throws Exception {
		final Expression actual = eval("<<! *");
		assertEquals(Expressions.matchAll(), actual);
	}
	
	@Test
	public void parentOf() throws Exception {
		// SCT Core module has a single parent in this test case
		indexRevision(MAIN, concept(Concepts.MODULE_SCT_CORE)
				.parents(Long.parseLong(Concepts.MODULE_ROOT))
				.statedParents(Long.parseLong(Concepts.MODULE_ROOT))
				.build());
		final Expression actual = eval(">!"+Concepts.MODULE_SCT_CORE);
		final Expression expected = ids(Collections.singleton(Concepts.MODULE_ROOT));
		assertEquals(expected, actual);
	}
	
	@Test
	public void parentOrSelfOf() throws Exception {
		// SCT Core module has a single parent in this test case
		indexRevision(MAIN, concept(Concepts.MODULE_SCT_CORE)
				.parents(Long.parseLong(Concepts.MODULE_ROOT))
				.statedParents(Long.parseLong(Concepts.MODULE_ROOT))
				.build());
		final Expression actual = eval(">>!"+Concepts.MODULE_SCT_CORE);
		final Expression expected = ids(Set.of(Concepts.MODULE_SCT_CORE, Concepts.MODULE_ROOT));
		assertEquals(expected, actual);
	}
	
	@Test
	public void ancestorOf() throws Exception {
		// SCT Core module has a single parent and a single ancestor in this test case
		indexRevision(MAIN, concept(Concepts.MODULE_SCT_CORE)
				.ancestors(Long.parseLong(Concepts.ROOT_CONCEPT))
				.parents(Long.parseLong(Concepts.MODULE_ROOT))
				.statedAncestors(Long.parseLong(Concepts.ROOT_CONCEPT))
				.statedParents(Long.parseLong(Concepts.MODULE_ROOT))
				.build());
		final Expression actual = eval(">"+Concepts.MODULE_SCT_CORE);
		final Expression expected = ids(Set.of(Concepts.ROOT_CONCEPT, Concepts.MODULE_ROOT));
		assertEquals(expected, actual);
	}
	
	@Test
	public void ancestorOrSelfOf() throws Exception {
		// SCT Core module has a single parent and a single ancestor in this test case
		indexRevision(MAIN, concept(Concepts.MODULE_SCT_CORE)
				.ancestors(Long.parseLong(Concepts.ROOT_CONCEPT))
				.parents(Long.parseLong(Concepts.MODULE_ROOT))
				.statedAncestors(Long.parseLong(Concepts.ROOT_CONCEPT))
				.statedParents(Long.parseLong(Concepts.MODULE_ROOT))
				.build());
		final Expression actual = eval(">>"+Concepts.MODULE_SCT_CORE);
		final Expression expected = ids(Set.of(Concepts.ROOT_CONCEPT, Concepts.MODULE_ROOT, Concepts.MODULE_SCT_CORE));
		assertEquals(expected, actual);
	}
	
	@Test
	public void ancestorOrSelfOfAny() throws Exception {
		final Expression actual = eval(">> *");
		assertEquals(Expressions.matchAll(), actual);
	}
	
	@Test
	public void selfAndOther() throws Exception {
		final Expression actual = eval(ROOT_ID + " AND " + OTHER_ID);
		final Expression expected = Expressions.matchNone();
		assertEquals(expected, actual);
	}
	
	@Test
	public void selfAndOtherWithCommaAsOperator() throws Exception {
		final Expression actual = eval(ROOT_ID + " , " + OTHER_ID);
		final Expression expected = Expressions.matchNone();
		assertEquals(expected, actual);
	}
	
	@Test
	public void selfOrOther() throws Exception {
		final Expression actual = eval(ROOT_ID + " OR " + OTHER_ID);
		final Expression expected = ids(Set.of(ROOT_ID, OTHER_ID));
		assertEquals(expected, actual);
	}
	
	@Test
	public void selfAndNotOther() throws Exception {
		final Expression actual = eval(ROOT_ID + " MINUS " + OTHER_ID);
		final Expression expected = Expressions.builder()
				.filter(id(ROOT_ID))
				.mustNot(id(OTHER_ID))
				.build();
		assertEquals(expected, actual);
	}
	
	@Test
	public void multipleAndOperatorsWithoutBrackets() throws Exception {
		final Expression actual = eval(String.format("%s AND %s AND %s", ROOT_ID, ROOT_ID, ROOT_ID));
		assertNotNull(actual);
	}
	
	@Test
	public void multipleOrOperatorsWithoutBrackets() throws Exception {
		final Expression actual = eval(String.format("%s OR %s OR %s", ROOT_ID, ROOT_ID, ROOT_ID));
		assertNotNull(actual);
	}
	
	@Test
	public void largeIdSetWithOrOperators() throws Exception {
		eval(IntStream.range(0, 10_000)
			.mapToObj(i -> RandomSnomedIdentiferGenerator.generateConceptId())
			.collect(Collectors.joining(" OR ")));
	}

	
	@Test(expected = BadRequestException.class)
	public void binaryOperatorAmbiguityOrAnd() throws Exception {
		eval(String.format("%s OR %s AND %s", ROOT_ID, ROOT_ID, ROOT_ID));
	}
	
	@Test(expected = BadRequestException.class)
	public void binaryOperatorAmbiguityAndOr() throws Exception {
		eval(String.format("%s AND %s OR %s", ROOT_ID, ROOT_ID, ROOT_ID));
	}
	
	@Test(expected = BadRequestException.class)
	public void ambiguousOrOperatorInRefinement() throws Exception {
		eval("(<64572001 |Disease (disorder)|: 363698007 |Finding site| = 74281007 |Myocardium structure| OR 404684003 |Clinical finding|)");
	}

	@Test
	public void ambiguousOrOperatorInConstraint() throws Exception {
		eval("(404684003 |Clinical finding (finding)| OR <64572001 |Disease (disorder)|: 363698007 |Finding site| = 74281007 |Myocardium structure|)");
	}
	
	@Test
	public void refinementAttributeEquals() throws Exception {
		generateDrugHierarchy();
		final Expression actual = eval(String.format("<%s:%s=%s", DRUG_ROOT, HAS_ACTIVE_INGREDIENT, INGREDIENT1));
		final Expression expected = and(
			descendantsOf(DRUG_ROOT),
			ids(Set.of(PANADOL_TABLET, TRIPHASIL_TABLET))
		);
		assertEquals(expected, actual);
	}
	
	@Test
	public void refinementAttributeSubExpression() throws Exception {
		generateDrugHierarchy();
		indexRevision(MAIN, 
			concept(HAS_ACTIVE_INGREDIENT).build(),
			concept(HAS_BOSS).build()
		);
		final Expression actual = eval(String.format("<%s:(%s OR %s)=(%s OR %s)", DRUG_ROOT, HAS_ACTIVE_INGREDIENT, HAS_BOSS, INGREDIENT1, INGREDIENT2));
		final Expression expected = and(
			descendantsOf(DRUG_ROOT),
			ids(Set.of(PANADOL_TABLET, TRIPHASIL_TABLET))
		);
		assertEquals(expected, actual);
	}
	
	@Test
	public void refinementAttributeEqualsSingleMatch() throws Exception {
		generateDrugHierarchy();
		
		final Expression actual = eval(String.format("<%s:%s=%s", DRUG_ROOT, HAS_ACTIVE_INGREDIENT, INGREDIENT2));
		final Expression expected = and(
			descendantsOf(DRUG_ROOT),
			ids(Collections.singleton(TRIPHASIL_TABLET))
		);
		assertEquals(expected, actual);
	}
	
	@Test
	public void refinementAttributeNotEquals() throws Exception {
		generateDrugHierarchy();
		
		final Expression actual = eval(String.format("<%s:%s!=%s", DRUG_ROOT, HAS_ACTIVE_INGREDIENT, INGREDIENT1));
		final Expression expected = and(
			descendantsOf(DRUG_ROOT),
			ids(Collections.singleton(TRIPHASIL_TABLET))
		);
		assertEquals(expected, actual);
	}
	
	@Test
	public void refinementAnyAttributeNotEquals() throws Exception {
		generateDrugHierarchy();
		
		final Expression actual = eval(String.format("*:%s!=%s", HAS_ACTIVE_INGREDIENT, INGREDIENT1));
		final Expression expected = ids(Collections.singleton(TRIPHASIL_TABLET));
		assertEquals(expected, actual);
	}
	
	@Test
	public void refinementReversedAttributeEquals() throws Exception {
		generateDrugHierarchy();
		
		final Expression actual = eval(String.format("<%s: R %s=%s", SUBSTANCE, HAS_ACTIVE_INGREDIENT, TRIPHASIL_TABLET));
		final Expression expected = and(
			descendantsOf(SUBSTANCE),
			ids(Set.of(INGREDIENT1, INGREDIENT2))
		);
		assertEquals(expected, actual);
	}
	
	@Test
	public void refinementAnyAttributeName() throws Exception {
		generateDrugHierarchy();
		
		final Expression actual = eval(String.format("<%s: R *=%s", SUBSTANCE, TRIPHASIL_TABLET));
		final Expression expected = and(
			descendantsOf(SUBSTANCE),
			ids(Set.of(INGREDIENT1, INGREDIENT2))
		);
		assertEquals(expected, actual);
	}
	
	@Test
	public void refinementAnyAttributeValue() throws Exception {
		generateDrugHierarchy();
		
		final Expression actual = eval(String.format("<%s: R %s=*", SUBSTANCE, HAS_ACTIVE_INGREDIENT));
		final Expression expected = and(
			descendantsOf(SUBSTANCE),
			ids(Set.of(INGREDIENT1, INGREDIENT2))
		);
		assertEquals(expected, actual);
	}
	
	@Test
	public void refinementAttributeValueDescendantOf() throws Exception {
		generateDrugHierarchy();

		final Expression actual = eval(String.format("<%s: %s=<%s", DRUG_ROOT, HAS_ACTIVE_INGREDIENT, SUBSTANCE));
		final Expression expected = and(
			descendantsOf(DRUG_ROOT),
			ids(Set.of(TRIPHASIL_TABLET, PANADOL_TABLET))
		);
		assertEquals(expected, actual);
	}
	
	@Test
	public void refinementCardinalityZeroToUnbounded() throws Exception {
		generateDrugHierarchy();
		
		final Expression actual = eval(String.format("<%s: [0..*] %s=<%s", DRUG_ROOT, HAS_ACTIVE_INGREDIENT, SUBSTANCE));
		// since 0..* cardinality is equal to just the focusConcepts, then this will eval to all concepts under DRUG_ROOT
		final Expression expected = descendantsOf(DRUG_ROOT);
		assertEquals(expected, actual);
	}
	
	@Test
	public void refinementCardinalityAtLeastOne() throws Exception {
		generateDrugHierarchy();
		
		// since 1..* cardinality is the default cardinality (like omitting the entire [1..*] part from the text), 
		// this will properly eval to the concepts having at least one relationships without actual cardinality 
		final Expression actual = eval(String.format("<%s: [1..*] %s=<%s", DRUG_ROOT, HAS_ACTIVE_INGREDIENT, SUBSTANCE));
		final Expression expected = and(
			descendantsOf(DRUG_ROOT),
			ids(Set.of(TRIPHASIL_TABLET, PANADOL_TABLET))
		);
		assertEquals(expected, actual);
	}
	
	@Test
	public void refinementCardinalityZeroToZeroEquals() throws Exception {
		generateDrugHierarchy();
		
		final Expression actual = eval(String.format("<%s: [0..0] %s=<%s", DRUG_ROOT, HAS_ACTIVE_INGREDIENT, SUBSTANCE));
		final Expression expected =	Expressions.builder()
				.filter(descendantsOf(DRUG_ROOT))
				.mustNot(ids(Set.of(TRIPHASIL_TABLET, PANADOL_TABLET)))
				.build();
		assertEquals(expected, actual);
	}
	
	@Test
	public void refinementCardinalityZeroToZeroNotEquals() throws Exception {
		generateDrugHierarchy();
		indexRevision(MAIN, 
			concept(DRUG_WITH_INVALID_HAI)
				.parents(DRUG_ROOTL)
				.statedParents(DRUG_ROOTL)
				.build()
		);
		if (isAxiom()) {
			indexRevision(MAIN, classAxioms(DRUG_WITH_INVALID_HAI, 
				HAS_ACTIVE_INGREDIENT, DRUG_WITH_INVALID_HAI, 0
			).build());
		} else {
			indexRevision(MAIN, relationship(DRUG_WITH_INVALID_HAI, HAS_ACTIVE_INGREDIENT, DRUG_WITH_INVALID_HAI, getCharacteristicType()).relationshipGroup(0).build());
		}
		
		final Expression actual = eval(String.format("<%s: [0..0] %s != <%s", DRUG_ROOT, HAS_ACTIVE_INGREDIENT, SUBSTANCE));
		final Expression expected =	Expressions.builder()
				.filter(descendantsOf(DRUG_ROOT))
				.mustNot(ids(Set.of(DRUG_WITH_INVALID_HAI)))
				.build();
		assertEquals(expected, actual);
	}
	
	@Test
	public void refinementCardinalityZeroToZeroNotEqualsToSingleValue() throws Exception {
		generateDrugHierarchy();
		
		final Expression actual = eval(String.format("<%s: [0..0] %s != %s", DRUG_ROOT, HAS_ACTIVE_INGREDIENT, INGREDIENT1));
		final Expression expected =	Expressions.builder()
				.filter(descendantsOf(DRUG_ROOT))
				.mustNot(ids(Set.of(TRIPHASIL_TABLET)))
				.build();
		assertEquals(expected, actual);
	}
	
	@Test
	public void refinementCardinalityZeroToOne() throws Exception {
		generateDrugHierarchy();
		
		final Expression actual = eval(String.format("<%s: [0..1] %s=<%s", DRUG_ROOT, HAS_ACTIVE_INGREDIENT, SUBSTANCE));
		final Expression expected =	Expressions.builder()
				.filter(descendantsOf(DRUG_ROOT))
				.mustNot(ids(Set.of(TRIPHASIL_TABLET)))
				.build();
		assertEquals(expected, actual);
	}
	
	@Test
	public void refinementCardinalityExactlyOne() throws Exception {
		generateDrugHierarchy();
		
		final Expression actual = eval(String.format("<%s: [1..1] %s=<%s", DRUG_ROOT, HAS_ACTIVE_INGREDIENT, SUBSTANCE));
		final Expression expected = and(
			descendantsOf(DRUG_ROOT),
			ids(Collections.singleton(PANADOL_TABLET))
		);
		assertEquals(expected, actual);
	}

	@Test
	public void refinementCardinalityOneOrTwo() throws Exception {
		generateDrugHierarchy();
		
		final Expression actual = eval(String.format("<%s: [1..2] %s=<%s", DRUG_ROOT, HAS_ACTIVE_INGREDIENT, SUBSTANCE));
		final Expression expected = and(
			descendantsOf(DRUG_ROOT),
			ids(Set.of(TRIPHASIL_TABLET, PANADOL_TABLET))
		);
		assertEquals(expected, actual);
	}
	
	@Test
	public void refinementWithAttributeConjunction() throws Exception {
		generateDrugHierarchy();
		final Expression actual = eval(String.format("<%s:%s=%s,%s=%s", DRUG_ROOT, HAS_ACTIVE_INGREDIENT, INGREDIENT1, HAS_ACTIVE_INGREDIENT, INGREDIENT2));
		final Expression expected = and(
			and(
				descendantsOf(DRUG_ROOT),
				ids(Set.of(PANADOL_TABLET, TRIPHASIL_TABLET))
			),
			and(
				descendantsOf(DRUG_ROOT),
				ids(Set.of(TRIPHASIL_TABLET))
			)
		);
		assertEquals(expected, actual);
	}
	
	@Test
	public void refinementWithAttributeDisjunction() throws Exception {
		generateDrugHierarchy();
		generateTisselKit();
		final Expression actual = eval(String.format("<%s:%s=%s OR %s=%s", DRUG_ROOT, HAS_ACTIVE_INGREDIENT, INGREDIENT2, HAS_ACTIVE_INGREDIENT, INGREDIENT4));
		final Expression expected = Expressions.builder()
				.should(and(
					descendantsOf(DRUG_ROOT),
					ids(Set.of(TRIPHASIL_TABLET))
				))
				.should(and(
					descendantsOf(DRUG_ROOT),
					ids(Set.of(TISSEL_KIT)))
				)
				.build();
		assertEquals(expected, actual);
	}
	
	@Test
	public void refinementWithConjunctionAndDisjunction() throws Exception {
		generateDrugHierarchy();
		generateTisselKit();
		final Expression actual = eval(String.format("<%s:%s=%s OR (%s=%s AND %s=%s)", DRUG_ROOT, HAS_ACTIVE_INGREDIENT, INGREDIENT2, HAS_ACTIVE_INGREDIENT, INGREDIENT4, HAS_ACTIVE_INGREDIENT, INGREDIENT2));
		final Expression expected = Expressions.builder()
				.should(and(
					descendantsOf(DRUG_ROOT),
					ids(Set.of(TRIPHASIL_TABLET))
				))
				.should(and(
					and(
						descendantsOf(DRUG_ROOT),
						ids(Set.of(TISSEL_KIT))
					),
					and(
						descendantsOf(DRUG_ROOT),
						ids(Set.of(TRIPHASIL_TABLET))
					)
				))
				.build();
		assertEquals(expected, actual);
	}
	
	@Test(expected = BadRequestException.class)
	public void refinementAmbiguityAndOr() throws Exception {
		eval(String.format("<%s:%s=%s AND %s=%s OR %s=%s", DRUG_ROOT, HAS_ACTIVE_INGREDIENT, INGREDIENT2, HAS_ACTIVE_INGREDIENT, INGREDIENT4, HAS_ACTIVE_INGREDIENT, INGREDIENT2));
	}
	
	@Test(expected = BadRequestException.class)
	public void refinementAmbiguityOrAnd() throws Exception {
		eval(String.format("<%s:%s=%s OR %s=%s AND %s=%s", DRUG_ROOT, HAS_ACTIVE_INGREDIENT, INGREDIENT2, HAS_ACTIVE_INGREDIENT, INGREDIENT4, HAS_ACTIVE_INGREDIENT, INGREDIENT2));
	}
	
	@Test
	public void refinementReversedCardinalityZeroToUnbounded() throws Exception {
		generateDrugHierarchy();
		
		final Expression actual = eval(String.format("<%s: [0..*] R %s=%s", SUBSTANCE, HAS_ACTIVE_INGREDIENT, TRIPHASIL_TABLET));
		final Expression expected = descendantsOf(SUBSTANCE);
		assertEquals(expected, actual);
	}
	
	@Test
	public void dotted() throws Exception {
		generateDrugHierarchy();
		
		final Expression actual = eval(String.format("%s.%s", PANADOL_TABLET, HAS_ACTIVE_INGREDIENT));
		final Expression expected = ids(Set.of(INGREDIENT1));
		assertEquals(expected, actual);
	}
	
	@Test
	public void dottedWithDescendantOf() throws Exception {
		generateDrugHierarchy();
		
		final Expression actual = eval(String.format("<%s.%s", DRUG_ROOT, HAS_ACTIVE_INGREDIENT));
		final Expression expected = ids(Set.of(INGREDIENT1, INGREDIENT2));
		assertEquals(expected, actual);
	}
	
	@Test
	public void dottedWithComplexLeftSide() throws Exception {
		generateDrugHierarchy();
		
		final Expression actual = eval(String.format("(<%s MINUS %s).%s", DRUG_ROOT, TRIPHASIL_TABLET, HAS_ACTIVE_INGREDIENT));
		final Expression expected = ids(Set.of(INGREDIENT1));
		assertEquals(expected, actual);
	}
	
	@Test
	public void refinementGroupWithDefaultCardinality() throws Exception {
		generateDrugsWithGroups();
		
		final Expression actual = eval(String.format("<%s: {%s=<%s}", DRUG_ROOT, HAS_ACTIVE_INGREDIENT, SUBSTANCE));
		final Expression expected = and(
			descendantsOf(DRUG_ROOT),
			ids(Set.of(ASPIRIN_TABLET, ALGOFLEX_TABLET, TRIPLEX_TABLET))
		);
		assertEquals(expected, actual);
	}

	@Test
	public void refinementGroupCardinalityTwoToTwo() throws Exception {
		generateDrugsWithGroups();
		
		final Expression actual = eval(String.format("<%s: [2..2] {%s=<%s}", DRUG_ROOT, HAS_ACTIVE_INGREDIENT, SUBSTANCE));
		final Expression expected = and(
			descendantsOf(DRUG_ROOT),
			ids(Set.of(ALGOFLEX_TABLET))
		);
		assertEquals(expected, actual);
	}
	
	@Test
	public void refinementGroupCardinalityZeroToUnbounded() throws Exception {
		generateDrugsWithGroups();
		
		final Expression actual = eval(String.format("<%s: [0..*] {%s=<%s}", DRUG_ROOT, HAS_ACTIVE_INGREDIENT, SUBSTANCE));
		final Expression expected = descendantsOf(DRUG_ROOT);
		assertEquals(expected, actual);
	}
	
	@Test
	public void refinementGroupCardinalityZeroToZero() throws Exception {
		generateDrugsWithGroups();
		
		final Expression actual = eval(String.format("<%s: [0..0] {%s=<%s}", DRUG_ROOT, HAS_ACTIVE_INGREDIENT, SUBSTANCE));
		final Expression expected = Expressions.builder()
				.filter(descendantsOf(DRUG_ROOT))
				.mustNot(ids(Set.of(ASPIRIN_TABLET, ALGOFLEX_TABLET, TRIPLEX_TABLET)))
				.build();
		assertEquals(expected, actual);
	}
	
	@Test
	public void refinementGroupCardinalityZeroToOne() throws Exception {
		generateDrugsWithGroups();
		
		final Expression actual = eval(String.format("<%s: [0..1] {%s=<%s}", DRUG_ROOT, HAS_ACTIVE_INGREDIENT, SUBSTANCE));
		final Expression expected = Expressions.builder()
				.filter(descendantsOf(DRUG_ROOT))
				.mustNot(ids(Set.of(ALGOFLEX_TABLET)))
				.build();
		assertEquals(expected, actual);
	}
	
	@Test
	public void refinementWithGroupConjunction() throws Exception {
		generateDrugsWithGroups();
		
		final Expression actual = eval(String.format("<%s: [1..1] {%s=<%s,%s=<%s}", DRUG_ROOT, HAS_ACTIVE_INGREDIENT, SUBSTANCE, HAS_BOSS, SUBSTANCE));
		final Expression expected = and(
			descendantsOf(DRUG_ROOT),
			ids(Set.of(ASPIRIN_TABLET))
		);
		assertEquals(expected, actual);
	}
	
	@Test
	public void refinementWithZeroToOneCardinalityInAttributeConjuction() throws Exception {
		generateHierarchy();
		final Expression actual = eval(String.format("<<%s:{[0..1]%s=<<%s,[1..1]%s=<<%s,[1..1]%s=<<%s}", DRUG_ROOT, HAS_ACTIVE_INGREDIENT, SUBSTANCE, HAS_BOSS, SUBSTANCE, HAS_TRADE_NAME, SUBSTANCE));
		
		final Expression descendantsOrSelfOf = Expressions.builder()
				.should(ids(Collections.singleton(DRUG_ROOT)))
				.should(isInferred() ? parents(Collections.singleton(DRUG_ROOT)) : statedParents(Collections.singleton(DRUG_ROOT)))
				.should(isInferred() ? ancestors(Collections.singleton(DRUG_ROOT)) : statedAncestors(Collections.singleton(DRUG_ROOT)))
				.build();
		
		final Expression expected = and(
			descendantsOrSelfOf,
			ids(Set.of(ABACAVIR_TABLET, PANADOL_TABLET))
		);
		
		assertEquals(expected, actual);
	}
	
	@Test
	public void refinementGroupDefaultCardinalityAndRelationshipOneToOneCardinality() throws Exception {
		generateDrugsWithGroups();
		
		final Expression actual = eval(String.format("<%s: {[1..1] %s=<%s,[1..1] %s=<%s}", DRUG_ROOT, HAS_ACTIVE_INGREDIENT, SUBSTANCE, HAS_BOSS, SUBSTANCE));
		final Expression expected = and(
			descendantsOf(DRUG_ROOT),
			ids(Set.of(ASPIRIN_TABLET, ALGOFLEX_TABLET))
		);
		assertEquals(expected, actual);
	}
	
	@Test
	public void refinementWithGroupDisjunction() throws Exception {
		generateDrugsWithGroups();
		
		final Expression actual = eval(String.format("<%s: [1..1] {%s=%s OR %s=%s}", DRUG_ROOT, HAS_ACTIVE_INGREDIENT, INGREDIENT5, HAS_BOSS, INGREDIENT5));
		final Expression expected = and(
			descendantsOf(DRUG_ROOT),
			ids(Set.of(ASPIRIN_TABLET, TRIPLEX_TABLET))
		);
		assertEquals(expected, actual);
	}

	@Test
	public void refinementGroupNestedConjunctionDisjunction() throws Exception {
		generateDrugsWithGroups();
		
		final Expression actual = eval(String.format("<%s: [1..1] {(%s=%s AND %s=%s) OR %s=%s}", DRUG_ROOT, HAS_ACTIVE_INGREDIENT, INGREDIENT5, HAS_BOSS, INGREDIENT6, HAS_ACTIVE_INGREDIENT, INGREDIENT6));
		final Expression expected = and(
			descendantsOf(DRUG_ROOT),
			ids(Set.of(ASPIRIN_TABLET))
		);
		assertEquals(expected, actual);
	}
	
	@Test
	public void refinementBooleanValueEquals() throws Exception {
		// Boolean evaluation only works with CD members; skip test in value mode
		assumeFalse(isStatementsWithValue());
		
		generateDrugHierarchy();
		
		final Expression actual = eval(String.format("<%s: %s = true", DRUG_ROOT, MANUFACTURED));
		final Expression expected = and(
			descendantsOf(DRUG_ROOT),
			ids(Set.of(PANADOL_TABLET, TRIPHASIL_TABLET))
		);
		assertEquals(expected, actual);
	}
	
	@Test
	public void refinementBooleanValueNotEquals() throws Exception {
		// Boolean evaluation only works with CD members; skip test in value mode
		assumeFalse(isStatementsWithValue());

		generateDrugHierarchy();
		
		final Expression actual = eval(String.format("<%s: %s != true", DRUG_ROOT, MANUFACTURED));
		final Expression expected = and(
			descendantsOf(DRUG_ROOT),
			ids(Set.of(AMOXICILLIN_TABLET))
		);
		assertEquals(expected, actual);
	}
	
	@Test
	public void refinementStringEquals() throws Exception {
		generateDrugHierarchy();
		
		final Expression actual = eval(String.format("<%s: %s = 'PANADOL'", DRUG_ROOT, HAS_TRADE_NAME));
		final Expression expected = and(
			descendantsOf(DRUG_ROOT),
			ids(Set.of(PANADOL_TABLET))
		);
		assertEquals(expected, actual);
	}
	
	@Test
	public void refinementAnyStringEquals() throws Exception {
		generateDrugHierarchy();
		
		final Expression actual = eval(String.format("*: %s = 'PANADOL'", HAS_TRADE_NAME));
		final Expression expected = ids(Set.of(PANADOL_TABLET));
		assertEquals(expected, actual);
	}
	
	@Test
	public void refinementStringNotEquals() throws Exception {
		generateDrugHierarchy();
		
		final Expression actual = eval(String.format("<%s: %s != 'PANADOL'", DRUG_ROOT, HAS_TRADE_NAME));
		final Expression expected = and(
			descendantsOf(DRUG_ROOT), 
			ids(Set.of(TRIPHASIL_TABLET, AMOXICILLIN_TABLET))
		);
		assertEquals(expected, actual);
	}
	
	@Test
	public void refinementAnyStringNotEquals() throws Exception {
		generateDrugHierarchy();
		
		final Expression actual = eval(String.format("*: %s != 'PANADOL'", HAS_TRADE_NAME));
		final Expression expected = ids(Set.of(TRIPHASIL_TABLET, AMOXICILLIN_TABLET));
		assertEquals(expected, actual);
	}
	
	@Test
	public void refinementIntegerEquals() throws Exception {
		generateDrugHierarchy();
		final Expression actual = eval(String.format("<%s: %s = #500", DRUG_ROOT, PREFERRED_STRENGTH));
		final Expression expected = and(
			descendantsOf(DRUG_ROOT),
			ids(Set.of(PANADOL_TABLET))
		);
		assertEquals(expected, actual);
	}
	
	@Test
	public void refinementIntegerEqualsNegative() throws Exception {
		generateDrugHierarchy();
		final Expression actual = eval(String.format("<%s: %s = #-500", DRUG_ROOT, PREFERRED_STRENGTH));
		final Expression expected = and(
			descendantsOf(DRUG_ROOT),
			ids(Set.of(TRIPHASIL_TABLET))
		);
		assertEquals(expected, actual);
	}
	
	@Test
	public void refinementIntegerNotEquals() throws Exception {
		generateDrugHierarchy();
		final Expression actual = eval(String.format("<%s: %s != #500", DRUG_ROOT, PREFERRED_STRENGTH));
		final Expression expected = and(
			descendantsOf(DRUG_ROOT),
			ids(Set.of(TRIPHASIL_TABLET))
		);
		assertEquals(expected, actual);
	}
	
	@Test
	public void refinementDecimalEquals() throws Exception {
		generateDrugHierarchy();
		final Expression actual = eval(String.format("<%s: %s = #5.5", DRUG_ROOT, PREFERRED_STRENGTH));
		final Expression expected = and(
			descendantsOf(DRUG_ROOT),
			ids(Set.of(AMOXICILLIN_TABLET))
		);
		assertEquals(expected, actual);
	}
	
	@Test
	public void refinementDecimalEqualsNegative() throws Exception {
		generateDrugHierarchy();
		final Expression actual = eval(String.format("<%s: %s = #-5.5", DRUG_ROOT, PREFERRED_STRENGTH));
		final Expression expected = and(
			descendantsOf(DRUG_ROOT),
			ids(Set.of(ABACAVIR_TABLET))
		);
		assertEquals(expected, actual);
	}
	
	@Test
	public void refinementDecimalNotEquals() throws Exception {
		generateDrugHierarchy();
		final Expression actual = eval(String.format("<%s: %s != #5.5", DRUG_ROOT, PREFERRED_STRENGTH));
		final Expression expected = and(
			descendantsOf(DRUG_ROOT),
			ids(Set.of(ABACAVIR_TABLET))
		);
		assertEquals(expected, actual);
	}
	
	@Test
	public void refinementIntegerLessThan() throws Exception {
		generateDrugHierarchy();
		generateDrugWithIntegerStrengthOfValueOne();
		final Expression actual = eval(String.format("<%s: %s < #1", DRUG_ROOT, PREFERRED_STRENGTH));
		final Expression expected = and(
			descendantsOf(DRUG_ROOT),
			ids(Set.of(TRIPHASIL_TABLET))
		);
		assertEquals(expected, actual);
	}
	
	@Test
	public void refinementDecimalLessThan() throws Exception {
		generateDrugHierarchy();
		generateDrugWithDecimalStrengthOfValueOne();
		final Expression actual = eval(String.format("<%s: %s < #1.0", DRUG_ROOT, PREFERRED_STRENGTH));
		final Expression expected = and(
			descendantsOf(DRUG_ROOT),
			ids(Set.of(ABACAVIR_TABLET))
		);
		assertEquals(expected, actual);
	}
	
	@Test
	public void refinementIntegerLessThanOrEquals() throws Exception {
		generateDrugHierarchy();
		generateDrugWithIntegerStrengthOfValueOne();
		final Expression actual = eval(String.format("<%s: %s <= #1", DRUG_ROOT, PREFERRED_STRENGTH));
		final Expression expected = and(
			descendantsOf(DRUG_ROOT),
			ids(Set.of(TRIPHASIL_TABLET, DRUG_1_MG))
		);
		assertEquals(expected, actual);
	}
	
	@Test
	public void refinementDecimalLessThanOrEquals() throws Exception {
		generateDrugHierarchy();
		generateDrugWithDecimalStrengthOfValueOne();
		final Expression actual = eval(String.format("<%s: %s <= #1.0", DRUG_ROOT, PREFERRED_STRENGTH));
		final Expression expected = and(
			descendantsOf(DRUG_ROOT),
			ids(Set.of(ABACAVIR_TABLET, DRUG_1D_MG))
		);
		assertEquals(expected, actual);
	}
	
	@Test
	public void refinementIntegerGreaterThan() throws Exception {
		generateDrugHierarchy();
		generateDrugWithIntegerStrengthOfValueOne();
		final Expression actual = eval(String.format("<%s: %s > #1", DRUG_ROOT, PREFERRED_STRENGTH));
		final Expression expected = and(
			descendantsOf(DRUG_ROOT),
			ids(Set.of(PANADOL_TABLET))
		);
		assertEquals(expected, actual);
	}
	
	@Test
	public void refinementDecimalGreaterThan() throws Exception {
		generateDrugHierarchy();
		generateDrugWithDecimalStrengthOfValueOne();
		final Expression actual = eval(String.format("<%s: %s > #1.0", DRUG_ROOT, PREFERRED_STRENGTH));
		final Expression expected = and(
			descendantsOf(DRUG_ROOT),
			ids(Set.of(AMOXICILLIN_TABLET))
		);
		assertEquals(expected, actual);
	}
	
	@Test
	public void refinementIntegerGreaterThanEquals() throws Exception {
		generateDrugHierarchy();
		generateDrugWithIntegerStrengthOfValueOne();
		final Expression actual = eval(String.format("<%s: %s >= #1", DRUG_ROOT, PREFERRED_STRENGTH));
		final Expression expected = and(
			descendantsOf(DRUG_ROOT),
			ids(Set.of(PANADOL_TABLET, DRUG_1_MG))
		);
		assertEquals(expected, actual);
	}
	
	@Test
	public void refinementDecimalGreaterThanEquals() throws Exception {
		generateDrugHierarchy();
		generateDrugWithDecimalStrengthOfValueOne();
		final Expression actual = eval(String.format("<%s: %s >= #1.0", DRUG_ROOT, PREFERRED_STRENGTH));
		final Expression expected = and(
			descendantsOf(DRUG_ROOT),
			ids(Set.of(AMOXICILLIN_TABLET, DRUG_1D_MG))
		);
		assertEquals(expected, actual);
	}
	
	@Test
	public void descendantsOfAllMembersOfReferenceSet() throws Exception {
		final String refSetId = Concepts.REFSET_DESCRIPTION_TYPE;
		final String member1 = RandomSnomedIdentiferGenerator.generateConceptId();
		final String member2 = RandomSnomedIdentiferGenerator.generateConceptId();
		
		indexRevision(MAIN, 
			concept(member1)
				.activeMemberOf(Set.of(refSetId))
				.build(),
			concept(member2)
				.activeMemberOf(Set.of(refSetId))
				.build()
		);
		
		final Expression actual = eval(String.format("<^%s", refSetId));
		final Expression expected = descendantsOf(member1, member2);
		assertEquals(expected, actual);
	}

	@Test
	public void defaultGroupCardinalityWithZeroToZeroAttributeCardinality() throws Exception {
		generateDrugsWithGroups();
		final Expression actual = eval(String.format("<%s: { [0..0] %s = <%s }", DRUG_ROOT, HAS_ACTIVE_INGREDIENT, SUBSTANCE));
		final Expression expected = Expressions.matchNone();
		assertEquals(expected, actual);
	}
	
	@Ignore
	@Test
	public void defaultGroupCardinalityWithZeroToZeroAttributeCardinalityNotEquals() throws Exception {
		generateDrugsWithGroups();
		final Expression actual = eval(String.format("<%s: { [0..0] %s != %s }", DRUG_ROOT, HAS_ACTIVE_INGREDIENT, INGREDIENT5));
		final Expression expected = ids(Set.of(ASPIRIN_TABLET, TRIPLEX_TABLET, ALGOFLEX_TABLET));
		assertEquals(expected, actual);
	}
	
	@Test
	public void defaultGroupCardinalityWithZeroToOneAttributeCardinality() throws Exception {
		generateDrugsWithGroups();
		final Expression actual = eval(String.format("<%s: { [0..1] %s = <%s }", DRUG_ROOT, HAS_ACTIVE_INGREDIENT, SUBSTANCE));
		final Expression expected = and(
			descendantsOf(DRUG_ROOT),
			ids(Set.of(ASPIRIN_TABLET, TRIPLEX_TABLET, ALGOFLEX_TABLET))
		);
		assertEquals(expected, actual);
	}
	
	@Test
	public void groupCardinalityZeroToZeroWithDefaultAttributeCardinality() throws Exception {
		generateDrugsWithGroups();
		final Expression actual = eval(String.format("<%s: [0..0] { %s = <%s }", DRUG_ROOT, HAS_ACTIVE_INGREDIENT, SUBSTANCE));
		final Expression expected = Expressions.builder()
				.filter(descendantsOf(DRUG_ROOT))
				.mustNot(ids(Set.of(ALGOFLEX_TABLET, TRIPLEX_TABLET, ASPIRIN_TABLET)))
				.build();;
		assertEquals(expected, actual);
	}
	
	@Test
	public void groupCardinalityZeroToOneWithDefaultAttributeCardinality() throws Exception {
		generateDrugsWithGroups();
		final Expression actual = eval(String.format("<%s: [0..1] { %s = <%s }", DRUG_ROOT, HAS_ACTIVE_INGREDIENT, SUBSTANCE));
		final Expression expected = Expressions.builder()
				.filter(descendantsOf(DRUG_ROOT))
				.mustNot(ids(Set.of(ALGOFLEX_TABLET)))
				.build();;
		assertEquals(expected, actual);
	}
	
	@Test
	public void groupCardinalityZeroToOneWithDefaultAttributeCardinalityNotEquals() throws Exception {
		generateDrugsWithGroups();
		final Expression actual = eval(String.format("<%s: [0..1] { %s != <%s }", DRUG_ROOT, HAS_ACTIVE_INGREDIENT, SUBSTANCE));
		final Expression expected = descendantsOf(DRUG_ROOT);
		assertEquals(expected, actual);
	}
	
	@Ignore("Unsupported attribute cardinality in group with cardinality")
	@Test
	public void groupCardinalityZeroToZeroWithZeroToZeroAttributeCardinality() throws Exception {
		generateDrugsWithGroups();
		final Expression actual = eval(String.format("<%s: [0..0] { [0..0] %s = <%s }", DRUG_ROOT, HAS_ACTIVE_INGREDIENT, SUBSTANCE));
		final Expression expected = Expressions.matchNone();
		assertEquals(expected, actual);
	}
	
	@Ignore("Unsupported attribute cardinality in group with cardinality")
	@Test
	public void groupCardinalityZeroToOneWithZeroToZeroAttributeCardinality() throws Exception {
		generateDrugsWithGroups();
		final Expression actual = eval(String.format("<%s: [0..1] { [0..0] %s = <%s }", DRUG_ROOT, HAS_ACTIVE_INGREDIENT, SUBSTANCE));
		final Expression expected = Expressions.matchNone();
		assertEquals(expected, actual);
	}
	
	@Ignore("Unsupported attribute cardinality in group with cardinality")
	@Test
	public void groupCardinalityZeroToZeroWithZeroToOneAttributeCardinality() throws Exception {
		generateDrugsWithGroups();
		final Expression actual = eval(String.format("<%s: [0..0] { [0..1] %s = <%s }", DRUG_ROOT, HAS_ACTIVE_INGREDIENT, SUBSTANCE));
		final Expression expected = Expressions.matchNone();
		assertEquals(expected, actual);
	}
	
	@Ignore("Unsupported attribute cardinality in group with cardinality")
	@Test
	public void groupCardinalityZeroToOneWithZeroToOneAttributeCardinality() throws Exception {
		generateDrugsWithGroups();
		final Expression actual = eval(String.format("<%s: [0..1] { [0..1] %s = <%s }", DRUG_ROOT, HAS_ACTIVE_INGREDIENT, SUBSTANCE));
		final Expression expected = ids(Set.of(ASPIRIN_TABLET, TRIPLEX_TABLET, EPOX_TABLET));
		assertEquals(expected, actual);
	}
	
	/**
	 * Generates the following test fixtures:
	 * <ul>
	 * 	<li>Substances (children of SUBSTANCE):
	 * 		<ul>
	 * 			<li>INGREDIENT1 (ingredient with two inbound from PANADOL and TRIPHASIL TABLET)</li>
	 * 			<li>INGREDIENT2 (ingredient with one inbound from TRIPHASIL TABLET)</li>
	 * 			<li>INGREDIENT3 (ingredient without any inbound HAI relationships)</li>
	 * 		</ul>
	 * 	</li>
	 * 	<li>Drugs (children of DRUG_ROOT):
	 * 		<ul>
	 * 			<li>ABACAVIR_TABLET (drug without any outgoing HAI relationships)</li>
	 * 			<li>PANADOL_TABLET (drug with a single outgoing inferred HAI relationship to INGREDIENT1)</li>
	 * 			<li>TRIPHASIL_TABLET (drug with two outgoing inferred HAI relationships, to INGREDIENT1 and 2, and one HAS_BOSS to INGREDIENT2)</li>
	 * 			<li>AMOXICILLIN_TABLET (drug with one outgoing stated HAI relationship to INGREDIENT1)</li>
	 * 		</ul>
	 * 	</li>
	 * </ul>
	 */
	private void generateDrugHierarchy() {
		StagingArea staging = index()
			.prepareCommit(MAIN)
			.stageNew(concept(INGREDIENT1)
					.parents(SUBSTANCEL)
					.statedParents(SUBSTANCEL)
					.build())
			.stageNew(concept(INGREDIENT2)
					.parents(SUBSTANCEL)
					.statedParents(SUBSTANCEL)
					.build())
			.stageNew(concept(INGREDIENT3)
					.parents(SUBSTANCEL)
					.statedParents(SUBSTANCEL)
					.build())
			// drugs
			.stageNew(concept(ABACAVIR_TABLET)
					.parents(DRUG_ROOTL)
					.statedParents(DRUG_ROOTL)
					.build())
			.stageNew(concept(PANADOL_TABLET)
					.parents(DRUG_ROOTL)
					.statedParents(DRUG_ROOTL)
					.build())
			.stageNew(concept(TRIPHASIL_TABLET)
					.parents(DRUG_ROOTL)
					.statedParents(DRUG_ROOTL)
					.build())
			.stageNew(concept(AMOXICILLIN_TABLET)
					.parents(DRUG_ROOTL)
					.statedParents(DRUG_ROOTL)
					.build());
		
		// has active ingredient relationships
		if (isAxiom()) {
			staging.stageNew(classAxioms(PANADOL_TABLET, 
				HAS_ACTIVE_INGREDIENT, INGREDIENT1, 0
			).build());
			staging.stageNew(classAxioms(TRIPHASIL_TABLET, 
				HAS_ACTIVE_INGREDIENT, INGREDIENT1, 0,
				HAS_ACTIVE_INGREDIENT, INGREDIENT2, 0,
				HAS_BOSS, INGREDIENT2, 0
			).build());
		} else {
			staging
				.stageNew(relationship(PANADOL_TABLET, HAS_ACTIVE_INGREDIENT, INGREDIENT1, getCharacteristicType()).relationshipGroup(0).build())
				.stageNew(relationship(TRIPHASIL_TABLET, HAS_ACTIVE_INGREDIENT, INGREDIENT1, getCharacteristicType()).relationshipGroup(0).build())
				.stageNew(relationship(TRIPHASIL_TABLET, HAS_ACTIVE_INGREDIENT, INGREDIENT2, getCharacteristicType()).relationshipGroup(0).build())
				.stageNew(relationship(TRIPHASIL_TABLET, HAS_BOSS, INGREDIENT2, getCharacteristicType()).relationshipGroup(0).build());
		}
		
		// XXX: This relationship's characteristicType setting is here for a reason so in ecl searches we won't find this
		staging.stageNew(relationship(AMOXICILLIN_TABLET, HAS_ACTIVE_INGREDIENT, INGREDIENT1, getCharacteristicType())
				.relationshipGroup(0)
				.characteristicTypeId(isInferred() ? Concepts.STATED_RELATIONSHIP : Concepts.INFERRED_RELATIONSHIP) // inverse!
				.build());
		
		if (isStatementsWithValue()) {
			if (isAxiom()) {
				staging
				// trade names and strength as combined axioms
				.stageNew(classAxiomsWithValue(PANADOL_TABLET, 
					HAS_TRADE_NAME, "PANADOL", 0,
					PREFERRED_STRENGTH, 500, 0).build())
				.stageNew(classAxiomsWithValue(TRIPHASIL_TABLET, 
					HAS_TRADE_NAME, "TRIPHASIL", 0,
					PREFERRED_STRENGTH, -500, 0).build())
				.stageNew(classAxiomsWithValue(AMOXICILLIN_TABLET, 
					HAS_TRADE_NAME, "AMOXICILLIN", 0,
					PREFERRED_STRENGTH, BigDecimal.valueOf(5.5d), 0).build())
				// strengths as axioms
				.stageNew(classAxiomsWithValue(ABACAVIR_TABLET, 
					PREFERRED_STRENGTH, BigDecimal.valueOf(-5.5d), 0).build());

			} else {
				staging
				// trade names
				.stageNew(stringValue(PANADOL_TABLET, HAS_TRADE_NAME, "PANADOL", getCharacteristicType()).build())
				.stageNew(stringValue(TRIPHASIL_TABLET, HAS_TRADE_NAME, "TRIPHASIL", getCharacteristicType()).build())
				.stageNew(stringValue(AMOXICILLIN_TABLET, HAS_TRADE_NAME, "AMOXICILLIN", getCharacteristicType()).build())
				// strengths
				.stageNew(integerValue(PANADOL_TABLET, PREFERRED_STRENGTH, 500, getCharacteristicType()).build())
				.stageNew(integerValue(TRIPHASIL_TABLET, PREFERRED_STRENGTH, -500, getCharacteristicType()).build())
				.stageNew(decimalValue(AMOXICILLIN_TABLET, PREFERRED_STRENGTH, BigDecimal.valueOf(5.5d), getCharacteristicType()).build())
				.stageNew(decimalValue(ABACAVIR_TABLET, PREFERRED_STRENGTH, BigDecimal.valueOf(-5.5d), getCharacteristicType()).build());
				// XXX: manufactured flags are not indexed as relationships do not support boolean values
			}
		} else {
			staging
			// trade names
			.stageNew(stringMember(PANADOL_TABLET, HAS_TRADE_NAME, "PANADOL", getCharacteristicType()).build())
			.stageNew(stringMember(TRIPHASIL_TABLET, HAS_TRADE_NAME, "TRIPHASIL", getCharacteristicType()).build())
			.stageNew(stringMember(AMOXICILLIN_TABLET, HAS_TRADE_NAME, "AMOXICILLIN", getCharacteristicType()).build())
			// strengths
			.stageNew(integerMember(PANADOL_TABLET, PREFERRED_STRENGTH, 500, getCharacteristicType()).build())
			.stageNew(integerMember(TRIPHASIL_TABLET, PREFERRED_STRENGTH, -500, getCharacteristicType()).build())
			.stageNew(decimalMember(AMOXICILLIN_TABLET, PREFERRED_STRENGTH, BigDecimal.valueOf(5.5d), getCharacteristicType()).build())
			.stageNew(decimalMember(ABACAVIR_TABLET, PREFERRED_STRENGTH, BigDecimal.valueOf(-5.5d), getCharacteristicType()).build())
			// manufactured flags
			.stageNew(booleanMember(PANADOL_TABLET, MANUFACTURED, true, getCharacteristicType()).build())
			.stageNew(booleanMember(TRIPHASIL_TABLET, MANUFACTURED, true, getCharacteristicType()).build())
			.stageNew(booleanMember(AMOXICILLIN_TABLET, MANUFACTURED, false, getCharacteristicType()).build());
		}
		
		staging.commit(currentTime(), UUID.randomUUID().toString(), "Initialize generated drugs");
	}

	/**
	 * Generates the following test fixtures:
	 * <ul>
	 * 	<li>Substances (children of SUBSTANCE):
	 * 		<ul>
	 * 			<li>INGREDIENT1 (ingredient with three inbound from PANADOL and ABACAVIR TABLET)</li>
	 * 			<li>INGREDIENT2 (ingredient with five inbound from TRIPHASIL AND PANADOL AND ABACAVIR TABLET)</li>
	 * 		</ul>
	 * 	</li>
	 * 	<li>Drugs (children of DRUG_ROOT):
	 * 		<ul>
	 * 			<li>ABACAVIR_TABLET (drug with two outgoing inferred relationships, one HAS_BOSS and one HAS_TRADE_NAME relationship to INGREDIENT1)</li>
	 * 			<li>PANADOL_TABLET (drug with three outgoing inferred relationships, one HAI to INGREDIENT1, one HAS_BOSS to INGREDIENT 2 and one HAS_TRADE_NAME to INGREDIENT2)</li>
	 * 			<li>TRIPHASIL_TABLET (drug with three outgoing inferred relationships, one HAI, one HAS_BOSS and one HAS_TRADE_NAME to INGREDIENT2)</li>
	 * 		</ul>
	 * 	</li>
	 * </ul>
	 */
	private void generateHierarchy() {
		StagingArea staging = index().prepareCommit(MAIN)
			// substances
			.stageNew(concept(INGREDIENT1)
					.parents(SUBSTANCEL)
					.statedParents(SUBSTANCEL)
					.build())
			.stageNew(concept(INGREDIENT2)
				.parents(SUBSTANCEL)
				.statedParents(SUBSTANCEL)
				.build())
			//drugs
			.stageNew(concept(ABACAVIR_TABLET)
				.parents(DRUG_ROOTL)
				.statedParents(DRUG_ROOTL)
				.build())
			.stageNew(concept(PANADOL_TABLET)
				.parents(DRUG_ROOTL)
				.statedParents(DRUG_ROOTL)
				.build())
			.stageNew(concept(TRIPHASIL_TABLET)
				.parents(DRUG_ROOTL)
				.statedParents(DRUG_ROOTL)
				.build());
		
		if (isAxiom()) {
			staging.stageNew(classAxioms(PANADOL_TABLET, 
				HAS_ACTIVE_INGREDIENT, INGREDIENT1, 1,
				HAS_BOSS, INGREDIENT2, 1,
				HAS_TRADE_NAME, INGREDIENT2, 1
			).build());
			staging.stageNew(classAxioms(ABACAVIR_TABLET, 
				HAS_BOSS, INGREDIENT1, 1,
				HAS_TRADE_NAME, INGREDIENT1, 1
			).build());
			staging.stageNew(classAxioms(TRIPHASIL_TABLET, 
				HAS_ACTIVE_INGREDIENT, INGREDIENT2, 2,
				HAS_BOSS, INGREDIENT2, 2,
				HAS_TRADE_NAME, INGREDIENT2, 1
			).build());
		} else {
			staging
				.stageNew(relationship(PANADOL_TABLET, HAS_ACTIVE_INGREDIENT, INGREDIENT1, getCharacteristicType()).relationshipGroup(1).build())
				.stageNew(relationship(PANADOL_TABLET, HAS_BOSS, INGREDIENT2, getCharacteristicType()).relationshipGroup(1).build())
				.stageNew(relationship(PANADOL_TABLET, HAS_TRADE_NAME, INGREDIENT2, getCharacteristicType()).relationshipGroup(1).build())
				.stageNew(relationship(ABACAVIR_TABLET, HAS_BOSS, INGREDIENT1, getCharacteristicType()).relationshipGroup(1).build())
				.stageNew(relationship(ABACAVIR_TABLET, HAS_TRADE_NAME, INGREDIENT1, getCharacteristicType()).relationshipGroup(1).build());
			
			staging
				.stageNew(relationship(TRIPHASIL_TABLET, HAS_ACTIVE_INGREDIENT, INGREDIENT2, getCharacteristicType()).relationshipGroup(2).build())
				.stageNew(relationship(TRIPHASIL_TABLET, HAS_BOSS, INGREDIENT2, getCharacteristicType()).relationshipGroup(2).build())
				.stageNew(relationship(TRIPHASIL_TABLET, HAS_TRADE_NAME, INGREDIENT2, getCharacteristicType()).relationshipGroup(1).build());
		}
		
		staging.commit(currentTime(), "test", "Generate hierarchy");
	}

	/**
	 * Generates the following test fixtures:
	 * <ul>
	 * 	<li>Substances (children of SUBSTANCE):
	 * 		<ul>
	 * 			<li>INGREDIENT4 (ingredient with one inbound HAI from TISSEL_KIT)</li>
	 * 		</ul>
	 * 	</li>
	 * 	<li>Drugs (children of DRUG_ROOT):
	 * 		<ul>
	 * 			<li>TISSEL_KIT (drug with one outgoing inferred HAI relationship to INGREDIENT4)</li>
	 * 		</ul>
	 * 	</li>
	 * </ul>
	 */
	private void generateTisselKit() {
		StagingArea staging = index().prepareCommit(MAIN);
		staging.stageNew(concept(INGREDIENT4)
					.parents(SUBSTANCEL)
					.statedParents(SUBSTANCEL)
					.build());
		staging.stageNew(concept(TISSEL_KIT)
					.parents(DRUG_ROOTL)
					.statedParents(DRUG_ROOTL)
					.build());
		
		if (isAxiom()) {
			staging.stageNew(classAxioms(TISSEL_KIT, 
				HAS_ACTIVE_INGREDIENT, INGREDIENT4, 0
			).build());
		} else {
			staging.stageNew(relationship(TISSEL_KIT, HAS_ACTIVE_INGREDIENT, INGREDIENT4, getCharacteristicType()).relationshipGroup(0).build());
		}
		
		staging.commit(currentTime(), "test", "Generate TISSEL Kit");
	}
	
	/**
	 * Generates the following test fixtures:
	 * <ul>
	 * 	<li>Substances (children of SUBSTANCE):
	 * 		<ul>
	 * 			<li>INGREDIENT5 (ingredient with two inbound HAI from ASPIRIN_TABLET and ALGOFLEX_TABLET, one inbound HAS_BOSS from ALGOFLEX_TABLET)</li>
	 * 			<li>INGREDIENT6 (ingredient with two inbound HAS_BOSS from ASPIRIN_TABLET and ALGOFLEX_TABLET, one inbound HAI from ALGOFLEX_TABLET)</li>
	 * 		</ul>
	 * 	</li>
	 * 	<li>Drugs (children of DRUG_ROOT):
	 * 		<ul>
	 * 			<li>EPOX_TABLET (drug with one ungrouped HAI relationship to INGREDIENT5)</li>
	 * 			<li>ASPIRIN_TABLET (drug with one HAI relationship to INGREDIENT5 in group 1 and one HAS_BOSS to INGREDIENT6 in group 1)</li>
	 * 			<li>ALGOFLEX_TABLET (drug with two HAI relationship to INGREDIENT5,INGREDIENT6 in group 1 and 2 and two HAS_BOSS to INGREDIENT6 and 5 in group 1 and 2)</li>
	 * 			<li>TRIPLEX_TABLET (drug with one HAI relationship to INGREDIENT5 in group 1 and one HAS_BOSS to ING6 in group 2)</li>
	 * 		</ul>
	 * 	</li>
	 * </ul>
	 */
	private void generateDrugsWithGroups() {
		StagingArea staging = index().prepareCommit(MAIN);
		
		staging
			.stageNew(concept(INGREDIENT5)
					.parents(SUBSTANCEL)
					.statedParents(SUBSTANCEL)
					.build())
			.stageNew(concept(INGREDIENT6)
					.parents(SUBSTANCEL)
					.statedParents(SUBSTANCEL)
					.build())
			
			.stageNew(concept(EPOX_TABLET)
					.parents(DRUG_ROOTL)
					.statedParents(DRUG_ROOTL)
					.build())
			.stageNew(concept(ASPIRIN_TABLET)
					.parents(DRUG_ROOTL)
					.statedParents(DRUG_ROOTL)
					.build())
			.stageNew(concept(ALGOFLEX_TABLET)
					.parents(DRUG_ROOTL)
					.statedParents(DRUG_ROOTL)
					.build())
			.stageNew(concept(TRIPLEX_TABLET)
					.parents(DRUG_ROOTL)
					.statedParents(DRUG_ROOTL)
					.build());
			
		if (isAxiom()) {
			staging
				.stageNew(classAxioms(EPOX_TABLET, 
						HAS_ACTIVE_INGREDIENT, INGREDIENT5, 0
				).build())
				.stageNew(classAxioms(ASPIRIN_TABLET, 
					HAS_ACTIVE_INGREDIENT, INGREDIENT5, 1,
					HAS_BOSS, INGREDIENT6, 1
				).build())
				.stageNew(classAxioms(ALGOFLEX_TABLET, 
					HAS_ACTIVE_INGREDIENT, INGREDIENT5, 1,
					HAS_BOSS, INGREDIENT6, 1,
					HAS_ACTIVE_INGREDIENT, INGREDIENT6, 2,
					HAS_BOSS, INGREDIENT5, 2
				).build())
				.stageNew(classAxioms(TRIPLEX_TABLET, 
						HAS_ACTIVE_INGREDIENT, INGREDIENT5, 1,
						HAS_BOSS, INGREDIENT6, 2)
				.build());
		} else {
			staging
				.stageNew(relationship(EPOX_TABLET, HAS_ACTIVE_INGREDIENT, INGREDIENT5, getCharacteristicType()).relationshipGroup(0).build())
			
				.stageNew(relationship(ASPIRIN_TABLET, HAS_ACTIVE_INGREDIENT, INGREDIENT5, getCharacteristicType()).relationshipGroup(1).build())
				.stageNew(relationship(ASPIRIN_TABLET, HAS_BOSS, INGREDIENT6, getCharacteristicType()).relationshipGroup(1).build())
				
				.stageNew(relationship(ALGOFLEX_TABLET, HAS_ACTIVE_INGREDIENT, INGREDIENT5, getCharacteristicType()).relationshipGroup(1).build())
				.stageNew(relationship(ALGOFLEX_TABLET, HAS_BOSS, INGREDIENT6, getCharacteristicType()).relationshipGroup(1).build())
				.stageNew(relationship(ALGOFLEX_TABLET, HAS_ACTIVE_INGREDIENT, INGREDIENT6, getCharacteristicType()).relationshipGroup(2).build())
				.stageNew(relationship(ALGOFLEX_TABLET, HAS_BOSS, INGREDIENT5, getCharacteristicType()).relationshipGroup(2).build())
				
				.stageNew(relationship(TRIPLEX_TABLET, HAS_ACTIVE_INGREDIENT, INGREDIENT5, getCharacteristicType()).relationshipGroup(1).build())
				.stageNew(relationship(TRIPLEX_TABLET, HAS_BOSS, INGREDIENT6, getCharacteristicType()).relationshipGroup(2).build());
		}
			
		staging.commit(currentTime(), UUID.randomUUID().toString(), "Initialize Drugs with groups");
	}
	
	private void generateDrugWithIntegerStrengthOfValueOne() {
		indexRevision(MAIN, 
			concept(DRUG_1_MG)
				.parents(DRUG_ROOTL)
				.statedParents(DRUG_ROOTL)
				.build(),
				
			isStatementsWithValue() 
				? integerValue(DRUG_1_MG, PREFERRED_STRENGTH, 1, getCharacteristicType()).build()
				: integerMember(DRUG_1_MG, PREFERRED_STRENGTH, 1, getCharacteristicType()).build()
		);
	}
	
	private void generateDrugWithDecimalStrengthOfValueOne() {
		indexRevision(MAIN, 
			concept(DRUG_1D_MG)
				.parents(DRUG_ROOTL)
				.statedParents(DRUG_ROOTL)	
				.build(),
				
<<<<<<< HEAD
			statementsWithValue
				? decimalValue(DRUG_1D_MG, PREFERRED_STRENGTH, BigDecimal.valueOf(1.0d), getCharacteristicType()).build()
=======
<<<<<<< HEAD
			isStatementsWithValue()
				? decimalValue(DRUG_1D_MG, PREFERRED_STRENGTH, 1.0d, getCharacteristicType()).build()
=======
			statementsWithValue
				? decimalValue(DRUG_1D_MG, PREFERRED_STRENGTH, BigDecimal.valueOf(1.0d), getCharacteristicType()).build()
>>>>>>> refs/remotes/origin/7.x
>>>>>>> 7b03b402
				: decimalMember(DRUG_1D_MG, PREFERRED_STRENGTH, BigDecimal.valueOf(1.0d), getCharacteristicType()).build()
		);
	}
	
	private static Expression and(Expression left, Expression right) {
		return Expressions.builder().filter(left).filter(right).build();
	}
	
	private Expression descendantsOf(String...conceptIds) {
		if (isInferred()) {
			return Expressions.builder()
					.should(parents(Set.of(conceptIds)))
					.should(ancestors(Set.of(conceptIds)))
					.build();
		} else {
			return Expressions.builder()
					.should(statedParents(Set.of(conceptIds)))
					.should(statedAncestors(Set.of(conceptIds)))
					.build();
		}
	}

}<|MERGE_RESOLUTION|>--- conflicted
+++ resolved
@@ -1549,18 +1549,8 @@
 				.statedParents(DRUG_ROOTL)	
 				.build(),
 				
-<<<<<<< HEAD
 			statementsWithValue
 				? decimalValue(DRUG_1D_MG, PREFERRED_STRENGTH, BigDecimal.valueOf(1.0d), getCharacteristicType()).build()
-=======
-<<<<<<< HEAD
-			isStatementsWithValue()
-				? decimalValue(DRUG_1D_MG, PREFERRED_STRENGTH, 1.0d, getCharacteristicType()).build()
-=======
-			statementsWithValue
-				? decimalValue(DRUG_1D_MG, PREFERRED_STRENGTH, BigDecimal.valueOf(1.0d), getCharacteristicType()).build()
->>>>>>> refs/remotes/origin/7.x
->>>>>>> 7b03b402
 				: decimalMember(DRUG_1D_MG, PREFERRED_STRENGTH, BigDecimal.valueOf(1.0d), getCharacteristicType()).build()
 		);
 	}
