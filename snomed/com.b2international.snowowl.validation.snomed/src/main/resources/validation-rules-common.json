[
  {
  	"id": "snomed-common-1",
    "toolingId": "com.b2international.snowowl.terminology.snomed",
    "messageTemplate": "Relationships must not have inactive source, destination or type concepts",
    "severity": "ERROR",
    "checkType": "FAST",
    "type": "script-groovy",
    "implementation": "scripts/ruleSnomedCommon1.groovy"
  },
  {
  	"id": "snomed-common-2",
    "toolingId": "com.b2international.snowowl.terminology.snomed",
    "messageTemplate": "Fully-specified names of active concepts should be unique.",
    "severity": "WARNING",
    "checkType": "NORMAL",
    "type": "script-groovy",
    "implementation": "scripts/ruleSnomedCommon2.groovy"
  },
  {
<<<<<<< HEAD
  	"id": "snomed-common-3",
    "toolingId": "com.b2international.snowowl.terminology.snomed",
    "messageTemplate": "Relationships should not carry deprecated characteristic types.",
    "severity": "WARNING",
    "checkType": "FAST",
    "type": "script-groovy",
    "implementation": "scripts/ruleSnomedCommon3.groovy"
=======
  	"id": "rule_mrcm_constraint",
    "toolingId": "com.b2international.snowowl.terminology.snomed",
    "messageTemplate": "Relationships must follow MRCM rules.",
    "severity": "ERROR",
    "checkType": "EXPENSIVE",
    "type": "script-groovy",
    "implementation": "scripts/rule_mrcm_constraint.groovy"
>>>>>>> 870e243e
  }
]<|MERGE_RESOLUTION|>--- conflicted
+++ resolved
@@ -18,7 +18,6 @@
     "implementation": "scripts/ruleSnomedCommon2.groovy"
   },
   {
-<<<<<<< HEAD
   	"id": "snomed-common-3",
     "toolingId": "com.b2international.snowowl.terminology.snomed",
     "messageTemplate": "Relationships should not carry deprecated characteristic types.",
@@ -26,7 +25,8 @@
     "checkType": "FAST",
     "type": "script-groovy",
     "implementation": "scripts/ruleSnomedCommon3.groovy"
-=======
+  }
+  {
   	"id": "rule_mrcm_constraint",
     "toolingId": "com.b2international.snowowl.terminology.snomed",
     "messageTemplate": "Relationships must follow MRCM rules.",
@@ -34,6 +34,5 @@
     "checkType": "EXPENSIVE",
     "type": "script-groovy",
     "implementation": "scripts/rule_mrcm_constraint.groovy"
->>>>>>> 870e243e
   }
 ]