--- conflicted
+++ resolved
@@ -99,7 +99,15 @@
     "implementation": "scripts/rule80.groovy"
   },
   {
-<<<<<<< HEAD
+    "id": "83",
+    "toolingId": "com.b2international.snowowl.terminology.snomed",
+    "messageTemplate": "Active terms should not contain double spaces.",
+    "severity": "ERROR",
+    "checkType": "FAST",
+    "type": "snomed-query",
+    "implementation": "{\"componentType\": \"description\",\"active\": \"true\",\"term\": \"regex(.*[ ]{2,}.*)\"}"
+  },
+  {
   	"id": "84",
     "toolingId": "com.b2international.snowowl.terminology.snomed",
     "messageTemplate": "In active terms, spaces should not precede commas, colons, semicolons or full stops.",
@@ -107,15 +115,6 @@
     "checkType": "FAST",
     "type": "snomed-query",
     "implementation": "{\"componentType\": \"description\",\"active\": \"true\", \"extensionScope\": \"true\", \"term\": \"regex(.*[ ]+[,:;\\\\.]+.*)\"}"
-=======
-    "id": "83",
-    "toolingId": "com.b2international.snowowl.terminology.snomed",
-    "messageTemplate": "Active terms should not contain double spaces.",
-    "severity": "ERROR",
-    "checkType": "FAST",
-    "type": "snomed-query",
-    "implementation": "{\"componentType\": \"description\",\"active\": \"true\",\"term\": \"regex(.*[ ]{2,}.*)\"}"
->>>>>>> c1470f46
   },
   {
     "id": "110",
@@ -127,7 +126,24 @@
     "implementation": "scripts/rule110.groovy"
   },
   {
-<<<<<<< HEAD
+  "id": "115a",
+    "toolingId": "com.b2international.snowowl.terminology.snomed",
+    "messageTemplate": "Reference Sets should not contain retired concepts",
+    "severity": "WARNING",
+    "checkType": "NORMAL",
+    "type": "snomed-query",
+    "implementation": "{\"componentType\": \"concept\",\"active\": \"false\",\"isActiveMemberOf\": \"<900000000000455006 MINUS (<900000000000522004 OR 900000000000489007)\"}"
+  },
+  {
+    "id": "115b",
+    "toolingId": "com.b2international.snowowl.terminology.snomed",
+    "messageTemplate": "Reference Sets should not contain retired descriptions",
+    "severity": "WARNING",
+    "checkType": "NORMAL",
+    "type": "snomed-query",
+    "implementation": "{\"componentType\": \"description\",\"active\": \"false\",\"isActiveMemberOf\": \"<900000000000455006 MINUS (<900000000000522004 OR 900000000000490003)\"}"
+  },
+  {
     "id": "266",
     "toolingId": "com.b2international.snowowl.terminology.snomed",
     "messageTemplate": "Descriptions which are not Fully Specified Names should not contain semantic tags",
@@ -189,24 +205,6 @@
     "checkType": "EXPENSIVE",
     "type": "script-groovy",
     "implementation": "scripts/rule532b.groovy"
-=======
-    "id": "115a",
-    "toolingId": "com.b2international.snowowl.terminology.snomed",
-    "messageTemplate": "Reference Sets should not contain retired concepts",
-    "severity": "WARNING",
-    "checkType": "NORMAL",
-    "type": "snomed-query",
-    "implementation": "{\"componentType\": \"concept\",\"active\": \"false\",\"isActiveMemberOf\": \"<900000000000455006 MINUS (<900000000000522004 OR 900000000000489007)\"}"
-  },
-  {
-    "id": "115b",
-    "toolingId": "com.b2international.snowowl.terminology.snomed",
-    "messageTemplate": "Reference Sets should not contain retired descriptions",
-    "severity": "WARNING",
-    "checkType": "NORMAL",
-    "type": "snomed-query",
-    "implementation": "{\"componentType\": \"description\",\"active\": \"false\",\"isActiveMemberOf\": \"<900000000000455006 MINUS (<900000000000522004 OR 900000000000490003)\"}"
->>>>>>> c1470f46
   },
   {
   	"id": "663",
