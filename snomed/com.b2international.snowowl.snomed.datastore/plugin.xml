--- conflicted
+++ resolved
@@ -10,44 +10,6 @@
       </provider>
    </extension>
    <extension
-<<<<<<< HEAD
-=======
-         point="com.b2international.snowowl.core.bootstrapFragments">
-      <bootstrapFragment
-            class="com.b2international.snowowl.snomed.datastore.internal.boot.SnomedCoreBootstrap">
-      </bootstrapFragment>
-   </extension>
-   <extension
-         point="org.eclipse.core.expressions.propertyTesters">
-      <propertyTester
-            class="com.b2international.snowowl.snomed.datastore.ConceptIdPropertyTester"
-            id="com.b2international.snowowl.snomed.datastore.ConceptIdProp"
-            namespace="com.b2international.snowowl.snomed.datastore"
-            properties="conceptId"
-            type="java.lang.Object">
-      </propertyTester>
-   </extension>
-   <extension
-         point="com.b2international.snowowl.datastore.serviceConfigJob">
-      <serviceConfigJob
-            class="com.b2international.snowowl.snomed.core.mrcm.io.MrcmImporterClientConfigJob"
-            id="com.b2international.snowowl.snomed.core.mrcm.io.MrcmImporterClientConfigJob"
-            terminologyId="com.b2international.snowowl.terminology.snomed">
-      </serviceConfigJob>
-      <serviceConfigJob
-            class="com.b2international.snowowl.snomed.core.mrcm.io.MrcmExporterClientConfigJob"
-            id="com.b2international.snowowl.snomed.core.mrcm.io.MrcmExporterClientConfigJob"
-            terminologyId="com.b2international.snowowl.terminology.snomed">
-      </serviceConfigJob>
-   </extension>  
-   <extension
-         point="com.b2international.snowowl.datastore.mappingProvider">
-      <provider
-            class="com.b2international.snowowl.snomed.datastore.index.SnomedMappingProvider">
-      </provider>
-   </extension>
-   <extension
->>>>>>> 6dbd3709
          point="com.b2international.snowowl.datastore.validationIssueDetailExtension">
       <validationIssueDetailExtension
             class="com.b2international.snowowl.snomed.validation.detail.SnomedValidationIssueDetailExtension">
