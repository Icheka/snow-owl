<<<<<<< HEAD
sourceFileExtensions=*.java
=======
>>>>>>> d9547512
source.. = src/
output.. = bin/
bin.includes = META-INF/,\
               .,\
               plugin.xml,\
               icons/,\
               resources/<|MERGE_RESOLUTION|>--- conflicted
+++ resolved
@@ -1,7 +1,3 @@
-<<<<<<< HEAD
-sourceFileExtensions=*.java
-=======
->>>>>>> d9547512
 source.. = src/
 output.. = bin/
 bin.includes = META-INF/,\
