--- conflicted
+++ resolved
@@ -87,30 +87,16 @@
 
 		public static final String SOURCE_ID = SnomedRf2Headers.FIELD_SOURCE_ID;
 		public static final String DESTINATION_ID = SnomedRf2Headers.FIELD_DESTINATION_ID;
-<<<<<<< HEAD
-		public static final String RELATIONSHIP_GROUP = SnomedRf2Headers.FIELD_RELATIONSHIP_GROUP;
-=======
 		public static final String VALUE_TYPE = SnomedRelationshipIndexEntry.Fields.VALUE_TYPE;
 		public static final String NUMERIC_VALUE = SnomedRelationshipIndexEntry.Fields.NUMERIC_VALUE;
 		public static final String STRING_VALUE = SnomedRelationshipIndexEntry.Fields.STRING_VALUE;
-		public static final String GROUP = "group";
-		public static final String UNION_GROUP = "unionGroup";
-		public static final String CHARACTERISTIC_TYPE_ID = SnomedRf2Headers.FIELD_CHARACTERISTIC_TYPE_ID;
->>>>>>> refs/remotes/origin/7.x
-		public static final String TYPE_ID = SnomedRf2Headers.FIELD_TYPE_ID;
+    public static final String RELATIONSHIP_GROUP = SnomedRf2Headers.FIELD_RELATIONSHIP_GROUP;
+		public static final String UNION_GROUP = SnomedRelationshipIndexEntry.Fields.UNION_GROUP;
+    public static final String CHARACTERISTIC_TYPE_ID = SnomedRf2Headers.FIELD_CHARACTERISTIC_TYPE_ID;
+    public static final String TYPE_ID = SnomedRf2Headers.FIELD_TYPE_ID;
 		public static final String MODIFIER_ID = SnomedRf2Headers.FIELD_MODIFIER_ID;
-		public static final String CHARACTERISTIC_TYPE_ID = SnomedRf2Headers.FIELD_CHARACTERISTIC_TYPE_ID;
-		public static final String VALUE = SnomedRf2Headers.FIELD_VALUE;
-		
-<<<<<<< HEAD
-		public static final String VALUE_TYPE = SnomedRelationshipIndexEntry.Fields.VALUE_TYPE;
-		public static final String NUMERIC_VALUE = SnomedRelationshipIndexEntry.Fields.NUMERIC_VALUE;
-		public static final String STRING_VALUE = SnomedRelationshipIndexEntry.Fields.STRING_VALUE;
-=======
->>>>>>> 7b03b402
-		public static final String UNION_GROUP = SnomedRelationshipIndexEntry.Fields.UNION_GROUP;
-
-		public static final Set<String> ALL = ImmutableSet.of(
+
+    public static final Set<String> ALL = ImmutableSet.of(
 			// RF2 fields
 			ID,
 			ACTIVE,
@@ -118,24 +104,15 @@
 			MODULE_ID,
 			SOURCE_ID,
 			DESTINATION_ID,
-<<<<<<< HEAD
 			NUMERIC_VALUE,
 			STRING_VALUE,
-=======
-<<<<<<< HEAD
-			VALUE,
->>>>>>> 7b03b402
 			RELATIONSHIP_GROUP,
-=======
-			NUMERIC_VALUE,
-			STRING_VALUE,
-			GROUP,
->>>>>>> refs/remotes/origin/7.x
 			UNION_GROUP,
 			TYPE_ID,
 			CHARACTERISTIC_TYPE_ID,
 			MODIFIER_ID,
 			// additional fields
+      VALUE_TYPE,
 			RELEASED);
 	}
 	
