/*
 * Copyright 2011-2019 B2i Healthcare Pte Ltd, http://b2i.sg
 * 
 * Licensed under the Apache License, Version 2.0 (the "License");
 * you may not use this file except in compliance with the License.
 * You may obtain a copy of the License at
 *
 *      http://www.apache.org/licenses/LICENSE-2.0
 *
 * Unless required by applicable law or agreed to in writing, software
 * distributed under the License is distributed on an "AS IS" BASIS,
 * WITHOUT WARRANTIES OR CONDITIONS OF ANY KIND, either express or implied.
 * See the License for the specific language governing permissions and
 * limitations under the License.
 */
package com.b2international.snowowl.snomed.core.domain;

import java.util.Date;

import com.b2international.snowowl.core.date.DateFormats;
import com.b2international.snowowl.core.domain.BaseComponent;
import com.b2international.snowowl.core.domain.TransactionContext;
import com.b2international.snowowl.core.events.Request;
import com.fasterxml.jackson.annotation.JsonFormat;
import com.fasterxml.jackson.annotation.JsonFormat.Shape;
import com.fasterxml.jackson.annotation.JsonIgnore;

/**
 * Holds common properties of SNOMED CT components.
 * @since 4.0
 */
public abstract class SnomedComponent extends BaseComponent {

	private Boolean active;
	private Date effectiveTime;
	private String moduleId;
	private String iconId;
	private Float score;

	/**
	 * Returns the component's current status as a boolean value.
	 *  
	 * @return {@code true} if the component is active, {@code false} if it is inactive
	 */
	public Boolean isActive() {
		return active;
	}

	/**
	 * Returns the date at which the current state of the component becomes effective.
	 * 
	 * @return the component's effective time
	 */
<<<<<<< HEAD
	@JsonFormat(shape=Shape.STRING, pattern=DateFormats.SHORT, timezone="UTC")
=======
	@JsonFormat(shape=Shape.STRING, pattern="yyyyMMdd")
>>>>>>> c2a5bcd7
	public Date getEffectiveTime() {
		return effectiveTime;
	}

	/**
	 * Returns the containing module's concept identifier.
	 * 
	 * @return the module identifier for the component
	 */
	public String getModuleId() {
		return moduleId;
	}

	/**
	 * @beta - this method is subject to changes or even removal in future releases.  
	 * @return - the icon ID associated with this component
	 */
	public String getIconId() {
		return iconId;
	}

	/**
	 * @beta - this method is subject to changes or even removal in future releases.
	 * @return - the score associated with this component if it's a match in a query, can be <code>null</code>
	 */
	@JsonIgnore
	public Float getScore() {
		return score;
	}

	public void setActive(final Boolean active) {
		this.active = active;
	}

<<<<<<< HEAD
	@JsonFormat(shape=Shape.STRING, pattern = DateFormats.SHORT, timezone="UTC")
=======
	@JsonFormat(shape=Shape.STRING, pattern="yyyyMMdd")
>>>>>>> c2a5bcd7
	public void setEffectiveTime(final Date effectiveTime) {
		this.effectiveTime = effectiveTime;
	}

	public void setModuleId(final String moduleId) {
		this.moduleId = moduleId;
	}
	
	public void setIconId(String iconId) {
		this.iconId = iconId;
	}
	
	public void setScore(Float score) {
		this.score = score;
	}
	
	/**
	 * Creates an update {@link Request} to update the component to the state represented by this instance.
	 * @return
	 */
	public abstract Request<TransactionContext, Boolean> toUpdateRequest();
	
	/**
	 * Creates a create {@link Request} to create the component represented by this instance.
	 * @return
	 */
	public final Request<TransactionContext, String> toCreateRequest() {
		return toCreateRequest(null);
	}
	
	/**
	 * Creates a create {@link Request} to create the component represented by this instance.
	 * @param containerId the container component identifier to enforce attachment to it, may be <code>null</code> 
	 * @return
	 */
	public abstract Request<TransactionContext, String> toCreateRequest(String containerId);
	
}<|MERGE_RESOLUTION|>--- conflicted
+++ resolved
@@ -51,11 +51,7 @@
 	 * 
 	 * @return the component's effective time
 	 */
-<<<<<<< HEAD
 	@JsonFormat(shape=Shape.STRING, pattern=DateFormats.SHORT, timezone="UTC")
-=======
-	@JsonFormat(shape=Shape.STRING, pattern="yyyyMMdd")
->>>>>>> c2a5bcd7
 	public Date getEffectiveTime() {
 		return effectiveTime;
 	}
@@ -90,11 +86,7 @@
 		this.active = active;
 	}
 
-<<<<<<< HEAD
 	@JsonFormat(shape=Shape.STRING, pattern = DateFormats.SHORT, timezone="UTC")
-=======
-	@JsonFormat(shape=Shape.STRING, pattern="yyyyMMdd")
->>>>>>> c2a5bcd7
 	public void setEffectiveTime(final Date effectiveTime) {
 		this.effectiveTime = effectiveTime;
 	}
