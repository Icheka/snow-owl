/*
 * Copyright 2011-2022 B2i Healthcare Pte Ltd, http://b2i.sg
 * 
 * Licensed under the Apache License, Version 2.0 (the "License");
 * you may not use this file except in compliance with the License.
 * You may obtain a copy of the License at
 *
 *      http://www.apache.org/licenses/LICENSE-2.0
 *
 * Unless required by applicable law or agreed to in writing, software
 * distributed under the License is distributed on an "AS IS" BASIS,
 * WITHOUT WARRANTIES OR CONDITIONS OF ANY KIND, either express or implied.
 * See the License for the specific language governing permissions and
 * limitations under the License.
 */
package com.b2international.snowowl.snomed.core.domain.refset;

/**
 * Enumeration for SNOMED CT reference set types. 
 */
public enum SnomedRefSetType {
<<<<<<< HEAD

	/*
	 * XXX: The order of literals should not be relied upon, but in case some parts
	 * of the code still do this, add new literals to the end.
	 */
	SIMPLE,
	SIMPLE_MAP,
	LANGUAGE,
	ATTRIBUTE_VALUE,
	QUERY,
	COMPLEX_MAP,
	DESCRIPTION_TYPE,
	CONCRETE_DATA_TYPE,
	ASSOCIATION, 
	MODULE_DEPENDENCY,
	EXTENDED_MAP, 
	SIMPLE_MAP_WITH_DESCRIPTION,
	OWL_AXIOM,
	OWL_ONTOLOGY, 
	MRCM_DOMAIN,
	MRCM_ATTRIBUTE_DOMAIN,
	MRCM_ATTRIBUTE_RANGE,
	MRCM_MODULE_SCOPE,
	ANNOTATION,
	COMPLEX_BLOCK_MAP,
	SIMPLE_MAP_TO;

	/**
	 * Returns the SnomedRefSetType literal with the specified name.
	 * <p>
	 * A less strict version of {@link #valueOf(String)} that returns <code>null</code> 
	 * if the input string does not map to an enum literal.
	 */
	public static SnomedRefSetType getByName(final String name) {
		for (final SnomedRefSetType result : values()) {
			if (result.name().equals(name)) {
				return result;
			}
		}

		return null;
	}
=======
	
	
	/**
	 * Simple type.
	 */
	SIMPLE,

	/**
	 * Simple map type.
	 * @deprecated
	 */
	SIMPLE_MAP,
	
	/**
	 * Language type.
	 */
	LANGUAGE,

	/**
	 * Attribute value type.
	 */
	ATTRIBUTE_VALUE,
	
	/**
	 * Query specification type.
	 */
	QUERY,

	/**
	 * Complex map type.
	 */
	COMPLEX_MAP,
	
	/**
	 * Description type.
	 */
	DESCRIPTION_TYPE,

	/**
	 * Concrete data type.
	 */
	CONCRETE_DATA_TYPE,

	/**
	 * Association value type.
	 */
	ASSOCIATION, 
	
	/**
	 * Module dependency value type.
	 */
	MODULE_DEPENDENCY,
	
	/**
	 * Extended map type.
	 */
	EXTENDED_MAP, 
	
	/**
	 * Simple map type with map target description included.
	 */
	SIMPLE_MAP_WITH_DESCRIPTION,
	
	/**
	 * The '<em><b>OWL AXIOM</b></em>' literal object.
	 */
	OWL_AXIOM,
	
	/**
	 * The '<em><b>OWL ONTOLOGY</b></em>' literal object.
	 */
	OWL_ONTOLOGY, 
	
	/**
	 * The '<em><b>MRCM DOMAIN</b></em>' literal object.
	 */
	MRCM_DOMAIN,
	
	/**
	 * The '<em><b>MRCM ATTRIBUTE DOMAIN</b></em>' literal object.
	 */
	MRCM_ATTRIBUTE_DOMAIN,
	
	/**
	 * The '<em><b>MRCM ATTRIBUTE RANGE</b></em>' literal object.
	 */
	MRCM_ATTRIBUTE_RANGE,
	
	/**
	 * The '<em><b>MRCM MODULE SCOPE</b></em>' literal object.
	 */
	MRCM_MODULE_SCOPE,

	/**
	 * The '<em><b>ANNOTATION</b></em>' literal object.
	 */
	ANNOTATION,
	
	/**
	 * Complex map with map block type.
	 */
	COMPLEX_BLOCK_MAP,
	
	/**
	 * Simple map to SNOMEDCT type.
	 */
	SIMPLE_MAP_TO_SNOMEDCT,
	
	/**
	 * Simple map from SNOMEDCT type. 
	 */
	SIMPLE_MAP_FROM_SNOMEDCT,
;

>>>>>>> 54b8c202
}<|MERGE_RESOLUTION|>--- conflicted
+++ resolved
@@ -19,8 +19,6 @@
  * Enumeration for SNOMED CT reference set types. 
  */
 public enum SnomedRefSetType {
-<<<<<<< HEAD
-
 	/*
 	 * XXX: The order of literals should not be relied upon, but in case some parts
 	 * of the code still do this, add new literals to the end.
@@ -62,120 +60,4 @@
 
 		return null;
 	}
-=======
-	
-	
-	/**
-	 * Simple type.
-	 */
-	SIMPLE,
-
-	/**
-	 * Simple map type.
-	 * @deprecated
-	 */
-	SIMPLE_MAP,
-	
-	/**
-	 * Language type.
-	 */
-	LANGUAGE,
-
-	/**
-	 * Attribute value type.
-	 */
-	ATTRIBUTE_VALUE,
-	
-	/**
-	 * Query specification type.
-	 */
-	QUERY,
-
-	/**
-	 * Complex map type.
-	 */
-	COMPLEX_MAP,
-	
-	/**
-	 * Description type.
-	 */
-	DESCRIPTION_TYPE,
-
-	/**
-	 * Concrete data type.
-	 */
-	CONCRETE_DATA_TYPE,
-
-	/**
-	 * Association value type.
-	 */
-	ASSOCIATION, 
-	
-	/**
-	 * Module dependency value type.
-	 */
-	MODULE_DEPENDENCY,
-	
-	/**
-	 * Extended map type.
-	 */
-	EXTENDED_MAP, 
-	
-	/**
-	 * Simple map type with map target description included.
-	 */
-	SIMPLE_MAP_WITH_DESCRIPTION,
-	
-	/**
-	 * The '<em><b>OWL AXIOM</b></em>' literal object.
-	 */
-	OWL_AXIOM,
-	
-	/**
-	 * The '<em><b>OWL ONTOLOGY</b></em>' literal object.
-	 */
-	OWL_ONTOLOGY, 
-	
-	/**
-	 * The '<em><b>MRCM DOMAIN</b></em>' literal object.
-	 */
-	MRCM_DOMAIN,
-	
-	/**
-	 * The '<em><b>MRCM ATTRIBUTE DOMAIN</b></em>' literal object.
-	 */
-	MRCM_ATTRIBUTE_DOMAIN,
-	
-	/**
-	 * The '<em><b>MRCM ATTRIBUTE RANGE</b></em>' literal object.
-	 */
-	MRCM_ATTRIBUTE_RANGE,
-	
-	/**
-	 * The '<em><b>MRCM MODULE SCOPE</b></em>' literal object.
-	 */
-	MRCM_MODULE_SCOPE,
-
-	/**
-	 * The '<em><b>ANNOTATION</b></em>' literal object.
-	 */
-	ANNOTATION,
-	
-	/**
-	 * Complex map with map block type.
-	 */
-	COMPLEX_BLOCK_MAP,
-	
-	/**
-	 * Simple map to SNOMEDCT type.
-	 */
-	SIMPLE_MAP_TO_SNOMEDCT,
-	
-	/**
-	 * Simple map from SNOMEDCT type. 
-	 */
-	SIMPLE_MAP_FROM_SNOMEDCT,
-;
-
->>>>>>> 54b8c202
 }