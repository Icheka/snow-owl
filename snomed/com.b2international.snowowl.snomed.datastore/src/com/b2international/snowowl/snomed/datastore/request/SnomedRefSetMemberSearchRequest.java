/*
 * Copyright 2011-2015 B2i Healthcare Pte Ltd, http://b2i.sg
 * 
 * Licensed under the Apache License, Version 2.0 (the "License");
 * you may not use this file except in compliance with the License.
 * You may obtain a copy of the License at
 *
 *      http://www.apache.org/licenses/LICENSE-2.0
 *
 * Unless required by applicable law or agreed to in writing, software
 * distributed under the License is distributed on an "AS IS" BASIS,
 * WITHOUT WARRANTIES OR CONDITIONS OF ANY KIND, either express or implied.
 * See the License for the specific language governing permissions and
 * limitations under the License.
 */
package com.b2international.snowowl.snomed.datastore.request;

import static com.b2international.snowowl.snomed.datastore.index.entry.SnomedRefSetMemberIndexEntry.Expressions.acceptabilityIds;
import static com.b2international.snowowl.snomed.datastore.index.entry.SnomedRefSetMemberIndexEntry.Expressions.characteristicTypeIds;
import static com.b2international.snowowl.snomed.datastore.index.entry.SnomedRefSetMemberIndexEntry.Expressions.correlationIds;
import static com.b2international.snowowl.snomed.datastore.index.entry.SnomedRefSetMemberIndexEntry.Expressions.descriptionFormats;
import static com.b2international.snowowl.snomed.datastore.index.entry.SnomedRefSetMemberIndexEntry.Expressions.mapCategoryIds;
import static com.b2international.snowowl.snomed.datastore.index.entry.SnomedRefSetMemberIndexEntry.Expressions.operatorIds;
import static com.b2international.snowowl.snomed.datastore.index.entry.SnomedRefSetMemberIndexEntry.Expressions.refSetTypes;
import static com.b2international.snowowl.snomed.datastore.index.entry.SnomedRefSetMemberIndexEntry.Expressions.referenceSetId;
import static com.b2international.snowowl.snomed.datastore.index.entry.SnomedRefSetMemberIndexEntry.Expressions.referencedComponentIds;
import static com.b2international.snowowl.snomed.datastore.index.entry.SnomedRefSetMemberIndexEntry.Expressions.targetComponents;
import static com.b2international.snowowl.snomed.datastore.index.entry.SnomedRefSetMemberIndexEntry.Expressions.unitIds;
import static com.b2international.snowowl.snomed.datastore.index.entry.SnomedRefSetMemberIndexEntry.Expressions.valueIds;
import static com.google.common.collect.Lists.newArrayList;
import static com.google.common.collect.Sets.newHashSet;

import java.io.IOException;
import java.util.Collection;
import java.util.List;
import java.util.Map;
import java.util.Set;

import com.b2international.collections.longs.LongSet;
import com.b2international.commons.collect.LongSets;
import com.b2international.commons.functions.LongToStringFunction;
import com.b2international.commons.options.Options;
import com.b2international.index.Hits;
import com.b2international.index.query.Expressions;
import com.b2international.index.query.Expressions.ExpressionBuilder;
import com.b2international.index.query.Query;
import com.b2international.index.revision.RevisionSearcher;
import com.b2international.snowowl.core.domain.BranchContext;
import com.b2international.snowowl.core.exceptions.IllegalQueryParameterException;
import com.b2international.snowowl.snomed.common.SnomedRf2Headers;
import com.b2international.snowowl.snomed.core.domain.refset.SnomedReferenceSetMembers;
import com.b2international.snowowl.snomed.datastore.converter.SnomedConverters;
import com.b2international.snowowl.snomed.datastore.escg.ConceptIdQueryEvaluator2;
import com.b2international.snowowl.snomed.datastore.escg.EscgRewriter;
import com.b2international.snowowl.snomed.datastore.index.entry.SnomedRefSetMemberIndexEntry;
import com.b2international.snowowl.snomed.dsl.query.RValue;
import com.b2international.snowowl.snomed.snomedrefset.SnomedRefSetType;
import com.google.common.collect.Iterables;

/**
 * @since 4.5
 */
final class SnomedRefSetMemberSearchRequest extends SnomedSearchRequest<SnomedReferenceSetMembers> {

	enum OptionKey {
		/**
		 * Filter by containing reference set
		 */
		REFSET,

		/**
		 * Filter by referenced component
		 */
		REFERENCED_COMPONENT,
		
		/**
		 * The referenced component type to match
		 */
		REFERENCED_COMPONENT_TYPE,
		
		/**
		 * Filter by refset type
		 */
		REFSET_TYPE,
		
		/**
		 * Filter by member specific props, the value should be a {@link Map} of RF2 headers and their corresponding values.
		 */
		PROPS
	}
	
	SnomedRefSetMemberSearchRequest() {}
	
	@Override
	protected SnomedReferenceSetMembers doExecute(BranchContext context) throws IOException {
		final RevisionSearcher searcher = context.service(RevisionSearcher.class);

		final Collection<String> referenceSetIds = getCollection(OptionKey.REFSET, String.class);
		final Collection<String> referencedComponentIds = getCollection(OptionKey.REFERENCED_COMPONENT, String.class);
		final Collection<SnomedRefSetType> refSetTypes = getCollection(OptionKey.REFSET_TYPE, SnomedRefSetType.class);
		final Options propsFilter = getOptions(OptionKey.PROPS);
		
		ExpressionBuilder queryBuilder = Expressions.builder();
		
		addActiveClause(queryBuilder);
		addModuleClause(queryBuilder);
		addComponentIdFilter(queryBuilder);
		addEffectiveTimeClause(queryBuilder);
		
		if (!referenceSetIds.isEmpty()) {
			// if only one refset ID is defined, check if it's an ESCG expression and expand it, otherwise use as is
			final List<String> selectedRefSetIds;
			if (referenceSetIds.size() == 1) {
				final String escg = Iterables.get(referenceSetIds, 0);
				final RValue expression = context.service(EscgRewriter.class).parseRewrite(escg);
				final LongSet matchingConceptIds = new ConceptIdQueryEvaluator2(searcher).evaluate(expression);
				selectedRefSetIds = LongToStringFunction.copyOf(LongSets.toList(matchingConceptIds));
			} else {
				selectedRefSetIds = newArrayList(referenceSetIds);
			}
			
			queryBuilder.must(referenceSetId(selectedRefSetIds));
		}
		
		if (!referencedComponentIds.isEmpty()) {
			queryBuilder.must(referencedComponentIds(referencedComponentIds));
		}
		
		if (!refSetTypes.isEmpty()) {
			queryBuilder.must(refSetTypes(refSetTypes));
		}
		
		if (!propsFilter.isEmpty()) {
			final Set<String> propKeys = newHashSet(propsFilter.keySet());
			if (propKeys.remove(SnomedRf2Headers.FIELD_ACCEPTABILITY_ID)) {
				queryBuilder.must(acceptabilityIds(propsFilter.getCollection(SnomedRf2Headers.FIELD_ACCEPTABILITY_ID, String.class)));
			}
			if (propKeys.remove(SnomedRf2Headers.FIELD_CHARACTERISTIC_TYPE_ID)) {
				queryBuilder.must(characteristicTypeIds(propsFilter.getCollection(SnomedRf2Headers.FIELD_CHARACTERISTIC_TYPE_ID, String.class)));
			}
			if (propKeys.remove(SnomedRf2Headers.FIELD_CORRELATION_ID)) {
				queryBuilder.must(correlationIds(propsFilter.getCollection(SnomedRf2Headers.FIELD_CORRELATION_ID, String.class)));
			}
			if (propKeys.remove(SnomedRf2Headers.FIELD_DESCRIPTION_FORMAT)) {
				queryBuilder.must(descriptionFormats(propsFilter.getCollection(SnomedRf2Headers.FIELD_DESCRIPTION_FORMAT, String.class)));
			}
			if (propKeys.remove(SnomedRf2Headers.FIELD_MAP_CATEGORY_ID)) {
				queryBuilder.must(mapCategoryIds(propsFilter.getCollection(SnomedRf2Headers.FIELD_MAP_CATEGORY_ID, String.class)));
			}
			if (propKeys.remove(SnomedRf2Headers.FIELD_OPERATOR_ID)) {
				queryBuilder.must(operatorIds(propsFilter.getCollection(SnomedRf2Headers.FIELD_OPERATOR_ID, String.class)));
			}
			if (propKeys.remove(SnomedRf2Headers.FIELD_TARGET_COMPONENT)) {
				queryBuilder.must(targetComponents(propsFilter.getCollection(SnomedRf2Headers.FIELD_TARGET_COMPONENT, String.class)));
			}
			if (propKeys.remove(SnomedRf2Headers.FIELD_UNIT_ID)) {
				queryBuilder.must(unitIds(propsFilter.getCollection(SnomedRf2Headers.FIELD_UNIT_ID, String.class)));
			}
			if (propKeys.remove(SnomedRf2Headers.FIELD_VALUE_ID)) {
				queryBuilder.must(valueIds(propsFilter.getCollection(SnomedRf2Headers.FIELD_VALUE_ID, String.class)));
			}
			if (!propKeys.isEmpty()) {
				throw new IllegalQueryParameterException("Unsupported property filter(s), %s", propKeys);
			}
		}
		
<<<<<<< HEAD
		addFilterClause(filter, new FieldValueFilter(SnomedMappings.memberReferencedComponentType().fieldName()),Occur.MUST);
	
		SnomedQueryBuilder queryBuilder = SnomedMappings.newQuery();
		addActiveClause(queryBuilder);
		addModuleClause(queryBuilder);
		addEffectiveTimeClause(queryBuilder);
		
		final Query query = createConstantScoreQuery(createFilteredQuery(queryBuilder.isEmpty() 
				? new MatchAllDocsQuery() 
				: queryBuilder.matchAll(), filter));

		final int totalHits = getTotalHits(searcher, query);

		if (limit() < 1 || totalHits < 1) {
			return new SnomedReferenceSetMembers(offset(), limit(), totalHits);
		}
		
		final TopDocs topDocs = searcher.search(query, null, numDocsToRetrieve(searcher, totalHits), Sort.INDEXORDER, false, false);
		if (topDocs.scoreDocs.length < 1) {
			return new SnomedReferenceSetMembers(offset(), limit(), topDocs.totalHits);
		}
=======
		final Query<SnomedRefSetMemberIndexEntry> query = Query.select(SnomedRefSetMemberIndexEntry.class)
			.where(queryBuilder.build())
			.offset(offset())
			.limit(limit())
			.build();
>>>>>>> 0bcefa43

		final Hits<SnomedRefSetMemberIndexEntry> hits = searcher.search(query);
		if (limit() < 1 || hits.getTotal() < 1) {
			return new SnomedReferenceSetMembers(offset(), limit(), hits.getTotal());
		} else {
			return SnomedConverters.newMemberConverter(context, expand(), locales()).convert(hits.getHits(), offset(), limit(), hits.getTotal());
		}

	}

	@Override
	protected Class<SnomedReferenceSetMembers> getReturnType() {
		return SnomedReferenceSetMembers.class;
	}
}<|MERGE_RESOLUTION|>--- conflicted
+++ resolved
@@ -164,35 +164,11 @@
 			}
 		}
 		
-<<<<<<< HEAD
-		addFilterClause(filter, new FieldValueFilter(SnomedMappings.memberReferencedComponentType().fieldName()),Occur.MUST);
-	
-		SnomedQueryBuilder queryBuilder = SnomedMappings.newQuery();
-		addActiveClause(queryBuilder);
-		addModuleClause(queryBuilder);
-		addEffectiveTimeClause(queryBuilder);
-		
-		final Query query = createConstantScoreQuery(createFilteredQuery(queryBuilder.isEmpty() 
-				? new MatchAllDocsQuery() 
-				: queryBuilder.matchAll(), filter));
-
-		final int totalHits = getTotalHits(searcher, query);
-
-		if (limit() < 1 || totalHits < 1) {
-			return new SnomedReferenceSetMembers(offset(), limit(), totalHits);
-		}
-		
-		final TopDocs topDocs = searcher.search(query, null, numDocsToRetrieve(searcher, totalHits), Sort.INDEXORDER, false, false);
-		if (topDocs.scoreDocs.length < 1) {
-			return new SnomedReferenceSetMembers(offset(), limit(), topDocs.totalHits);
-		}
-=======
 		final Query<SnomedRefSetMemberIndexEntry> query = Query.select(SnomedRefSetMemberIndexEntry.class)
 			.where(queryBuilder.build())
 			.offset(offset())
 			.limit(limit())
 			.build();
->>>>>>> 0bcefa43
 
 		final Hits<SnomedRefSetMemberIndexEntry> hits = searcher.search(query);
 		if (limit() < 1 || hits.getTotal() < 1) {
