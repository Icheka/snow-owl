--- conflicted
+++ resolved
@@ -32,15 +32,7 @@
 	private int unionGroup = 0;
 	private String typeId;
 
-<<<<<<< HEAD
-	public SnomedRelationshipCreateRequestBuilder setActive(Boolean active) {
-		this.active = active;
-		return getSelf();
-=======
-	SnomedRelationshipCreateRequestBuilder() {
-		super(ComponentCategory.RELATIONSHIP);
->>>>>>> 114fd9a8
-	}
+	SnomedRelationshipCreateRequestBuilder() {	}
 	
 	public SnomedRelationshipCreateRequestBuilder setDestinationId(String destinationId) {
 		this.destinationId = destinationId;
