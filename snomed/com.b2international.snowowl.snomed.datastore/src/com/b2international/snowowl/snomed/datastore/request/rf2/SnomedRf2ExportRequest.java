--- conflicted
+++ resolved
@@ -366,11 +366,7 @@
 				// If a point-in-time branch path was given, use the timestamp information from it
 				final String referenceBranchToExport = referenceBranch.contains(RevisionIndex.AT_CHAR) 
 						? referenceBranch
-<<<<<<< HEAD
-						: String.format("%s%s%s", referenceBranch, RevisionIndex.AT_CHAR, exportStartTime);
-=======
 						: RevisionIndex.toBranchAtPath(referenceBranch, exportStartTime);
->>>>>>> e2005bb2
 				
 				exportBranch(releaseDirectory, 
 						context, 
