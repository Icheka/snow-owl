--- conflicted
+++ resolved
@@ -56,8 +56,5 @@
 	public void stop(final BundleContext bundleContext) throws Exception {
 		SnomedDatastoreActivator.context = null;
 	}
-<<<<<<< HEAD
-=======
 	
->>>>>>> d9547512
 }