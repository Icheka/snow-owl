--- conflicted
+++ resolved
@@ -28,11 +28,8 @@
 
 import java.math.BigDecimal;
 import java.util.Collection;
-<<<<<<< HEAD
 import java.util.Date;
-=======
 import java.util.List;
->>>>>>> c2a5bcd7
 import java.util.Map;
 import java.util.Map.Entry;
 import java.util.stream.Collectors;
@@ -67,6 +64,7 @@
 import com.fasterxml.jackson.databind.annotation.JsonDeserialize;
 import com.fasterxml.jackson.databind.annotation.JsonPOJOBuilder;
 import com.google.common.base.Objects.ToStringHelper;
+import com.google.common.base.Strings;
 import com.google.common.collect.FluentIterable;
 import com.google.common.collect.ImmutableMap;
 
@@ -255,140 +253,6 @@
 		return builder;
 	}
 	
-<<<<<<< HEAD
-=======
-	public static Builder builder(SnomedRefSetMember refSetMember) {
-		final Builder builder = SnomedRefSetMemberIndexEntry.builder()
-				.storageKey(CDOIDUtils.asLong(refSetMember.cdoID()))
-				.id(refSetMember.getUuid()) 
-				.moduleId(refSetMember.getModuleId())
-				.active(refSetMember.isActive())
-				.released(refSetMember.isReleased())
-				.effectiveTime(refSetMember.isSetEffectiveTime() ? refSetMember.getEffectiveTime().getTime() : EffectiveTimes.UNSET_EFFECTIVE_TIME)
-				.referenceSetId(refSetMember.getRefSetIdentifierId())
-				.referenceSetType(refSetMember.getRefSet().getType())
-				.referencedComponentType(refSetMember.getReferencedComponentType())
-				.referencedComponentId(refSetMember.getReferencedComponentId());
-
-		return new SnomedRefSetSwitch<Builder>() {
-
-			@Override
-			public Builder caseSnomedAssociationRefSetMember(final SnomedAssociationRefSetMember associationMember) {
-				return builder.targetComponent(associationMember.getTargetComponentId());
-			}
-
-			@Override
-			public Builder caseSnomedAttributeValueRefSetMember(final SnomedAttributeValueRefSetMember attributeValueMember) {
-				return builder.field(Fields.VALUE_ID, attributeValueMember.getValueId());
-			}
-
-			@Override
-			public Builder caseSnomedConcreteDataTypeRefSetMember(final SnomedConcreteDataTypeRefSetMember concreteDataTypeMember) {
-				return builder
-						.field(Fields.DATA_TYPE, concreteDataTypeMember.getDataType())
-						.field(Fields.SERIALIZED_VALUE, concreteDataTypeMember.getSerializedValue())
-						.field(Fields.RELATIONSHIP_GROUP, concreteDataTypeMember.getGroup())
-						.field(Fields.TYPE_ID, concreteDataTypeMember.getTypeId())
-						.field(Fields.CHARACTERISTIC_TYPE_ID, concreteDataTypeMember.getCharacteristicTypeId());
-			}
-
-			@Override
-			public Builder caseSnomedDescriptionTypeRefSetMember(final SnomedDescriptionTypeRefSetMember descriptionTypeMember) {
-				return builder
-						.field(Fields.DESCRIPTION_FORMAT, descriptionTypeMember.getDescriptionFormat())
-						.field(Fields.DESCRIPTION_LENGTH, descriptionTypeMember.getDescriptionLength());
-			}
-
-			@Override
-			public Builder caseSnomedLanguageRefSetMember(final SnomedLanguageRefSetMember languageMember) {
-				return builder.field(Fields.ACCEPTABILITY_ID, languageMember.getAcceptabilityId());
-			}
-
-			@Override
-			public Builder caseSnomedQueryRefSetMember(final SnomedQueryRefSetMember queryMember) {
-				return builder.field(Fields.QUERY, queryMember.getQuery());
-			}
-
-			@Override
-			public Builder caseSnomedSimpleMapRefSetMember(final SnomedSimpleMapRefSetMember mapRefSetMember) {
-				return builder
-						.field(Fields.MAP_TARGET, mapRefSetMember.getMapTargetComponentId())
-						.field(Fields.MAP_TARGET_DESCRIPTION, mapRefSetMember.getMapTargetComponentDescription());
-			}
-			
-			@Override
-			public Builder caseSnomedComplexMapRefSetMember(final SnomedComplexMapRefSetMember mapRefSetMember) {
-				return builder
-						.field(Fields.MAP_TARGET, mapRefSetMember.getMapTargetComponentId())
-						.field(Fields.CORRELATION_ID, mapRefSetMember.getCorrelationId())
-						.field(Fields.MAP_GROUP, Integer.valueOf(mapRefSetMember.getMapGroup()))
-						.field(Fields.MAP_ADVICE, mapRefSetMember.getMapAdvice())
-						.field(Fields.MAP_PRIORITY, Integer.valueOf(mapRefSetMember.getMapPriority()))
-						.field(Fields.MAP_RULE, mapRefSetMember.getMapRule())
-						// extended refset
-						.field(Fields.MAP_CATEGORY_ID, mapRefSetMember.getMapCategoryId());
-			}
-			
-			@Override
-			public Builder caseSnomedModuleDependencyRefSetMember(SnomedModuleDependencyRefSetMember member) {
-				return builder
-						.field(Fields.SOURCE_EFFECTIVE_TIME, EffectiveTimes.getEffectiveTime(member.getSourceEffectiveTime()))
-						.field(Fields.TARGET_EFFECTIVE_TIME, EffectiveTimes.getEffectiveTime(member.getTargetEffectiveTime()));
-			}
-
-			@Override
-			public Builder caseSnomedOWLExpressionRefSetMember(SnomedOWLExpressionRefSetMember member) {
-				return builder
-						.field(Fields.OWL_EXPRESSION, member.getOwlExpression());
-			};
-			
-			@Override
-			public Builder caseSnomedMRCMDomainRefSetMember(SnomedMRCMDomainRefSetMember member) {
-				return builder
-						.field(Fields.MRCM_DOMAIN_CONSTRAINT, member.getDomainConstraint())
-						.field(Fields.MRCM_PARENT_DOMAIN, member.getParentDomain())
-						.field(Fields.MRCM_PROXIMAL_PRIMITIVE_CONSTRAINT, member.getProximalPrimitiveConstraint())
-						.field(Fields.MRCM_PROXIMAL_PRIMITIVE_REFINEMENT, member.getProximalPrimitiveRefinement())
-						.field(Fields.MRCM_DOMAIN_TEMPLATE_FOR_PRECOORDINATION, member.getDomainTemplateForPrecoordination())
-						.field(Fields.MRCM_DOMAIN_TEMPLATE_FOR_POSTCOORDINATION, member.getDomainTemplateForPostcoordination())
-						.field(Fields.MRCM_EDITORIAL_GUIDE_REFERENCE, member.getEditorialGuideReference());
-			};
-			
-			@Override
-			public Builder caseSnomedMRCMAttributeDomainRefSetMember(SnomedMRCMAttributeDomainRefSetMember member) {
-				return builder
-						.field(Fields.MRCM_DOMAIN_ID, member.getDomainId())
-						.field(Fields.MRCM_GROUPED, member.isGrouped())
-						.field(Fields.MRCM_ATTRIBUTE_CARDINALITY, member.getAttributeCardinality())
-						.field(Fields.MRCM_ATTRIBUTE_IN_GROUP_CARDINALITY, member.getAttributeInGroupCardinality())
-						.field(Fields.MRCM_RULE_STRENGTH_ID, member.getRuleStrengthId())
-						.field(Fields.MRCM_CONTENT_TYPE_ID, member.getContentTypeId());
-			};
-			
-			@Override
-			public Builder caseSnomedMRCMAttributeRangeRefSetMember(SnomedMRCMAttributeRangeRefSetMember member) {
-				return builder
-						.field(Fields.MRCM_RANGE_CONSTRAINT, member.getRangeConstraint())
-						.field(Fields.MRCM_ATTRIBUTE_RULE, member.getAttributeRule())
-						.field(Fields.MRCM_RULE_STRENGTH_ID, member.getRuleStrengthId())
-						.field(Fields.MRCM_CONTENT_TYPE_ID, member.getContentTypeId());
-			};
-			
-			@Override
-			public Builder caseSnomedMRCMModuleScopeRefSetMember(SnomedMRCMModuleScopeRefSetMember member) {
-				return builder
-						.field(Fields.MRCM_RULE_REFSET_ID, member.getMrcmRuleRefsetId());
-			};
-			
-			@Override
-			public Builder caseSnomedRefSetMember(SnomedRefSetMember object) {
-				return builder;
-			};
-
-		}.doSwitch(refSetMember);
-	}
-	
->>>>>>> c2a5bcd7
 	private static Object convertValue(String rf2Field, Object value) {
 		switch (rf2Field) {
 		case SnomedRf2Headers.FIELD_SOURCE_EFFECTIVE_TIME:
@@ -705,7 +569,7 @@
 			return this;
 		}
 		
-		Builder referencedComponentType(final short referencedComponentType) {
+		public Builder referencedComponentType(final short referencedComponentType) {
 			this.referencedComponentType = referencedComponentType;
 			return this;
 		}
@@ -838,9 +702,6 @@
 			return getSelf();
 		}
 		
-<<<<<<< HEAD
-		public Builder domainConstraint(String domainConstraint) {
-=======
 		public Builder classAxiomRelationships(List<SnomedOWLRelationshipDocument> classAxiomRelationships) {
 			this.classAxiomRelationships = Collections3.toImmutableList(classAxiomRelationships);
 			return getSelf();
@@ -851,8 +712,7 @@
 			return getSelf();
 		}
 		
-		Builder domainConstraint(String domainConstraint) {
->>>>>>> c2a5bcd7
+		public Builder domainConstraint(String domainConstraint) {
 			this.domainConstraint = domainConstraint;
 			return getSelf();
 		}
