/*
 * Copyright 2011-2019 B2i Healthcare Pte Ltd, http://b2i.sg
 * 
 * Licensed under the Apache License, Version 2.0 (the "License");
 * you may not use this file except in compliance with the License.
 * You may obtain a copy of the License at
 *
 *      http://www.apache.org/licenses/LICENSE-2.0
 *
 * Unless required by applicable law or agreed to in writing, software
 * distributed under the License is distributed on an "AS IS" BASIS,
 * WITHOUT WARRANTIES OR CONDITIONS OF ANY KIND, either express or implied.
 * See the License for the specific language governing permissions and
 * limitations under the License.
 */
package com.b2international.snowowl.snomed.datastore;

import java.io.Serializable;
import java.util.Objects;

<<<<<<< HEAD
import com.b2international.snowowl.snomed.core.domain.refset.DataType;

=======
>>>>>>> c2a5bcd7
/**
 * Bare minimum representation of a concrete domain.
 * 
 * @since
 */
public final class ConcreteDomainFragment implements Serializable {

<<<<<<< HEAD
	private static final long serialVersionUID = 2L;

	private final String serializedValue;
	private final long typeId;
=======
	private final String memberId;
>>>>>>> c2a5bcd7
	private final long refSetId;
	private final int group;
	private final String serializedValue;
	private final long typeId;
	private final boolean released;

<<<<<<< HEAD
	// For tracking the original member
	private final String memberId;

	public ConcreteDomainFragment(final String serializedValue, 
			final long typeId, 
			final long refSetId, 
			final int group,
			final String memberId) {
		
		this.serializedValue = serializedValue;
		this.typeId = typeId;
		this.refSetId = refSetId;
		this.group = group;
		this.memberId = memberId;
=======
	public ConcreteDomainFragment(final String memberId, 
			final long refSetId, 
			final int group, 
			final String serializedValue, 
			final long typeId, 
			final boolean released) {
		
		this.memberId = memberId;
		this.refSetId = refSetId;
		this.group = group;
		this.serializedValue = serializedValue;
		this.typeId = typeId;
		this.released = released;
>>>>>>> c2a5bcd7
	}

	public String getMemberId() {
		return memberId;
	}

	public long getRefSetId() {
		return refSetId;
	}

	public int getGroup() {
		return group;
	}

<<<<<<< HEAD
	public long getRefSetId() {
		return refSetId;
	}

	/**
	 * @return the originating reference set member's UUID
	 */
	public String getMemberId() {
		return memberId;
	}
	
	public int getGroup() {
		return group;
=======
	public String getSerializedValue() {
		return serializedValue;
	}

	public long getTypeId() {
		return typeId;
	}
	
	public boolean isReleased() {
		return released;
>>>>>>> c2a5bcd7
	}

	@Override
	public int hashCode() {
<<<<<<< HEAD
		return Objects.hash(serializedValue, typeId, refSetId, group);
=======
		return Objects.hash(refSetId, group, serializedValue, typeId);
>>>>>>> c2a5bcd7
	}

	@Override
	public boolean equals(final Object obj) {
		if (this == obj) { return true; }
		if (obj == null) { return false; }
		if (getClass() != obj.getClass()) { return false; }

		final ConcreteDomainFragment other = (ConcreteDomainFragment) obj;

<<<<<<< HEAD
		if (!Objects.equals(serializedValue, other.serializedValue)) { return false; }
		if (typeId != other.typeId) { return false; }
=======
>>>>>>> c2a5bcd7
		if (refSetId != other.refSetId) { return false; }
		if (group != other.group) { return false; }
		if (!Objects.equals(serializedValue, other.serializedValue)) { return false; }
		if (typeId != other.typeId) { return false; }

		return true;
	}
<<<<<<< HEAD

	@Override
	public String toString() {
		final StringBuilder builder = new StringBuilder();
		builder.append("ConcreteDomainFragment [serializedValue=");
		builder.append(serializedValue);
		builder.append(", typeId=");
		builder.append(typeId);
		builder.append(", group=");
		builder.append(group);
		builder.append(", refSetId=");
		builder.append(refSetId);
		builder.append(", memberId=");
		builder.append(memberId);
		builder.append("]");
		return builder.toString();
	}
=======
>>>>>>> c2a5bcd7
}<|MERGE_RESOLUTION|>--- conflicted
+++ resolved
@@ -18,11 +18,6 @@
 import java.io.Serializable;
 import java.util.Objects;
 
-<<<<<<< HEAD
-import com.b2international.snowowl.snomed.core.domain.refset.DataType;
-
-=======
->>>>>>> c2a5bcd7
 /**
  * Bare minimum representation of a concrete domain.
  * 
@@ -30,36 +25,17 @@
  */
 public final class ConcreteDomainFragment implements Serializable {
 
-<<<<<<< HEAD
 	private static final long serialVersionUID = 2L;
 
-	private final String serializedValue;
-	private final long typeId;
-=======
-	private final String memberId;
->>>>>>> c2a5bcd7
 	private final long refSetId;
 	private final int group;
 	private final String serializedValue;
 	private final long typeId;
 	private final boolean released;
 
-<<<<<<< HEAD
 	// For tracking the original member
 	private final String memberId;
 
-	public ConcreteDomainFragment(final String serializedValue, 
-			final long typeId, 
-			final long refSetId, 
-			final int group,
-			final String memberId) {
-		
-		this.serializedValue = serializedValue;
-		this.typeId = typeId;
-		this.refSetId = refSetId;
-		this.group = group;
-		this.memberId = memberId;
-=======
 	public ConcreteDomainFragment(final String memberId, 
 			final long refSetId, 
 			final int group, 
@@ -73,11 +49,6 @@
 		this.serializedValue = serializedValue;
 		this.typeId = typeId;
 		this.released = released;
->>>>>>> c2a5bcd7
-	}
-
-	public String getMemberId() {
-		return memberId;
 	}
 
 	public long getRefSetId() {
@@ -88,11 +59,6 @@
 		return group;
 	}
 
-<<<<<<< HEAD
-	public long getRefSetId() {
-		return refSetId;
-	}
-
 	/**
 	 * @return the originating reference set member's UUID
 	 */
@@ -100,9 +66,6 @@
 		return memberId;
 	}
 	
-	public int getGroup() {
-		return group;
-=======
 	public String getSerializedValue() {
 		return serializedValue;
 	}
@@ -113,16 +76,11 @@
 	
 	public boolean isReleased() {
 		return released;
->>>>>>> c2a5bcd7
 	}
 
 	@Override
 	public int hashCode() {
-<<<<<<< HEAD
-		return Objects.hash(serializedValue, typeId, refSetId, group);
-=======
 		return Objects.hash(refSetId, group, serializedValue, typeId);
->>>>>>> c2a5bcd7
 	}
 
 	@Override
@@ -133,11 +91,6 @@
 
 		final ConcreteDomainFragment other = (ConcreteDomainFragment) obj;
 
-<<<<<<< HEAD
-		if (!Objects.equals(serializedValue, other.serializedValue)) { return false; }
-		if (typeId != other.typeId) { return false; }
-=======
->>>>>>> c2a5bcd7
 		if (refSetId != other.refSetId) { return false; }
 		if (group != other.group) { return false; }
 		if (!Objects.equals(serializedValue, other.serializedValue)) { return false; }
@@ -145,7 +98,6 @@
 
 		return true;
 	}
-<<<<<<< HEAD
 
 	@Override
 	public String toString() {
@@ -163,6 +115,4 @@
 		builder.append("]");
 		return builder.toString();
 	}
-=======
->>>>>>> c2a5bcd7
 }