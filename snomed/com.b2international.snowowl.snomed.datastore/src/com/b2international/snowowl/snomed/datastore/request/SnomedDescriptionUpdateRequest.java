/*
 * Copyright 2011-2018 B2i Healthcare Pte Ltd, http://b2i.sg
 * 
 * Licensed under the Apache License, Version 2.0 (the "License");
 * you may not use this file except in compliance with the License.
 * You may obtain a copy of the License at
 *
 *      http://www.apache.org/licenses/LICENSE-2.0
 *
 * Unless required by applicable law or agreed to in writing, software
 * distributed under the License is distributed on an "AS IS" BASIS,
 * WITHOUT WARRANTIES OR CONDITIONS OF ANY KIND, either express or implied.
 * See the License for the specific language governing permissions and
 * limitations under the License.
 */
package com.b2international.snowowl.snomed.datastore.request;

import java.util.Date;
import java.util.Map;
import java.util.Set;

import org.slf4j.Logger;
import org.slf4j.LoggerFactory;

import com.b2international.commons.exceptions.BadRequestException;
import com.b2international.snowowl.core.date.EffectiveTimes;
import com.b2international.snowowl.core.domain.TransactionContext;
import com.b2international.snowowl.eventbus.IEventBus;
import com.b2international.snowowl.snomed.common.SnomedConstants.Concepts;
import com.b2international.snowowl.snomed.common.SnomedRf2Headers;
import com.b2international.snowowl.snomed.core.domain.Acceptability;
import com.b2international.snowowl.snomed.core.domain.AssociationType;
import com.b2international.snowowl.snomed.core.domain.CaseSignificance;
import com.b2international.snowowl.snomed.core.domain.DescriptionInactivationIndicator;
import com.b2international.snowowl.snomed.core.domain.SnomedDescription;
import com.b2international.snowowl.snomed.datastore.index.entry.SnomedConceptDocument;
import com.b2international.snowowl.snomed.datastore.index.entry.SnomedDescriptionIndexEntry;
import com.google.common.base.Strings;
import com.google.common.collect.ImmutableMultimap;
import com.google.common.collect.ImmutableSet;
import com.google.common.collect.ImmutableSet.Builder;
import com.google.common.collect.Multimap;

/**
 * @since 4.5
 */
public final class SnomedDescriptionUpdateRequest extends SnomedComponentUpdateRequest {

	private static final Logger LOGGER = LoggerFactory.getLogger(SnomedDescriptionUpdateRequest.class);

	private CaseSignificance caseSignificance;
	private Map<String, Acceptability> acceptability;
	private DescriptionInactivationIndicator inactivationIndicator;
	private Multimap<AssociationType, String> associationTargets;
	
	private String term;
	private String typeId;
	private String languageCode;
	
	SnomedDescriptionUpdateRequest(String componentId) {
		super(componentId);
	}
	
	void setAcceptability(Map<String, Acceptability> acceptability) {
		this.acceptability = acceptability;
	}
	
	void setAssociationTargets(Multimap<AssociationType, String> associationTargets) {
		this.associationTargets = associationTargets;
	}
	
	void setCaseSignificance(CaseSignificance caseSignificance) {
		this.caseSignificance = caseSignificance;
	}
	
	void setInactivationIndicator(DescriptionInactivationIndicator inactivationIndicator) {
		this.inactivationIndicator = inactivationIndicator;
	}
	
	void setLanguageCode(String languageCode) {
		this.languageCode = languageCode;
	}
	
	void setTerm(String term) {
		this.term = term;
	}
	
	void setTypeId(String typeId) {
		this.typeId = typeId;
	}
	
	@Override
	public Boolean execute(TransactionContext context) {
		final SnomedDescriptionIndexEntry description = context.lookup(getComponentId(), SnomedDescriptionIndexEntry.class);
		final SnomedDescriptionIndexEntry.Builder updatedDescription = SnomedDescriptionIndexEntry.builder(description); 

		boolean changed = false;
		changed |= updateModule(context, description, updatedDescription);
		changed |= updateCaseSignificance(context, description, updatedDescription, caseSignificance);
		changed |= updateTypeId(context, description, updatedDescription);
		changed |= updateTerm(context, description, updatedDescription);
		changed |= updateLanguageCode(context, description, updatedDescription);
		changed |= processInactivation(context, description, updatedDescription);

		// XXX: acceptability and association changes do not push the effective time forward on the description
		updateAcceptability(context, description, updatedDescription);

		if (changed) {
			if (description.getEffectiveTime() != EffectiveTimes.UNSET_EFFECTIVE_TIME) {
				updatedDescription.effectiveTime(EffectiveTimes.UNSET_EFFECTIVE_TIME);
			} else {
				if (description.isReleased()) {
					long start = new Date().getTime();
					final String branchPath = getLatestReleaseBranch(context);
					if (!Strings.isNullOrEmpty(branchPath)) {
						final IEventBus bus = context.service(IEventBus.class);
						final SnomedDescription releasedDescription = SnomedRequests
								.prepareGetDescription(getComponentId())
								.build(context.id(), branchPath)
								.execute(bus)
								.getSync();
						
						if (!isDifferentToPreviousRelease(updatedDescription.build(), releasedDescription)) {
							updatedDescription.effectiveTime(releasedDescription.getEffectiveTime().getTime());
						}
						LOGGER.info("Previous version comparison took {}", new Date().getTime() - start);
					}
				}
			}
			context.update(description, updatedDescription.build());
		}
		
		return changed;
	}

	private void updateAcceptability(TransactionContext context, final SnomedDescriptionIndexEntry description, final SnomedDescriptionIndexEntry.Builder updatedDescription) {
		new SnomedDescriptionAcceptabilityUpdateRequest(description.getId(), description.getModuleId(), acceptability, false).execute(context);
	}

	private void updateAssociationTargets(TransactionContext context, final SnomedDescriptionIndexEntry description, final Multimap<AssociationType, String> associationTargets) {
		final SnomedAssociationTargetUpdateRequest associationUpdateRequest = new SnomedAssociationTargetUpdateRequest(description.getId(), description.getModuleId());
		associationUpdateRequest.setNewAssociationTargets(associationTargets);
		associationUpdateRequest.execute(context);
	}
	
	private boolean processInactivation(final TransactionContext context, final SnomedDescriptionIndexEntry description, final SnomedDescriptionIndexEntry.Builder updatedDescription) {
		if (null == isActive() && null == inactivationIndicator && null == associationTargets) {
			return false;
		}
		
		final boolean currentStatus = description.isActive();
		final boolean newStatus = isActive() == null ? currentStatus : isActive();
		final DescriptionInactivationIndicator newIndicator = inactivationIndicator == null ? DescriptionInactivationIndicator.RETIRED : inactivationIndicator;
		final Multimap<AssociationType, String> newAssociationTargets = associationTargets == null ? ImmutableMultimap.<AssociationType, String>of() : associationTargets;
		
		if (currentStatus && !newStatus) {
			
			// Active --> Inactive: description inactivation, update indicator and association targets
			// (using default values if not given)

			updatedDescription.active(false);
			updateInactivationIndicator(context, description, newIndicator);
			updateAssociationTargets(context, description, newAssociationTargets);
			return true;
			
		} else if (!currentStatus && newStatus) {
			
			// Inactive --> Active: description reactivation, clear indicator and association targets
			// (using default values at all times)

			if (inactivationIndicator != null) {
				throw new BadRequestException("Cannot reactivate description and retain or change its inactivation indicator at the same time.");
			}
			
			if (associationTargets != null) {
				throw new BadRequestException("Cannot reactivate description and retain or change its historical association target(s) at the same time.");
			}
			
			updatedDescription.active(true);
			updateInactivationIndicator(context, description, newIndicator);
			updateAssociationTargets(context, description, newAssociationTargets);
			return true;
			
		} else if (!currentStatus && !newStatus) {
			
			// Inactive --> Inactive: update indicator and/or association targets if required
			// (using original values that can be null)

			updateInactivationIndicator(context, description, inactivationIndicator);
			updateAssociationTargets(context, description, associationTargets);
			return false;
			
		} else /* if (currentStatus && newStatus) */ {
			return false;
		}
	}

	private void updateInactivationIndicator(final TransactionContext context, final SnomedDescriptionIndexEntry description, final DescriptionInactivationIndicator inactivationIndicator) {
		if (inactivationIndicator == null) {
			return;
		}
		
		final SnomedInactivationReasonUpdateRequest inactivationUpdateRequest = new SnomedInactivationReasonUpdateRequest(
				description.getId(), 
				Concepts.REFSET_DESCRIPTION_INACTIVITY_INDICATOR,
				description.getModuleId());
		
		inactivationUpdateRequest.setInactivationValueId(inactivationIndicator.getConceptId());
		inactivationUpdateRequest.execute(context);
	}

	private boolean isDifferentToPreviousRelease(SnomedDescriptionIndexEntry description, SnomedDescription releasedDescription) {
		if (releasedDescription.isActive() != description.isActive()) return true;
		if (!releasedDescription.getModuleId().equals(description.getModuleId())) return true;
		if (!releasedDescription.getConceptId().equals(description.getConceptId())) return true;
		if (!releasedDescription.getLanguageCode().equals(description.getLanguageCode())) return true;
		if (!releasedDescription.getTypeId().equals(description.getTypeId())) return true;
		if (!releasedDescription.getTerm().equals(description.getTerm())) return true;
		if (!releasedDescription.getCaseSignificance().getConceptId().equals(description.getCaseSignificanceId())) return true;

		return false;
	}

	private boolean updateCaseSignificance(final TransactionContext context, final SnomedDescriptionIndexEntry original, final SnomedDescriptionIndexEntry.Builder description, final CaseSignificance newCaseSignificance) {
		if (null == newCaseSignificance) {
			return false;
		}

		final String existingCaseSignificanceId = original.getCaseSignificanceId();
		final String newCaseSignificanceId = newCaseSignificance.getConceptId();
		if (!existingCaseSignificanceId.equals(newCaseSignificanceId)) {
			description.caseSignificanceId(context.lookup(newCaseSignificanceId, SnomedConceptDocument.class).getId());
			return true;
		} else {
			return false;
		}
	}
	
	private boolean updateTypeId(final TransactionContext context, final SnomedDescriptionIndexEntry original, final SnomedDescriptionIndexEntry.Builder description) {
		if (null == typeId) {
			return false;
		}
		
		if (!original.getTypeId().equals(typeId)) {
			checkUpdateOnReleased(original, SnomedRf2Headers.FIELD_TYPE_ID, typeId);
			description.typeId(context.lookup(typeId, SnomedConceptDocument.class).getId());
			return true;
		}
		
		return false;
	}
	
	private boolean updateTerm(final TransactionContext context, final SnomedDescriptionIndexEntry original, final SnomedDescriptionIndexEntry.Builder description) {
		if (null == term) {
			return false;
		}
		
<<<<<<< HEAD
		if (!original.getTerm().equals(term)) {
			checkUpdateOnReleased(original, SnomedRf2Headers.FIELD_TERM, term);
			description.term(term);
=======
		if (!description.getTerm().equals(term)) {
			description.setTerm(term);
>>>>>>> d5df417c
			return true;
		}
		
		return false;
	}
	
	private boolean updateLanguageCode(final TransactionContext context, final SnomedDescriptionIndexEntry original, final SnomedDescriptionIndexEntry.Builder description) {
		if (null == languageCode) {
			return false;
		}
		
		if (!original.getLanguageCode().equals(languageCode)) {
			checkUpdateOnReleased(original, SnomedRf2Headers.FIELD_LANGUAGE_CODE, languageCode);
			description.languageCode(languageCode);
			return true;
		}
		return false;
	}
	
	@Override
	public Set<String> getRequiredComponentIds(TransactionContext context) {
		final Builder<String> ids = ImmutableSet.<String>builder();
		ids.add(getComponentId());
		if (inactivationIndicator != null) {
			ids.add(inactivationIndicator.getConceptId());
		}
		if (caseSignificance != null) {
			ids.add(caseSignificance.getConceptId());
		}
		if (associationTargets != null && !associationTargets.isEmpty()) {
			associationTargets.entries().forEach(entry -> {
				ids.add(entry.getKey().getConceptId());
				ids.add(entry.getValue());
			});
		}
		if (typeId != null) {
			ids.add(typeId);
		}
		return ids.build();
	}
	
}<|MERGE_RESOLUTION|>--- conflicted
+++ resolved
@@ -255,14 +255,8 @@
 			return false;
 		}
 		
-<<<<<<< HEAD
 		if (!original.getTerm().equals(term)) {
-			checkUpdateOnReleased(original, SnomedRf2Headers.FIELD_TERM, term);
 			description.term(term);
-=======
-		if (!description.getTerm().equals(term)) {
-			description.setTerm(term);
->>>>>>> d5df417c
 			return true;
 		}
 		
