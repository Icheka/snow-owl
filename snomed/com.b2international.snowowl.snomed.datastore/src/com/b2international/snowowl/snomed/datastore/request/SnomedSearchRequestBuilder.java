/*
 * Copyright 2011-2015 B2i Healthcare Pte Ltd, http://b2i.sg
 * 
 * Licensed under the Apache License, Version 2.0 (the "License");
 * you may not use this file except in compliance with the License.
 * You may obtain a copy of the License at
 *
 *      http://www.apache.org/licenses/LICENSE-2.0
 *
 * Unless required by applicable law or agreed to in writing, software
 * distributed under the License is distributed on an "AS IS" BASIS,
 * WITHOUT WARRANTIES OR CONDITIONS OF ANY KIND, either express or implied.
 * See the License for the specific language governing permissions and
 * limitations under the License.
 */
package com.b2international.snowowl.snomed.datastore.request;

import static com.google.common.collect.Lists.newArrayList;

import java.util.ArrayList;
import java.util.List;

import com.b2international.commons.CompareUtils;
import com.b2international.commons.http.ExtendedLocale;
import com.b2international.snowowl.core.date.DateFormats;
import com.b2international.snowowl.core.date.EffectiveTimes;
import com.b2international.snowowl.core.exceptions.BadRequestException;
import com.b2international.snowowl.datastore.request.SearchRequestBuilder;
import com.b2international.snowowl.snomed.SnomedConstants.LanguageCodeReferenceSetIdentifierMapping;
import com.b2international.snowowl.snomed.datastore.request.SnomedSearchRequest.OptionKey;

/**
 * @since 4.5
 */
public abstract class SnomedSearchRequestBuilder<B extends SnomedSearchRequestBuilder<B, R>, R> extends SearchRequestBuilder<B, R> {

	protected SnomedSearchRequestBuilder(String repositoryId) {
		super(repositoryId);
	}
	
	public final B filterByModule(String moduleId) {
		return addOption(OptionKey.MODULE, moduleId);
	}

	public final B filterByActive(Boolean active) {
		return addOption(OptionKey.ACTIVE, active);
	}

	public final B filterByLanguageRefSetIds(List<String> languageRefSetIds) {
		return addOption(OptionKey.LANGUAGE_REFSET, languageRefSetIds);
	}
	
	public final B filterByEffectiveTime(String effectiveTime) {
<<<<<<< HEAD
		return addOption(OptionKey.EFFECTIVE_TIME, effectiveTime);
	}
	
	public final B filterByExtendedLocales(List<ExtendedLocale> locales) {
		final List<Long> languageRefSetIds = newArrayList();
		final List<ExtendedLocale> unconvertableLocales = new ArrayList<ExtendedLocale>();
=======
		if (CompareUtils.isEmpty(effectiveTime)) {
			return getSelf(); 
		} else {
			return filterByEffectiveTime(EffectiveTimes.parse(effectiveTime, DateFormats.SHORT).getTime());
		}
	}
	
	public final B filterByEffectiveTime(long effectiveTime) {
		return filterByEffectiveTime(effectiveTime, effectiveTime);
	}
	
	public final B filterByEffectiveTime(long from, long to) {
		return addOption(OptionKey.EFFECTIVE_TIME_START, from).addOption(OptionKey.EFFECTIVE_TIME_END, to);
	}
	
	public final B filterByExtendedLocales(List<ExtendedLocale> locales) {
		final List<String> languageRefSetIds = newArrayList();
>>>>>>> 0bcefa43
		for (ExtendedLocale extendedLocale : locales) {
			final String languageRefSetId;
			
			if (!extendedLocale.getLanguageRefSetId().isEmpty()) {
				languageRefSetId = extendedLocale.getLanguageRefSetId();
			} else {
				languageRefSetId = LanguageCodeReferenceSetIdentifierMapping.getReferenceSetIdentifier(extendedLocale.getLanguageTag());
			}
			
			if (languageRefSetId == null) {
				unconvertableLocales.add(extendedLocale);
			} else {
				languageRefSetIds.add(languageRefSetId);
			}
		}
		
		if (languageRefSetIds.isEmpty() && !unconvertableLocales.isEmpty()) {
			throw new BadRequestException("Don't know how to convert extended locale " + unconvertableLocales.get(0).toString() + " to a language reference set identifier.");
		}
		
		return filterByLanguageRefSetIds(languageRefSetIds).setLocales(locales);
	}
}<|MERGE_RESOLUTION|>--- conflicted
+++ resolved
@@ -51,14 +51,6 @@
 	}
 	
 	public final B filterByEffectiveTime(String effectiveTime) {
-<<<<<<< HEAD
-		return addOption(OptionKey.EFFECTIVE_TIME, effectiveTime);
-	}
-	
-	public final B filterByExtendedLocales(List<ExtendedLocale> locales) {
-		final List<Long> languageRefSetIds = newArrayList();
-		final List<ExtendedLocale> unconvertableLocales = new ArrayList<ExtendedLocale>();
-=======
 		if (CompareUtils.isEmpty(effectiveTime)) {
 			return getSelf(); 
 		} else {
@@ -76,7 +68,7 @@
 	
 	public final B filterByExtendedLocales(List<ExtendedLocale> locales) {
 		final List<String> languageRefSetIds = newArrayList();
->>>>>>> 0bcefa43
+		final List<ExtendedLocale> unconvertableLocales = new ArrayList<ExtendedLocale>();
 		for (ExtendedLocale extendedLocale : locales) {
 			final String languageRefSetId;
 			
