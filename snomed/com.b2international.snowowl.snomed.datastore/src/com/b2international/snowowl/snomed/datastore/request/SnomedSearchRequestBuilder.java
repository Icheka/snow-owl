--- conflicted
+++ resolved
@@ -29,7 +29,6 @@
 import com.b2international.snowowl.core.exceptions.BadRequestException;
 import com.b2international.snowowl.datastore.request.RevisionIndexRequestBuilder;
 import com.b2international.snowowl.datastore.request.SearchResourceRequestBuilder;
-import com.b2international.snowowl.snomed.SnomedConstants.Concepts;
 import com.b2international.snowowl.snomed.SnomedConstants.LanguageCodeReferenceSetIdentifierMapping;
 import com.b2international.snowowl.snomed.datastore.request.SnomedSearchRequest.OptionKey;
 
@@ -46,8 +45,7 @@
 	 * Commonly used module IDs are listed in the {@link com.b2international.snowowl.snomed.Concepts} class.
 	 * 
 	 * @param moduleId
-	 * @return SnomedSearchRequestBuilder
-	 * @see Concepts
+	 * @return this builder
 	 */
 	public final B filterByModule(String moduleId) {
 		return addOption(OptionKey.MODULE, moduleId);
@@ -56,7 +54,7 @@
 	/**
 	 * Filter to return components with the specified state (active/inactive)
 	 * @param active
-	 * @return SnomedSearchRequestBuilder
+	 * @return this builder
 	 */
 	public final B filterByActive(Boolean active) {
 		return addOption(OptionKey.ACTIVE, active);
@@ -68,7 +66,7 @@
 	 * or {@link SnomedDescriptionSearchRequestBuilder#filterByTerm(String)} filters.
 	 * 
 	 * @param list of language refSet ids
-	 * @return SnomedSearchRequestBuilder
+	 * @return this builder
 	 * @see #filterByExtendedLocales(List)
 	 */
 	public final B filterByLanguageRefSetIds(List<String> languageRefSetIds) {
@@ -78,13 +76,9 @@
 	/**
 	 * Filter to return components with the specified effective time represented as a string in yyyy-MM-dd format
 	 * @param effectiveTime in yyyy-MM-dd format.
-	 * @return SnomedSearchRequestBuilder
-<<<<<<< HEAD
+	 * @return this builder
 	 * @see DateFormats#SHORT
-=======
-	 * @see DateFormats#DEFAULT
 	 * @see EffectiveTimes
->>>>>>> 1ad4a9ec
 	 */
 	public final B filterByEffectiveTime(String effectiveTime) {
 		if (CompareUtils.isEmpty(effectiveTime)) {
@@ -97,7 +91,7 @@
 	/**
 	 * Filter to return components with the specified effective time represented as a long (ms since epoch) format.
 	 * @param effectiveTime in long (ms since epoch) format
-	 * @return SnomedSearchRequestBuilder
+	 * @return this builder
 	 * @see DateFormats#DEFAULT
 	 * @see EffectiveTimes
 	 * @see Date#Date(long)
@@ -112,7 +106,7 @@
 	 * represented as longs (ms since epoch).
 	 * @param effectiveTime starting effective time in long (ms since epoch) format
 	 * @param effectiveTime ending effective time in long (ms since epoch) format
-	 * @return SnomedSearchRequestBuilder
+	 * @return this builder
 	 * @see DateFormats#DEFAULT
 	 * @see EffectiveTimes
 	 * @see Date#Date(long)
@@ -129,7 +123,7 @@
 	 * or {@link SnomedDescriptionSearchRequestBuilder#filterByTerm(String)} filters.
 	 * 
 	 * @param languageRefSetIds
-	 * @return SnomedSearchRequestBuilder
+	 * @return this builder
 	 * @see #filterByLanguageRefSetIds(List)
 	 */
 	public final B filterByExtendedLocales(List<ExtendedLocale> locales) {
