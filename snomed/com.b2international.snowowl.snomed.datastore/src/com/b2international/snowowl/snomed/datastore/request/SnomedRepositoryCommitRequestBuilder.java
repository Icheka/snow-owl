/*
 * Copyright 2011-2018 B2i Healthcare Pte Ltd, http://b2i.sg
 * 
 * Licensed under the Apache License, Version 2.0 (the "License");
 * you may not use this file except in compliance with the License.
 * You may obtain a copy of the License at
 *
 *      http://www.apache.org/licenses/LICENSE-2.0
 *
 * Unless required by applicable law or agreed to in writing, software
 * distributed under the License is distributed on an "AS IS" BASIS,
 * WITHOUT WARRANTIES OR CONDITIONS OF ANY KIND, either express or implied.
 * See the License for the specific language governing permissions and
 * limitations under the License.
 */
package com.b2international.snowowl.snomed.datastore.request;

import com.b2international.snowowl.core.domain.TransactionContext;
import com.b2international.snowowl.core.events.AsyncRequest;
import com.b2international.snowowl.core.events.Request;
import com.b2international.snowowl.datastore.request.BranchRequest;
import com.b2international.snowowl.datastore.request.CommitResult;
import com.b2international.snowowl.datastore.request.HealthCheckingRequest;
import com.b2international.snowowl.datastore.request.IndexReadRequest;
import com.b2international.snowowl.datastore.request.RepositoryCommitRequestBuilder;
import com.b2international.snowowl.datastore.request.RepositoryRequest;
import com.b2international.snowowl.datastore.request.RevisionIndexReadRequest;

/**
 * @since 4.5
 */
public final class SnomedRepositoryCommitRequestBuilder extends RepositoryCommitRequestBuilder {

	SnomedRepositoryCommitRequestBuilder() {
		super();
	}
	
	@Override
	protected Request<TransactionContext, ?> getBody() {
		return new IdRequest<>(new SnomedBulkRequest<>(super.getBody()));
	}
	
	@Override
	public AsyncRequest<CommitResult> build(String repositoryId, String branch) {
		return new AsyncRequest<>(
			new RepositoryRequest<>(repositoryId,
				new HealthCheckingRequest<>(
<<<<<<< HEAD
					new IndexReadRequest<>(
						new BranchRequest<>(branch,
							new RevisionIndexReadRequest<>(
								new IdRequest<>(build())
							)
=======
					new BranchRequest<>(branch,
						new RevisionIndexReadRequest<>(
							build()
>>>>>>> 96c44948
						)
					),
					allowedHealthstates()
				)
			)
		);
	}

}<|MERGE_RESOLUTION|>--- conflicted
+++ resolved
@@ -1,5 +1,5 @@
 /*
- * Copyright 2011-2018 B2i Healthcare Pte Ltd, http://b2i.sg
+ * Copyright 2011-2019 B2i Healthcare Pte Ltd, http://b2i.sg
  * 
  * Licensed under the Apache License, Version 2.0 (the "License");
  * you may not use this file except in compliance with the License.
@@ -45,17 +45,11 @@
 		return new AsyncRequest<>(
 			new RepositoryRequest<>(repositoryId,
 				new HealthCheckingRequest<>(
-<<<<<<< HEAD
 					new IndexReadRequest<>(
 						new BranchRequest<>(branch,
 							new RevisionIndexReadRequest<>(
-								new IdRequest<>(build())
+								build()
 							)
-=======
-					new BranchRequest<>(branch,
-						new RevisionIndexReadRequest<>(
-							build()
->>>>>>> 96c44948
 						)
 					),
 					allowedHealthstates()
