/*
<<<<<<< HEAD
 * Copyright 2011-2022 B2i Healthcare Pte Ltd, http://b2i.sg
=======
 * Copyright 2011-2023 B2i Healthcare Pte Ltd, http://b2i.sg
>>>>>>> 54b8c202
 * 
 * Licensed under the Apache License, Version 2.0 (the "License");
 * you may not use this file except in compliance with the License.
 * You may obtain a copy of the License at
 *
 *      http://www.apache.org/licenses/LICENSE-2.0
 *
 * Unless required by applicable law or agreed to in writing, software
 * distributed under the License is distributed on an "AS IS" BASIS,
 * WITHOUT WARRANTIES OR CONDITIONS OF ANY KIND, either express or implied.
 * See the License for the specific language governing permissions and
 * limitations under the License.
 */
package com.b2international.snowowl.snomed.datastore.index.entry;

import static com.b2international.index.query.Expressions.exactMatch;
import static com.b2international.index.query.Expressions.matchAny;
import static com.b2international.index.query.Expressions.regexp;

import java.util.*;
import java.util.Map.Entry;
import java.util.regex.Matcher;
import java.util.regex.Pattern;

import com.b2international.index.Analyzers;
import com.b2international.index.Doc;
import com.b2international.index.Normalizers;
import com.b2international.index.mapping.Field;
import com.b2international.index.mapping.FieldAlias;
import com.b2international.index.mapping.FieldAlias.FieldAliasType;
import com.b2international.index.query.Expression;
import com.b2international.index.revision.ObjectId;
import com.b2international.index.revision.Revision;
import com.b2international.snowowl.core.date.EffectiveTimes;
import com.b2international.snowowl.core.similarity.Similarity;
import com.b2international.snowowl.snomed.common.SnomedConstants.Concepts;
import com.b2international.snowowl.snomed.common.SnomedRf2Headers;
import com.b2international.snowowl.snomed.core.domain.Acceptability;
import com.b2international.snowowl.snomed.core.domain.SnomedDescription;
import com.fasterxml.jackson.annotation.JsonCreator;
import com.fasterxml.jackson.annotation.JsonGetter;
import com.fasterxml.jackson.annotation.JsonIgnore;
import com.fasterxml.jackson.annotation.JsonSetter;
import com.fasterxml.jackson.databind.annotation.JsonDeserialize;
import com.fasterxml.jackson.databind.annotation.JsonPOJOBuilder;
import com.google.common.base.MoreObjects.ToStringHelper;
import com.google.common.base.Strings;
import com.google.common.collect.Maps;
import com.google.common.collect.Sets;

/**
 * A transfer object representing a SNOMED CT description.
 */
@Doc(
	type=SnomedDescription.TYPE,
	revisionHash = { 
		SnomedDocument.Fields.ACTIVE, 
		SnomedDocument.Fields.EFFECTIVE_TIME, 
		SnomedDocument.Fields.MODULE_ID, 
		SnomedDocument.Fields.RELEASED, // XXX required for SnomedComponentRevisionConflictProcessor CHANGED vs. DELETED detection
		SnomedDescriptionIndexEntry.Fields.TYPE_ID,
		SnomedDescriptionIndexEntry.Fields.TERM,
		SnomedDescriptionIndexEntry.Fields.CASE_SIGNIFICANCE_ID
	}
)
@JsonDeserialize(builder = SnomedDescriptionIndexEntry.Builder.class)
public final class SnomedDescriptionIndexEntry extends SnomedComponentDocument {

	private static final Pattern SEM_TAG = Pattern.compile(".*\\((.*)\\)");

	/**
	 * Extracts the semantic tag from a given term. Returns empty {@link String} if there is no semantic tag.
	 * @param term
	 * @return the semantic tag or empty {@link String}, never <code>null</code>
	 */
	public static String extractSemanticTag(String term) {
		final Matcher matcher = SEM_TAG.matcher(term);
		if (matcher.matches()) {
			return matcher.group(1);
		} else {
			return "";
		}
	}
	
	public static Builder builder() {
		return new Builder();
	}
	
	public static Builder builder(final SnomedDescription input) {
		final Builder builder = builder()
				.id(input.getId())
				.active(input.isActive())
				.effectiveTime(EffectiveTimes.getEffectiveTime(input.getEffectiveTime()))
				.released(input.isReleased())
				.moduleId(input.getModuleId())
				.conceptId(input.getConceptId())
				.languageCode(input.getLanguageCode())
				.term(input.getTerm()) 
				.typeId(input.getTypeId())
				.caseSignificanceId(input.getCaseSignificanceId());
		
		for (final String refSetId : input.getAcceptabilityMap().keySet()) {
			builder.acceptability(refSetId, input.getAcceptabilityMap().get(refSetId));
		}
	
		return builder;
	}
	
	/**
	 * Creates a new {@link Builder} from the given {@link SnomedDescriptionIndexEntry}. The acceptability map is not copied over to the
	 * {@link Builder} instance, if you need that, manually modify the returned {@link Builder} to represent the desired acceptability state.
	 * 
	 * @param doc
	 * @return
	 */
	public static Builder builder(SnomedDescriptionIndexEntry doc) {
		return builder()
				.id(doc.getId())
				.active(doc.isActive())
				.effectiveTime(doc.getEffectiveTime())
				.released(doc.isReleased())
				.moduleId(doc.getModuleId())
				.conceptId(doc.getConceptId())
				.languageCode(doc.getLanguageCode())
				.term(doc.getTerm())
				.typeId(doc.getTypeId())
				.caseSignificanceId(doc.getCaseSignificanceId())
				.acceptabilityMap(doc.getAcceptabilityMap())
<<<<<<< HEAD
				.similarity(doc.getSimilarity())
=======
>>>>>>> 54b8c202
				.activeMemberOf(doc.getActiveMemberOf())
				.memberOf(doc.getMemberOf());
	}
	
	public final static class Fields extends SnomedComponentDocument.Fields {
		public static final String CONCEPT_ID = SnomedRf2Headers.FIELD_CONCEPT_ID;
		public static final String TYPE_ID = SnomedRf2Headers.FIELD_TYPE_ID;
		public static final String CASE_SIGNIFICANCE_ID = SnomedRf2Headers.FIELD_CASE_SIGNIFICANCE_ID;
		public static final String LANGUAGE_CODE = SnomedRf2Headers.FIELD_LANGUAGE_CODE;
		public static final String PREFERRED_IN = "preferredIn";
		public static final String ACCEPTABLE_IN = "acceptableIn";
		public static final String SEMANTIC_TAG = "semanticTag";
		
		public static final String TERM = SnomedRf2Headers.FIELD_TERM;
		public static final String TERM_TEXT = Fields.TERM + ".text";
		public static final String TERM_PREFIX = Fields.TERM + ".prefix";
		public static final String TERM_EXACT = Fields.TERM + ".exact";
		
		public static final String SIMILARITY_FIELD = "similarity.predicted_value";
	}
	
	public final static class Expressions extends SnomedComponentDocument.Expressions {
		
		private Expressions() {
		}
		
		public static Expression matchTerm(Iterable<String> terms) {
			return matchAny(Fields.TERM, terms);
		}
		
		public static Expression matchTermRegex(String regex) {
			return regexp(Fields.TERM, regex);
		}
		
		public static Expression concept(String conceptId) {
			return concepts(Collections.singleton(conceptId));
		}
		
		public static Expression concepts(Collection<String> conceptIds) {
			return matchAny(Fields.CONCEPT_ID, conceptIds);
		}
		
		public static Expression type(String typeId) {
			return types(Collections.singleton(typeId));
		}
		
		public static Expression types(Collection<String> typeIds) {
			return matchAny(Fields.TYPE_ID, typeIds);
		}
		
		public static Expression caseSignificance(String caseSignificanceId) {
			return caseSignificances(Collections.singleton(caseSignificanceId));
		}
		
		public static Expression caseSignificances(Collection<String> caseSignificanceIds) {
			return matchAny(Fields.CASE_SIGNIFICANCE_ID, caseSignificanceIds);
		}
		
		public static Expression acceptableIn(String languageReferenceSetId) {
			return acceptableIn(Collections.singleton(languageReferenceSetId));
		}
		
		public static Expression preferredIn(String languageReferenceSetId) {
			return preferredIn(Collections.singleton(languageReferenceSetId));
		}
		
		public static Expression acceptableIn(Collection<String> languageReferenceSetIds) {
			return matchAny(Fields.ACCEPTABLE_IN, languageReferenceSetIds);
		}
		
		public static Expression preferredIn(Collection<String> languageReferenceSetIds) {
			return matchAny(Fields.PREFERRED_IN, languageReferenceSetIds);
		}
		
		public static Expression languageCode(String languageCode) {
			return exactMatch(Fields.LANGUAGE_CODE, languageCode);
		}
		
		public static Expression languageCodes(Collection<String> languageCodes) {
			return matchAny(Fields.LANGUAGE_CODE, languageCodes);
		}

		public static Expression semanticTags(Iterable<String> semanticTags) {
			return matchAny(Fields.SEMANTIC_TAG, semanticTags);
		}
		
		public static Expression semanticTagRegex(String regex) {
			return regexp(Fields.SEMANTIC_TAG, regex);
		}

	}
	
	@JsonPOJOBuilder(withPrefix="")
	public static class Builder extends SnomedComponentDocument.Builder<Builder, SnomedDescriptionIndexEntry> {

		private String term;
		private String conceptId;
		private String languageCode;
		private String typeId;
		private String caseSignificanceId;
		private SortedSet<String> acceptableIn = Sets.newTreeSet();
		private SortedSet<String> preferredIn = Sets.newTreeSet();
		private String semanticTag;
		private Similarity similarity;
		
		@JsonCreator
		private Builder() {
			// Disallow instantiation outside static method
		}
		
		@Override
		protected Builder getSelf() {
			return this;
		}

		public Builder term(final String term) {
			this.term = term;
			return getSelf();
		}
		
		Builder semanticTag(final String semanticTag) {
			this.semanticTag = semanticTag;
			return getSelf();
		}

		public Builder conceptId(final String conceptId) {
			this.conceptId = conceptId;
			return getSelf();
		}

		public Builder languageCode(final String languageCode) {
			this.languageCode = languageCode;
			return getSelf();
		}

		public Builder typeId(final String typeId) {
			this.typeId = typeId;
			return getSelf();
		}
		
		public Builder caseSignificanceId(final String caseSignificanceId) {
			this.caseSignificanceId = caseSignificanceId;
			return getSelf();
		}
		
		public Builder acceptableIn(final Collection<String> acceptableIn) {
			this.acceptableIn.clear();
			this.acceptableIn.addAll(acceptableIn);
			return getSelf();
		}
		
		public Builder preferredIn(final Collection<String> preferredIn) {
			this.preferredIn.clear();
			this.preferredIn.addAll(preferredIn);
			return getSelf();
		}
		
		public Builder acceptability(final String languageRefSetId, final Acceptability acceptability) {
			switch (acceptability) {
			case ACCEPTABLE:
				this.acceptableIn.add(languageRefSetId);
				break;
			case PREFERRED:
				this.preferredIn.add(languageRefSetId);
				break;
			default: throw new UnsupportedOperationException("Not implemented: " + acceptability);
			}
			return getSelf();
		}
		
		public Builder acceptabilityMap(final Map<String, Acceptability> acceptabilityMap) {
			this.acceptableIn = Sets.newTreeSet();
			this.preferredIn = Sets.newTreeSet();
			for (Entry<String, Acceptability> entry : acceptabilityMap.entrySet()) {
				acceptability(entry.getKey(), entry.getValue());
			}
			return getSelf();
		}
		
		@JsonSetter
		/*package*/ Builder similarity(Similarity similarity) {
			this.similarity = similarity;
			return getSelf();
		}
		
		public SnomedDescriptionIndexEntry build() {
			if (!Strings.isNullOrEmpty(term) && semanticTag == null) {
				semanticTag = extractSemanticTag(term);
			}
			final SnomedDescriptionIndexEntry doc = new SnomedDescriptionIndexEntry(id,
					moduleId,
					released, 
					active, 
					effectiveTime, 
					conceptId, 
					languageCode,
					term,
					semanticTag,
					typeId,
					caseSignificanceId,
					preferredIn, 
					acceptableIn,
					memberOf,
					activeMemberOf);
			doc.setScore(score);
			
			if (similarity != null) {
				doc.similarity = similarity;
			}
			
			return doc;
		}
	}

	private final String conceptId;
	private final String languageCode;
	
	@Field(aliases = {
		@FieldAlias(name = "text", type = FieldAliasType.TEXT, analyzer = Analyzers.TOKENIZED, searchAnalyzer = Analyzers.TOKENIZED_SYNONYMS),
		@FieldAlias(name = "prefix", type = FieldAliasType.TEXT, analyzer = Analyzers.PREFIX, searchAnalyzer = Analyzers.TOKENIZED),
		@FieldAlias(name = "exact", type = FieldAliasType.KEYWORD, normalizer = Normalizers.LOWER_ASCII),
	})
	private final String term;
	
	private final String semanticTag;
	private final String typeId;
	private final String caseSignificanceId;
	private final SortedSet<String> acceptableIn;
	private final SortedSet<String> preferredIn;
	private Similarity similarity;

	private SnomedDescriptionIndexEntry(final String id,
			final String moduleId, 
			final Boolean released, 
			final Boolean active, 
			final Long effectiveTime, 
			final String conceptId,
			final String languageCode,
			final String term,
			final String semanticTag,
			final String typeId,
			final String caseSignificanceId,
			final SortedSet<String> preferredIn, 
			final SortedSet<String> acceptableIn,
			final List<String> referringRefSets,
			final List<String> referringMappingRefSets) {
		
		super(id,
				typeId /* XXX: iconId is the same as typeId*/,
				moduleId,
				released,
				active,
				effectiveTime,
				referringRefSets,
				referringMappingRefSets);
		
		this.conceptId = conceptId;
		this.languageCode = languageCode;
		this.term = term == null ? term : term.trim();
		this.semanticTag = semanticTag;
		this.typeId = typeId;
		this.caseSignificanceId = caseSignificanceId;
		this.preferredIn = preferredIn == null ? Collections.<String>emptySortedSet() : preferredIn;
		this.acceptableIn = acceptableIn == null ? Collections.<String>emptySortedSet() : acceptableIn;
	}
	
	@Override
	protected Revision.Builder<?, ? extends Revision> toBuilder() {
		return builder(this);
	}
	
	@Override
	protected ObjectId getContainerId() {
		return ObjectId.of(SnomedConceptDocument.class, getConceptId());
	}
	
	@Override
	@JsonIgnore
	public String getIconId() {
		return super.getIconId();
	}

	/**
	 * @return the parent concept identifier
	 */
	public String getConceptId() {
		return conceptId;
	}

	/**
	 * @return the description Locale (of which only the ISO-639 language code should be populated) 
	 */
	public String getLanguageCode() {
		return languageCode;
	}
	
	/**
	 * @return the description term
	 */
	public String getTerm() {
		return term;
	}
	
	/**
	 * The value is extracted from each (not just FSN values) description't term using {@link #extractSemanticTag(String)} function. 
	 * 
	 * @return the semantic tag of the description's term
	 */
	public String getSemanticTag() {
		return semanticTag;
	}

	/**
	 * @return the description type concept identifier
	 */
	public String getTypeId() {
		return typeId;
	}
	
	/**
	 * @return the case significance concept identifier
	 */
	public String getCaseSignificanceId() {
		return caseSignificanceId;
	}
	
	/**
	 * Returns the language reference set identifiers where this description is preferred.
	 * @return
	 */
	public SortedSet<String> getPreferredIn() {
		return preferredIn;
	}
	
	/**
	 * Returns the language reference set identifiers where this description is acceptable.
	 * @return
	 */
	public SortedSet<String> getAcceptableIn() {
		return acceptableIn;
	}
	
	@JsonGetter
	/*package*/ Similarity getSimilarity() {
		return similarity;
	}
	
	/**
	 * @return the map of active acceptability values for the description, keyed by language reference set identifier
	 */
	@JsonIgnore
	public Map<String, Acceptability> getAcceptabilityMap() {
		// TODO check reindex vm argument
		final Map<String, Acceptability> result = Maps.newHashMap();
		for (String acceptableIn : this.acceptableIn) {
			result.put(acceptableIn, Acceptability.ACCEPTABLE);
		}
		for (String preferredIn : this.preferredIn) {
			result.put(preferredIn, Acceptability.PREFERRED);
		}
		return result;
	}
	
	/**
	 * @return <code>true</code> if this description is a fully specified name, <code>false</code> otherwise.
	 */
	@JsonIgnore
	public boolean isFsn() {
		return Concepts.FULLY_SPECIFIED_NAME.equals(getTypeId());
	}
	
	@Override
	protected ToStringHelper doToString() {
		return super.doToString()
				.add("conceptId", conceptId)
				.add("languageCode", languageCode)
				.add("term", term)
				.add("typeId", typeId)
				.add("caseSignificanceId", caseSignificanceId)
				.add("acceptableIn", acceptableIn)
				.add("preferredIn", preferredIn);
	}

}<|MERGE_RESOLUTION|>--- conflicted
+++ resolved
@@ -1,9 +1,5 @@
 /*
-<<<<<<< HEAD
- * Copyright 2011-2022 B2i Healthcare Pte Ltd, http://b2i.sg
-=======
  * Copyright 2011-2023 B2i Healthcare Pte Ltd, http://b2i.sg
->>>>>>> 54b8c202
  * 
  * Licensed under the Apache License, Version 2.0 (the "License");
  * you may not use this file except in compliance with the License.
@@ -132,10 +128,7 @@
 				.typeId(doc.getTypeId())
 				.caseSignificanceId(doc.getCaseSignificanceId())
 				.acceptabilityMap(doc.getAcceptabilityMap())
-<<<<<<< HEAD
 				.similarity(doc.getSimilarity())
-=======
->>>>>>> 54b8c202
 				.activeMemberOf(doc.getActiveMemberOf())
 				.memberOf(doc.getMemberOf());
 	}
