--- conflicted
+++ resolved
@@ -1,9 +1,5 @@
 /*
-<<<<<<< HEAD
- * Copyright 2011-2018 B2i Healthcare Pte Ltd, http://b2i.sg
-=======
  * Copyright 2011-2019 B2i Healthcare Pte Ltd, http://b2i.sg
->>>>>>> c2a5bcd7
  * 
  * Licensed under the Apache License, Version 2.0 (the "License");
  * you may not use this file except in compliance with the License.
@@ -20,7 +16,6 @@
 package com.b2international.snowowl.snomed.datastore.request;
 
 import java.util.Collection;
-import java.util.Date;
 import java.util.List;
 import java.util.Map;
 import java.util.Optional;
@@ -44,18 +39,8 @@
 import com.b2international.snowowl.core.domain.IComponent;
 import com.b2international.snowowl.core.domain.TransactionContext;
 import com.b2international.snowowl.core.events.Request;
-<<<<<<< HEAD
-import com.b2international.snowowl.eventbus.IEventBus;
 import com.b2international.snowowl.snomed.common.SnomedConstants.Concepts;
-=======
-import com.b2international.snowowl.core.exceptions.BadRequestException;
-import com.b2international.snowowl.core.exceptions.ComponentStatusConflictException;
-import com.b2international.snowowl.snomed.Component;
-import com.b2international.snowowl.snomed.Concept;
-import com.b2international.snowowl.snomed.Description;
-import com.b2international.snowowl.snomed.SnomedConstants.Concepts;
 import com.b2international.snowowl.snomed.common.SnomedRf2Headers;
->>>>>>> c2a5bcd7
 import com.b2international.snowowl.snomed.core.domain.Acceptability;
 import com.b2international.snowowl.snomed.core.domain.AssociationType;
 import com.b2international.snowowl.snomed.core.domain.DefinitionStatus;
@@ -64,20 +49,13 @@
 import com.b2international.snowowl.snomed.core.domain.SnomedDescription;
 import com.b2international.snowowl.snomed.core.domain.SnomedRelationship;
 import com.b2international.snowowl.snomed.core.domain.SubclassDefinitionStatus;
+import com.b2international.snowowl.snomed.core.domain.refset.SnomedRefSetType;
 import com.b2international.snowowl.snomed.core.domain.refset.SnomedReferenceSet;
 import com.b2international.snowowl.snomed.core.domain.refset.SnomedReferenceSetMember;
 import com.b2international.snowowl.snomed.core.domain.refset.SnomedReferenceSetMembers;
-<<<<<<< HEAD
-import com.b2international.snowowl.snomed.datastore.SnomedDatastoreActivator;
 import com.b2international.snowowl.snomed.datastore.index.entry.SnomedConceptDocument;
 import com.b2international.snowowl.snomed.datastore.index.entry.SnomedDocument;
 import com.b2international.snowowl.snomed.datastore.index.entry.SnomedRefSetMemberIndexEntry;
-=======
-import com.b2international.snowowl.snomed.datastore.SnomedEditingContext;
-import com.b2international.snowowl.snomed.datastore.SnomedInactivationPlan;
-import com.b2international.snowowl.snomed.datastore.SnomedInactivationPlan.InactivationReason;
-import com.b2international.snowowl.snomed.snomedrefset.SnomedRefSetType;
->>>>>>> c2a5bcd7
 import com.google.common.base.Strings;
 import com.google.common.collect.FluentIterable;
 import com.google.common.collect.ImmutableList;
@@ -182,45 +160,21 @@
 		}
 		
 		if (members != null) {
-<<<<<<< HEAD
 			updateComponents(
 				context, 
 				concept.getId(), 
 				getPreviousMemberIds(concept.getId(), context), 
-				members, 
+				getUpdateableMembers(members).toSet(), 
 				id -> SnomedRequests.prepareDeleteMember(id).build()
 			);
-=======
-			updateComponents(context, concept, 
-					getPreviousMemberIds(concept, context), getUpdateableMembers(members).toSet(),
-					id -> SnomedRequests.prepareDeleteMember(id).build());
->>>>>>> c2a5bcd7
 		}
 		
 		changed |= processInactivation(context, concept, updatedConcept);
 
-<<<<<<< HEAD
-		if (changed) {
-			if (concept.getEffectiveTime() != EffectiveTimes.UNSET_EFFECTIVE_TIME) {
-				updatedConcept.effectiveTime(EffectiveTimes.UNSET_EFFECTIVE_TIME);
-			} else {
-				if (concept.isReleased()) {
-					long start = new Date().getTime();
-					final String branchPath = getLatestReleaseBranch(context);
-					if (!Strings.isNullOrEmpty(branchPath)) {
-						final SnomedConcept releasedConcept = SnomedRequests.prepareGetConcept(getComponentId())
-								.build(SnomedDatastoreActivator.REPOSITORY_UUID, branchPath)
-								.execute(context.service(IEventBus.class))
-								.getSync();
-						if (!isDifferentToPreviousRelease(updatedConcept.build(), releasedConcept)) {
-							updatedConcept.effectiveTime(releasedConcept.getEffectiveTime().getTime());
-						}
-						LOGGER.trace("Previous version comparison took {}", new Date().getTime() - start);
-					}
-				}
-			}
-		}
-		
+		if (changed && concept.getEffectiveTime() != EffectiveTimes.UNSET_EFFECTIVE_TIME) {
+			updatedConcept.effectiveTime(EffectiveTimes.UNSET_EFFECTIVE_TIME);
+		}
+	
 		// XXX the following updates won't and shouldn't trigger effective time unset or restoration logic
 		changed |= updateRefSet(context, concept, updatedConcept);
 		
@@ -228,12 +182,6 @@
 			context.update(concept, updatedConcept.build());
 		}
 		
-=======
-		if (changed && concept.isSetEffectiveTime()) {
-			concept.unsetEffectiveTime();
-		}
-
->>>>>>> c2a5bcd7
 		return changed;
 	}
 
@@ -284,12 +232,8 @@
 
 	private Set<String> getPreviousMemberIds(final String conceptId, TransactionContext context) {
 		SnomedReferenceSetMembers members = SnomedRequests.prepareSearchMember()
-<<<<<<< HEAD
+			.all()
 			.filterByReferencedComponent(conceptId)
-=======
-			.all()
-			.filterByReferencedComponent(concept.getId())
->>>>>>> c2a5bcd7
 			.build()
 			.execute(context);
 		
@@ -297,32 +241,13 @@
 				.transform(m -> m.getId())
 				.toSet();
 	}
-
-<<<<<<< HEAD
-	private boolean isDifferentToPreviousRelease(SnomedConceptDocument concept, SnomedConcept releasedConcept) {
-		if (releasedConcept.isActive() != concept.isActive()) return true;
-		if (!releasedConcept.getModuleId().equals(concept.getModuleId())) return true;
-		if (releasedConcept.getDefinitionStatus().isPrimitive() != concept.isPrimitive()) return true;
-		return false;
-	}
-
-	private boolean updateDefinitionStatus(final TransactionContext context, final SnomedConceptDocument original, final SnomedConceptDocument.Builder concept) {
-		if (null == definitionStatus) {
-			return false;
-		}
-
-		final boolean existingDefinitionStatus = original.isPrimitive();
-		final boolean newDefinitionStatus = definitionStatus.isPrimitive();
-		if (existingDefinitionStatus != newDefinitionStatus) {
-			context.lookup(definitionStatus.getConceptId(), SnomedConceptDocument.class);
-			concept.primitive(newDefinitionStatus);
-=======
+	
 	private FluentIterable<SnomedReferenceSetMember> getUpdateableMembers(Iterable<SnomedReferenceSetMember> members) {
 		return FluentIterable.from(members)
 				.filter(m -> !FILTERED_REFSET_IDS.contains(m.getReferenceSetId()));
 	}
 
-	private boolean updateDefinitionStatus(final TransactionContext context, final Concept concept) {
+	private boolean updateDefinitionStatus(final TransactionContext context, final SnomedConceptDocument original, final SnomedConceptDocument.Builder concept) {
 		final Set<String> newOwlAxiomExpressions = Optional.ofNullable(members)
 				.map(Collection::stream)
 				.orElseGet(Stream::empty)
@@ -341,23 +266,18 @@
 			newDefinitionStatusId = incomingDefinitionStatusId;
 		}
 		
-		final String existingDefinitionStatusId = concept.getDefinitionStatus().getId();
+		final String existingDefinitionStatusId = original.isPrimitive() ? Concepts.PRIMITIVE : Concepts.FULLY_DEFINED;
 		if (!newDefinitionStatusId.equals(existingDefinitionStatusId)) {
-			concept.setDefinitionStatus(context.lookup(newDefinitionStatusId, Concept.class));
->>>>>>> c2a5bcd7
+			context.lookup(newDefinitionStatusId, SnomedConceptDocument.class);
+			concept.primitive(Concepts.PRIMITIVE.equals(newDefinitionStatusId));
 			return true;
 		} else {
 			return false;
 		}
 		
 	}
-<<<<<<< HEAD
 
 	private boolean updateSubclassDefinitionStatus(final TransactionContext context, final SnomedConceptDocument original, final SnomedConceptDocument.Builder concept) {
-=======
-	
-	private boolean updateSubclassDefinitionStatus(final TransactionContext context, final Concept concept) {
->>>>>>> c2a5bcd7
 		if (null == subclassDefinitionStatus) {
 			return false;
 		}
