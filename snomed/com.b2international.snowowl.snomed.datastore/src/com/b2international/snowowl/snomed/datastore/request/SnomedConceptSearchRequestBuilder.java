--- conflicted
+++ resolved
@@ -82,15 +82,9 @@
 	}
 
 	/**
-<<<<<<< HEAD
-	 * Filters the concepts based on the type of its descriptions where the description type is specified by concept ID 
+	 * Filters the concepts based on the type of its descriptions where the description type is specified by an ECL expression. 
 	 * representing the type. E.g.: "900000000000003001" for <i>Fully Specified Name</i>.
 	 * @param type - description type represented concept identifiers or ECL expressions
-=======
-	 * Filters the concepts based on the type of its descriptions where the description type is specified by an ECL expression. 
-	 * For example: "900000000000003001" for <i>Fully Specified Name</i>.
-	 * @param description type represented by its concept ID
->>>>>>> 96c44948
 	 * @return SnomedConceptSearchRequestBuilder
 	 * 
 	 * @see SnomedConcepts
