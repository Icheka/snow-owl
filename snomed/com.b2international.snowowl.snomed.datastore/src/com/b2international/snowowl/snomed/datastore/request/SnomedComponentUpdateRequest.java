--- conflicted
+++ resolved
@@ -1,9 +1,5 @@
 /*
-<<<<<<< HEAD
- * Copyright 2011-2018 B2i Healthcare Pte Ltd, http://b2i.sg
-=======
  * Copyright 2011-2019 B2i Healthcare Pte Ltd, http://b2i.sg
->>>>>>> 96c44948
  * 
  * Licensed under the Apache License, Version 2.0 (the "License");
  * you may not use this file except in compliance with the License.
@@ -19,28 +15,10 @@
  */
 package com.b2international.snowowl.snomed.datastore.request;
 
-<<<<<<< HEAD
-import java.util.Iterator;
-import java.util.Map;
-
 import com.b2international.commons.exceptions.BadRequestException;
-import com.b2international.snowowl.core.api.IBranchPath;
 import com.b2international.snowowl.core.domain.TransactionContext;
-import com.b2international.snowowl.core.request.SearchResourceRequest;
-import com.b2international.snowowl.datastore.BranchPathUtils;
-import com.b2international.snowowl.datastore.CodeSystemEntry;
-import com.b2international.snowowl.datastore.CodeSystemVersionEntry;
-import com.b2international.snowowl.datastore.CodeSystems;
 import com.b2international.snowowl.snomed.datastore.index.entry.SnomedComponentDocument;
 import com.b2international.snowowl.snomed.datastore.index.entry.SnomedConceptDocument;
-import com.b2international.snowowl.terminologyregistry.core.request.CodeSystemRequests;
-import com.google.common.collect.Maps;
-=======
-import com.b2international.snowowl.core.domain.TransactionContext;
-import com.b2international.snowowl.core.exceptions.BadRequestException;
-import com.b2international.snowowl.snomed.Component;
-import com.b2international.snowowl.snomed.Concept;
->>>>>>> 96c44948
 
 /** 
  * @since 4.5
@@ -81,39 +59,7 @@
 		return componentId;
 	}
 	
-<<<<<<< HEAD
-	static String getLatestReleaseBranch(TransactionContext context) {
-		final String branch = context.branch().path();
-		final CodeSystems codeSystems = CodeSystemRequests.prepareSearchCodeSystem().all().build().execute(context);
-		final Map<String, CodeSystemEntry> codeSystemsByMainBranch = Maps.uniqueIndex(codeSystems, CodeSystemEntry::getBranchPath);
-		
-		CodeSystemEntry relativeCodeSystem = null; 
-		Iterator<IBranchPath> bottomToTop = BranchPathUtils.bottomToTopIterator(BranchPathUtils.createPath(branch));
-		while (bottomToTop.hasNext()) {
-			final IBranchPath candidate = bottomToTop.next();
-			relativeCodeSystem = codeSystemsByMainBranch.get(candidate.getPath());
-			if (relativeCodeSystem != null) {
-				break;
-			}
-		}
-		if (relativeCodeSystem == null) {
-			throw new BadRequestException("No relative code system has been found for branch '%s'", branch);
-		}
-		return CodeSystemRequests.prepareSearchCodeSystemVersion()
-				.one()
-				.filterByCodeSystemShortName(relativeCodeSystem.getShortName())
-				.sortBy(SearchResourceRequest.SortField.descending(CodeSystemVersionEntry.Fields.EFFECTIVE_DATE))
-				.build()
-				.execute(context)
-				.first()
-				.map(CodeSystemVersionEntry::getPath)
-				.orElse(null);
-	}
-		
 	protected boolean updateModule(final TransactionContext context, final SnomedComponentDocument original, final SnomedComponentDocument.Builder<?, ?> component) {
-=======
-	protected boolean updateModule(final TransactionContext context, final Component component) {
->>>>>>> 96c44948
 		if (null == moduleId) {
 			return false;
 		}
