--- conflicted
+++ resolved
@@ -82,14 +82,12 @@
 		// bind additional caches to the context
 		TransactionContext newContext = context.inject()
 			.bind(Synonyms.class, new Synonyms(context))
+			.bind(SnomedOWLExpressionConverter.class, new SnomedOWLExpressionConverter(context))
 			.build();
 		
 		return next(newContext);
 	}
 
-<<<<<<< HEAD
-	private Class<? extends SnomedDocument> getDocType(String componentId) {
-=======
 	private boolean isMember(String componentId) {
 		try {
 			UUID.fromString(componentId);
@@ -98,25 +96,17 @@
 			return false;
 		}
 	}
-
-	private Class<? extends CDOObject> getCdoType(String componentId) {
->>>>>>> c2a5bcd7
+	
+	private Class<? extends SnomedDocument> getDocType(String componentId) {
 		switch (SnomedTerminologyComponentConstants.getTerminologyComponentIdValueSafe(componentId)) {
 			case SnomedTerminologyComponentConstants.CONCEPT_NUMBER: return SnomedConceptDocument.class;
 			case SnomedTerminologyComponentConstants.DESCRIPTION_NUMBER: return SnomedDescriptionIndexEntry.class;
 			case SnomedTerminologyComponentConstants.RELATIONSHIP_NUMBER: return SnomedRelationshipIndexEntry.class;
 			default: {
-<<<<<<< HEAD
-				try {
-					UUID.fromString(componentId);
-					return SnomedRefSetMemberIndexEntry.class;
-				} catch (IllegalArgumentException e) {
-=======
 				if (!isMember(componentId)) {
->>>>>>> c2a5bcd7
 					throw new UnsupportedOperationException("Cannot determine CDO class from component ID '" + componentId + "'.");
 				}
-				return SnomedRefSetMember.class;
+				return SnomedRefSetMemberIndexEntry.class;
 			}
 		}
 	}
