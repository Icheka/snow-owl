/*
 * Copyright 2011-2017 B2i Healthcare Pte Ltd, http://b2i.sg
 * 
 * Licensed under the Apache License, Version 2.0 (the "License");
 * you may not use this file except in compliance with the License.
 * You may obtain a copy of the License at
 *
 *      http://www.apache.org/licenses/LICENSE-2.0
 *
 * Unless required by applicable law or agreed to in writing, software
 * distributed under the License is distributed on an "AS IS" BASIS,
 * WITHOUT WARRANTIES OR CONDITIONS OF ANY KIND, either express or implied.
 * See the License for the specific language governing permissions and
 * limitations under the License.
 */
package com.b2international.snowowl.snomed.datastore.request;

import static com.google.common.collect.Maps.newHashMap;

import java.util.Map;

import javax.annotation.Nonnull;

import org.hibernate.validator.constraints.NotEmpty;

import com.b2international.commons.ClassUtils;
import com.b2international.snowowl.core.domain.TransactionContext;
<<<<<<< HEAD
import com.b2international.snowowl.core.events.Request;
import com.b2international.snowowl.core.exceptions.BadRequestException;
=======
import com.b2international.snowowl.core.events.BaseRequest;
>>>>>>> 543334bd
import com.b2international.snowowl.core.exceptions.ComponentNotFoundException;
import com.b2international.snowowl.snomed.common.SnomedRf2Headers;
import com.b2international.snowowl.snomed.snomedrefset.SnomedRefSet;
import com.b2international.snowowl.snomed.snomedrefset.SnomedRefSetType;

/**
 * @since 4.5
 */
final class SnomedRefSetMemberCreateRequest implements Request<TransactionContext, String> {

	@Nonnull
	private Boolean active = Boolean.TRUE;
	
	@NotEmpty
	private String moduleId;
	
	@NotEmpty
	private String referenceSetId;
	
	private String referencedComponentId;
	
	private Map<String, Object> properties = newHashMap();

	SnomedRefSetMemberCreateRequest() {
	}
	
	Boolean isActive() {
		return active;
	}
	
	String getModuleId() {
		return moduleId;
	}
	
	String getReferenceSetId() {
		return referenceSetId;
	}
	
	String getReferencedComponentId() {
		return referencedComponentId;
	}
	
	boolean hasProperty(String key) {
		return properties.containsKey(key);
	}
	
	String getComponentId(String key) {
		Object value = properties.get(key);
		if (value == null) {
			return null;
		} else if (value instanceof Map) {
			return ClassUtils.checkAndCast(((Map<?, ?>) value).get(SnomedRf2Headers.FIELD_ID), String.class);
		} else {
			return ClassUtils.checkAndCast(value, String.class);
		}
	}
	
	String getProperty(String key) {
		return getProperty(key, String.class);
	}
	
	<T> T getProperty(String key, Class<T> valueType) {
		Object value = properties.get(key);
		if (value == null) {
			return null;
		} else {
			return ClassUtils.checkAndCast(value, valueType);
		}
	}
	
	void setReferencedComponentId(String referencedComponentId) {
		this.referencedComponentId = referencedComponentId;
	}
	
	void setReferenceSetId(String referenceSetId) {
		this.referenceSetId = referenceSetId;
	}
	
	void setModuleId(String moduleId) {
		this.moduleId = moduleId;
	}
	
	void setActive(Boolean active) {
		this.active = active;
	}
	
	void setProperties(Map<String, Object> properties) {
		this.properties.putAll(properties);
	}

<<<<<<< HEAD
	private String getQuery() {
		return ClassUtils.checkAndCast(properties.get(SnomedRf2Headers.FIELD_QUERY), String.class);
	}
	
	private String getNewRefSetDescription() {
		return ClassUtils.checkAndCast(properties.get(REFSET_DESCRIPTION), String.class);
	}
	
	private void checkInput(final SnomedRefSet refSet, final SnomedRefSetType type) {
		RefSetSupport.check(type);
		if (!Strings.isNullOrEmpty(referencedComponentId)) {
			if (SnomedRefSetType.QUERY == type) {
				throw new BadRequestException("'%s' type reference set members can't reference components manually, specify a '%s' property instead.", type, SnomedRf2Headers.FIELD_QUERY);
			}
			// XXX referenced component ID for query type reference set cannot be defined, validate only if defined
			// TODO support other terminologies when enabling mappings
			SnomedIdentifiers.validate(referencedComponentId);
			final short refSetReferencedComponentType = refSet.getReferencedComponentType();
			if (CoreTerminologyBroker.UNSPECIFIED_NUMBER_SHORT != refSetReferencedComponentType) {
				final short referencedComponentType = SnomedTerminologyComponentConstants.getTerminologyComponentIdValue(referencedComponentId);
				if (refSetReferencedComponentType != referencedComponentType) {
					final String expectedType = SnomedTerminologyComponentConstants.getId(referencedComponentType);
					final String actualType = SnomedTerminologyComponentConstants.getId(refSetReferencedComponentType);
					throw new BadRequestException("'%s' reference set can't reference '%s | %s' component. Only '%s' components are allowed.", refSet.getIdentifierId(), referencedComponentId, expectedType, actualType);
				}
			}
		} else if (SnomedRefSetType.QUERY != type) {
			throw new BadRequestException("'%s' cannot be null or empty for '%s' type reference sets.", SnomedRf2Headers.FIELD_REFERENCED_COMPONENT_ID, type);
		} else if (!properties.containsKey(SnomedRf2Headers.FIELD_QUERY)) {
			// only QUERY type refset members can have empty refCompIds during creation, but it should have a single additional property called 'query'
			// TODO support refCompIds for query type member as well, it creates the refset with the specified ID (probably required for the thick client as well)
			throw new BadRequestException("'%s' cannot be null or empty for '%s' type reference sets.", SnomedRf2Headers.FIELD_QUERY, type);
		} else {
			// if contains the query, validate
			final String query = getQuery();
			if (Strings.isNullOrEmpty(query)) {
				throw new BadRequestException("'%s' cannot be empty or null", SnomedRf2Headers.FIELD_QUERY);
			}
			final String refSetDescription = getNewRefSetDescription();
			if (Strings.isNullOrEmpty(refSetDescription)) {
				throw new BadRequestException("'%s' cannot be empty or null", REFSET_DESCRIPTION);
			}
=======
	@Override
	protected Class<String> getReturnType() {
		return String.class;
	}
	
	@Override
	public String execute(TransactionContext context) {
		/* 
		 * TODO: Generalize the logic below: any attempts of retrieving a missing component during component creation
		 * should return a 400 response instead of a 404. 
		 */
		try {
			SnomedRefSet refSet = context.lookup(referenceSetId, SnomedRefSet.class);
			SnomedRefSetMemberCreateDelegate delegate = getDelegate(refSet.getType());
			return delegate.execute(refSet, context);
		} catch (ComponentNotFoundException e) {
			throw e.toBadRequestException();
>>>>>>> 543334bd
		}
	}

	private SnomedRefSetMemberCreateDelegate getDelegate(SnomedRefSetType referenceSetType) {
		switch (referenceSetType) {
			case ASSOCIATION:
				return new SnomedAssociationMemberCreateDelegate(this);
			case ATTRIBUTE_VALUE:
				return new SnomedAttributeValueMemberCreateDelegate(this);
			case COMPLEX_MAP:
				return new SnomedComplexMapMemberCreateDelegate(this);
			case CONCRETE_DATA_TYPE:
				return new SnomedConcreteDomainMemberCreateDelegate(this);
			case DESCRIPTION_TYPE:
				return new SnomedDescriptionTypeMemberCreateDelegate(this);
			case EXTENDED_MAP:
				return new SnomedExtendedMapMemberCreateDelegate(this);
			case LANGUAGE:
				return new SnomedLanguageMemberCreateDelegate(this);
			case MODULE_DEPENDENCY:
				return new SnomedModuleDependencyMemberCreateDelegate(this);
			case QUERY:
				return new SnomedQueryMemberCreateDelegate(this);
			case SIMPLE: 
				return new SnomedSimpleMemberCreateDelegate(this);
			case SIMPLE_MAP:
				return new SnomedSimpleMapMemberCreateDelegate(this);
			default: 
				throw new IllegalStateException("Unexpected reference set type '" + referenceSetType + "'.");
		}
	}
}<|MERGE_RESOLUTION|>--- conflicted
+++ resolved
@@ -25,12 +25,7 @@
 
 import com.b2international.commons.ClassUtils;
 import com.b2international.snowowl.core.domain.TransactionContext;
-<<<<<<< HEAD
 import com.b2international.snowowl.core.events.Request;
-import com.b2international.snowowl.core.exceptions.BadRequestException;
-=======
-import com.b2international.snowowl.core.events.BaseRequest;
->>>>>>> 543334bd
 import com.b2international.snowowl.core.exceptions.ComponentNotFoundException;
 import com.b2international.snowowl.snomed.common.SnomedRf2Headers;
 import com.b2international.snowowl.snomed.snomedrefset.SnomedRefSet;
@@ -121,55 +116,6 @@
 		this.properties.putAll(properties);
 	}
 
-<<<<<<< HEAD
-	private String getQuery() {
-		return ClassUtils.checkAndCast(properties.get(SnomedRf2Headers.FIELD_QUERY), String.class);
-	}
-	
-	private String getNewRefSetDescription() {
-		return ClassUtils.checkAndCast(properties.get(REFSET_DESCRIPTION), String.class);
-	}
-	
-	private void checkInput(final SnomedRefSet refSet, final SnomedRefSetType type) {
-		RefSetSupport.check(type);
-		if (!Strings.isNullOrEmpty(referencedComponentId)) {
-			if (SnomedRefSetType.QUERY == type) {
-				throw new BadRequestException("'%s' type reference set members can't reference components manually, specify a '%s' property instead.", type, SnomedRf2Headers.FIELD_QUERY);
-			}
-			// XXX referenced component ID for query type reference set cannot be defined, validate only if defined
-			// TODO support other terminologies when enabling mappings
-			SnomedIdentifiers.validate(referencedComponentId);
-			final short refSetReferencedComponentType = refSet.getReferencedComponentType();
-			if (CoreTerminologyBroker.UNSPECIFIED_NUMBER_SHORT != refSetReferencedComponentType) {
-				final short referencedComponentType = SnomedTerminologyComponentConstants.getTerminologyComponentIdValue(referencedComponentId);
-				if (refSetReferencedComponentType != referencedComponentType) {
-					final String expectedType = SnomedTerminologyComponentConstants.getId(referencedComponentType);
-					final String actualType = SnomedTerminologyComponentConstants.getId(refSetReferencedComponentType);
-					throw new BadRequestException("'%s' reference set can't reference '%s | %s' component. Only '%s' components are allowed.", refSet.getIdentifierId(), referencedComponentId, expectedType, actualType);
-				}
-			}
-		} else if (SnomedRefSetType.QUERY != type) {
-			throw new BadRequestException("'%s' cannot be null or empty for '%s' type reference sets.", SnomedRf2Headers.FIELD_REFERENCED_COMPONENT_ID, type);
-		} else if (!properties.containsKey(SnomedRf2Headers.FIELD_QUERY)) {
-			// only QUERY type refset members can have empty refCompIds during creation, but it should have a single additional property called 'query'
-			// TODO support refCompIds for query type member as well, it creates the refset with the specified ID (probably required for the thick client as well)
-			throw new BadRequestException("'%s' cannot be null or empty for '%s' type reference sets.", SnomedRf2Headers.FIELD_QUERY, type);
-		} else {
-			// if contains the query, validate
-			final String query = getQuery();
-			if (Strings.isNullOrEmpty(query)) {
-				throw new BadRequestException("'%s' cannot be empty or null", SnomedRf2Headers.FIELD_QUERY);
-			}
-			final String refSetDescription = getNewRefSetDescription();
-			if (Strings.isNullOrEmpty(refSetDescription)) {
-				throw new BadRequestException("'%s' cannot be empty or null", REFSET_DESCRIPTION);
-			}
-=======
-	@Override
-	protected Class<String> getReturnType() {
-		return String.class;
-	}
-	
 	@Override
 	public String execute(TransactionContext context) {
 		/* 
@@ -182,7 +128,6 @@
 			return delegate.execute(refSet, context);
 		} catch (ComponentNotFoundException e) {
 			throw e.toBadRequestException();
->>>>>>> 543334bd
 		}
 	}
 
