/*
 * Copyright 2011-2021 B2i Healthcare Pte Ltd, http://b2i.sg
 * 
 * Licensed under the Apache License, Version 2.0 (the "License");
 * you may not use this file except in compliance with the License.
 * You may obtain a copy of the License at
 *
 *      http://www.apache.org/licenses/LICENSE-2.0
 *
 * Unless required by applicable law or agreed to in writing, software
 * distributed under the License is distributed on an "AS IS" BASIS,
 * WITHOUT WARRANTIES OR CONDITIONS OF ANY KIND, either express or implied.
 * See the License for the specific language governing permissions and
 * limitations under the License.
 */
package com.b2international.snowowl.snomed.datastore.index.entry;

import static com.b2international.index.query.Expressions.*;
import static com.google.common.base.Preconditions.checkArgument;
import static com.google.common.collect.Sets.newHashSet;

import java.math.BigDecimal;
import java.util.Collection;
import java.util.Collections;
import java.util.List;
import java.util.Set;

import com.b2international.commons.exceptions.BadRequestException;
import com.b2international.index.Doc;
import com.b2international.index.query.Expression;
import com.b2international.index.query.Expressions.ExpressionBuilder;
import com.b2international.index.revision.ObjectId;
import com.b2international.index.revision.Revision;
import com.b2international.snowowl.core.date.EffectiveTimes;
import com.b2international.snowowl.snomed.common.SnomedConstants.Concepts;
import com.b2international.snowowl.snomed.common.SnomedRf2Headers;
import com.b2international.snowowl.snomed.core.domain.RelationshipValue;
import com.b2international.snowowl.snomed.core.domain.RelationshipValueType;
import com.b2international.snowowl.snomed.core.domain.SnomedRelationship;
import com.fasterxml.jackson.annotation.JsonCreator;
import com.fasterxml.jackson.annotation.JsonIgnore;
import com.fasterxml.jackson.annotation.JsonProperty;
import com.fasterxml.jackson.databind.annotation.JsonDeserialize;
import com.fasterxml.jackson.databind.annotation.JsonPOJOBuilder;
import com.google.common.base.MoreObjects.ToStringHelper;
import com.google.common.collect.FluentIterable;

/**
 * A transfer object representing a SNOMED CT description.
 */
@Doc(
	type="relationship",
	revisionHash = { 
		SnomedDocument.Fields.ACTIVE, 
		SnomedDocument.Fields.EFFECTIVE_TIME, 
		SnomedDocument.Fields.MODULE_ID, 
		SnomedDocument.Fields.RELEASED, // XXX required for SnomedComponentRevisionConflictProcessor CHANGED vs. DELETED detection
		SnomedRelationshipIndexEntry.Fields.RELATIONSHIP_GROUP,
		SnomedRelationshipIndexEntry.Fields.UNION_GROUP,
		SnomedRelationshipIndexEntry.Fields.CHARACTERISTIC_TYPE_ID,
		SnomedRelationshipIndexEntry.Fields.MODIFIER_ID,
		SnomedRelationshipIndexEntry.Fields.TYPE_ID,
		SnomedRelationshipIndexEntry.Fields.DESTINATION_ID,
		SnomedRelationshipIndexEntry.Fields.DESTINATION_NEGATED,
		SnomedRelationshipIndexEntry.Fields.VALUE_TYPE,
<<<<<<< HEAD
=======
		SnomedRelationshipIndexEntry.Fields.INTEGER_VALUE,
		SnomedRelationshipIndexEntry.Fields.DECIMAL_VALUE,
>>>>>>> 7b03b402
		SnomedRelationshipIndexEntry.Fields.NUMERIC_VALUE,
		SnomedRelationshipIndexEntry.Fields.STRING_VALUE
	}
)
@JsonDeserialize(builder = SnomedRelationshipIndexEntry.Builder.class)
public final class SnomedRelationshipIndexEntry extends SnomedComponentDocument {

	public static final int DEFAULT_RELATIONSHIP_GROUP = -1;
	public static final int DEFAULT_UNION_GROUP = -1;

	public static Builder builder() {
		return new Builder();
	}

	public static Builder builder(final SnomedRelationship input) {
		return builder()
			.id(input.getId())
			.active(input.isActive())
			.effectiveTime(EffectiveTimes.getEffectiveTime(input.getEffectiveTime()))
			.released(input.isReleased())
			.moduleId(input.getModuleId())
			.sourceId(input.getSourceId())
			.typeId(input.getTypeId())
			.destinationId(input.getDestinationId())
			.destinationNegated(input.isDestinationNegated())
			.value(input.getValueAsObject())
			.relationshipGroup(input.getRelationshipGroup())
			.unionGroup(input.getUnionGroup())
			.characteristicTypeId(input.getCharacteristicTypeId())
			.modifierId(input.getModifierId());
	}

	public static Builder builder(final SnomedRelationshipIndexEntry input) {
		return builder()
			.id(input.getId())
			.active(input.isActive())
			.effectiveTime(input.getEffectiveTime())
			.released(input.isReleased())
			.moduleId(input.getModuleId())
			.sourceId(input.getSourceId())
			.typeId(input.getTypeId())
			.destinationId(input.getDestinationId())
			.destinationNegated(input.isDestinationNegated())
			.value(input.getValueAsObject())
			.relationshipGroup(input.getRelationshipGroup())
			.unionGroup(input.getUnionGroup())
			.characteristicTypeId(input.getCharacteristicTypeId())
			.modifierId(input.getModifierId());
	}

	public static final class Expressions extends SnomedComponentDocument.Expressions {

		private Expressions() {}

		public static Expression sourceId(final String sourceId) {
			return sourceIds(Collections.singleton(sourceId));
		}

		public static Expression sourceIds(final Collection<String> sourceIds) {
			return matchAny(Fields.SOURCE_ID, sourceIds);
		}

		public static Expression typeId(final String typeId) {
			return typeIds(Collections.singleton(typeId));
		}

		public static Expression typeIds(final Collection<String> typeIds) {
			return matchAny(Fields.TYPE_ID, typeIds);
		}

		public static Expression hasDestinationId() {
			return exists(Fields.DESTINATION_ID);
		}

		public static Expression destinationId(final String destinationId) {
			return destinationIds(Collections.singleton(destinationId));
		}

		public static Expression destinationIds(final Collection<String> destinationIds) {
			return matchAny(Fields.DESTINATION_ID, destinationIds);
		}

		public static Expression destinationNegated() {
			return match(Fields.DESTINATION_NEGATED, true);
		}

		public static Expression values(final Collection<RelationshipValue> values) {
			if (values.isEmpty()) {
				return matchNone();
			}
			
			// We are only interested in whether all values are numeric or are strings
			final long types = values.stream()
				.map(v -> RelationshipValueType.STRING.equals(v.type()))
				.distinct()
				.count();
			
			if (types != 1L) {
				throw new BadRequestException("All relationship values should have the same type");
			}
			
<<<<<<< HEAD
=======
			final Set<Integer> integerValues = newHashSet();
			final Set<Double> decimalValues = newHashSet();
>>>>>>> 7b03b402
			final Set<BigDecimal> numericValues = newHashSet();
			final Set<String> stringValues = newHashSet();
			
			values.forEach(value -> value
<<<<<<< HEAD
				.ifInteger(i -> { numericValues.add(new BigDecimal(i)); })
				.ifDecimal(d -> { numericValues.add(d); })
=======
				.ifInteger(i -> { integerValues.add(i); numericValues.add(new BigDecimal(i)); })
				.ifDecimal(d -> { decimalValues.add(d.doubleValue()); numericValues.add(d); })
>>>>>>> 7b03b402
				.ifString(s -> { stringValues.add(s); }));
			
			if (!stringValues.isEmpty()) {
				return matchAny(Fields.STRING_VALUE, stringValues);
			} else {
				return matchAnyDecimal(Fields.NUMERIC_VALUE, numericValues);
			}
<<<<<<< HEAD
=======
			
			final ExpressionBuilder expressionBuilder = com.b2international.index.query.Expressions.builder();
			
			if (!numericValues.isEmpty()) {
				expressionBuilder.should(matchAnyDecimal(Fields.NUMERIC_VALUE, numericValues));
			}
			
			if (!integerValues.isEmpty()) {
				expressionBuilder.should(matchAnyInt(Fields.INTEGER_VALUE, integerValues));
			}
			
			if (!decimalValues.isEmpty()) {
				expressionBuilder.should(matchAnyDouble(Fields.DECIMAL_VALUE, decimalValues));
			}
			
			return expressionBuilder.build(); 
>>>>>>> 7b03b402
		}

		public static Expression valueLessThan(final RelationshipValue upper, final boolean includeUpper) {
			return upper.map(
<<<<<<< HEAD
				i -> matchRange(Fields.NUMERIC_VALUE, null, new BigDecimal(i), true, includeUpper),
				d -> matchRange(Fields.NUMERIC_VALUE, null, d, true, includeUpper),
=======
				i -> com.b2international.index.query.Expressions.builder()
						.should(matchRange(Fields.NUMERIC_VALUE, null, new BigDecimal(i), true, includeUpper))
						.should(matchRange(Fields.INTEGER_VALUE, null, i, true, includeUpper))
						.build(), 
				d -> com.b2international.index.query.Expressions.builder()
						.should(matchRange(Fields.NUMERIC_VALUE, null, d, true, includeUpper))
						.should(matchRange(Fields.DECIMAL_VALUE, null, d.doubleValue(), true, includeUpper))
						.build(), 
>>>>>>> 7b03b402
				s -> matchRange(Fields.STRING_VALUE, null, s, true, includeUpper)); 
		}
		
		public static Expression valueGreaterThan(final RelationshipValue lower, final boolean includeLower) {
			return lower.map(
<<<<<<< HEAD
				i -> matchRange(Fields.NUMERIC_VALUE, new BigDecimal(i), null, includeLower, true),
				d -> matchRange(Fields.NUMERIC_VALUE, d, null, includeLower, true),
=======
				i -> com.b2international.index.query.Expressions.builder()
						.should(matchRange(Fields.NUMERIC_VALUE, new BigDecimal(i), null, includeLower, true))
						.should(matchRange(Fields.INTEGER_VALUE, i, null, includeLower, true))
						.build(),
				d -> com.b2international.index.query.Expressions.builder()
						.should(matchRange(Fields.NUMERIC_VALUE, d, null, includeLower, true))
						.should(matchRange(Fields.DECIMAL_VALUE, d.doubleValue(), null, includeLower, true))
						.build(),
>>>>>>> 7b03b402
				s -> matchRange(Fields.STRING_VALUE, s, null, includeLower, true)); 
		}
		
		public static Expression valueType(final RelationshipValueType valueType) {
			return exactMatch(Fields.VALUE_TYPE, valueType.name());
		}
		
		public static Expression valueTypes(final Iterable<RelationshipValueType> valueTypes) {
			return matchAny(Fields.VALUE_TYPE, FluentIterable.from(valueTypes)
				.transform(RelationshipValueType::name)
				.toSet());
		}

		public static Expression relationshipGroup(final int relationshipGroup) {
			return match(Fields.RELATIONSHIP_GROUP, relationshipGroup);
		}

		public static Expression relationshipGroup(final int groupStart, final int groupEnd) {
			checkArgument(groupStart <= groupEnd, "Group end should be greater than or equal to groupStart");
			if (groupStart == groupEnd) {
				return relationshipGroup(groupStart);
			} else {
				return matchRange(Fields.RELATIONSHIP_GROUP, groupStart, groupEnd);
			}
		}

		public static Expression unionGroup(final int unionGroup) {
			return match(Fields.UNION_GROUP, unionGroup);
		}

		public static Expression characteristicTypeId(final String characteristicTypeId) {
			return characteristicTypeIds(Collections.singleton(characteristicTypeId));
		}

		public static Expression characteristicTypeIds(final Collection<String> characteristicTypeIds) {
			return matchAny(Fields.CHARACTERISTIC_TYPE_ID, characteristicTypeIds);
		}

		public static Expression modifierId(final String modifierId) {
			return modifierIds(Collections.singleton(modifierId));
		}

		public static Expression modifierIds(final Collection<String> modifierIds) {
			return matchAny(Fields.MODIFIER_ID, modifierIds);
		}
	}

	public static final class Fields extends SnomedComponentDocument.Fields {
		public static final String SOURCE_ID = SnomedRf2Headers.FIELD_SOURCE_ID;
		public static final String TYPE_ID = SnomedRf2Headers.FIELD_TYPE_ID;
		public static final String DESTINATION_ID = SnomedRf2Headers.FIELD_DESTINATION_ID;
		public static final String RELATIONSHIP_GROUP = SnomedRf2Headers.FIELD_RELATIONSHIP_GROUP;
		public static final String CHARACTERISTIC_TYPE_ID = SnomedRf2Headers.FIELD_CHARACTERISTIC_TYPE_ID;
		public static final String MODIFIER_ID = SnomedRf2Headers.FIELD_MODIFIER_ID;
		
		public static final String DESTINATION_NEGATED = "destinationNegated";
		public static final String VALUE_TYPE = "valueType";
<<<<<<< HEAD
=======
		@Deprecated 
		public static final String INTEGER_VALUE = "integerValue";
		@Deprecated 
		public static final String DECIMAL_VALUE = "decimalValue";
>>>>>>> 7b03b402
		public static final String NUMERIC_VALUE = "numericValue";
		public static final String STRING_VALUE = "stringValue";
		public static final String UNION_GROUP = "unionGroup";
	}

	@JsonPOJOBuilder(withPrefix="")
	public static class Builder extends SnomedComponentDocument.Builder<Builder, SnomedRelationshipIndexEntry> {

		private String sourceId;
		private String typeId;
		private String destinationId;
		private boolean destinationNegated;
		private RelationshipValueType valueType;
		private BigDecimal numericValue;
		private String stringValue;
		private int relationshipGroup = DEFAULT_RELATIONSHIP_GROUP;
		private int unionGroup = DEFAULT_UNION_GROUP;
		private String characteristicTypeId;
		private String modifierId;

		@JsonCreator
		private Builder() {
			// Disallow instantiation outside static method
		}

		@Override
		protected Builder getSelf() {
			return this;
		}

		public Builder sourceId(final String sourceId) {
			this.sourceId = sourceId;
			return getSelf();
		}

		public Builder typeId(final String typeId) {
			this.typeId = typeId;
			return getSelf();
		}

		public Builder destinationId(final String destinationId) {
			/*
			 * XXX: We need to ignore null values here, as usually both destination ID and
			 * value is passed in to the builder, and the "last" non-null value decides
			 * which form will be built.
			 */
			if (destinationId != null) {
				valueType = null;
				numericValue = null;
				stringValue = null;

				this.destinationId = destinationId;
			}
			
			return getSelf();
		}

		@JsonIgnore
		Builder destinationNegated(final Boolean destinationNegated) {
			return destinationNegated(destinationNegated == null ? false : destinationNegated);
		}

		@JsonProperty
		public Builder destinationNegated(final boolean destinationNegated) {
			this.destinationNegated = destinationNegated;
			return getSelf();
		}

		public Builder value(final RelationshipValue value) {
			/*
			 * XXX: We need to ignore null values here, as usually both destination ID and
			 * value is passed in to the builder, and the "last" non-null value decides
			 * which form will be built.
			 */
			if (value != null) {
				destinationId = null;
				
				value
					.ifInteger(i -> { valueType = RelationshipValueType.INTEGER; numericValue = new BigDecimal(i); })
					.ifDecimal(d -> { valueType = RelationshipValueType.DECIMAL; numericValue = d; })
					.ifString(s -> { valueType = RelationshipValueType.STRING; stringValue = s; });
			}

			return getSelf();
		}

		// Methods below are called by JSON deserialization and tests
		Builder valueType(final RelationshipValueType valueType) {
			this.valueType = valueType;
			return getSelf();
		}

		Builder numericValue(final BigDecimal numericValue) {
			this.numericValue = numericValue;
<<<<<<< HEAD
=======
			return getSelf();
		}
		
		Builder integerValue(final Integer integerValue) {
			this.numericValue = new BigDecimal(integerValue);
			return getSelf();
		}
		
		Builder decimalValue(final Double decimalValue) {
			this.numericValue = BigDecimal.valueOf(decimalValue);
>>>>>>> 7b03b402
			return getSelf();
		}

		Builder stringValue(final String stringValue) {
			this.stringValue = stringValue;
			return getSelf();
		}

		@JsonIgnore
		Builder relationshipGroup(final Integer relationshipGroup) {
			return relationshipGroup(relationshipGroup == null ? DEFAULT_RELATIONSHIP_GROUP : relationshipGroup);
		}

		@JsonProperty
		public Builder relationshipGroup(final int relationshipGroup) {
			this.relationshipGroup = relationshipGroup;
			return getSelf();
		}

		@JsonIgnore
		Builder unionGroup(final Integer unionGroup) {
			return unionGroup(unionGroup == null ? DEFAULT_UNION_GROUP : unionGroup);
		}

		@JsonProperty
		public Builder unionGroup(final int unionGroup) {
			this.unionGroup = unionGroup;
			return getSelf();
		}

		public Builder characteristicTypeId(final String characteristicTypeId) {
			this.characteristicTypeId = characteristicTypeId;
			return getSelf();
		}

		public Builder modifierId(final String modifierId) {
			this.modifierId = modifierId;
			return getSelf();
		}

		public SnomedRelationshipIndexEntry build() {
<<<<<<< HEAD
			final SnomedRelationshipIndexEntry doc = new SnomedRelationshipIndexEntry(id,
<<<<<<< HEAD
=======
					moduleId, 
					released, 
					active, 
					effectiveTime, 
					sourceId, 
					typeId, 
					destinationId,
					valueType,
					integerValue,
					decimalValue,
					stringValue,
					characteristicTypeId, 
					modifierId, 
					relationshipGroup, 
					unionGroup, 
					destinationNegated,
					memberOf,
					activeMemberOf);
			
=======
			final SnomedRelationshipIndexEntry doc = new SnomedRelationshipIndexEntry(
				id,
				label,
>>>>>>> 7b03b402
				moduleId, 
				released, 
				active, 
				effectiveTime, 
				sourceId, 
				typeId, 
<<<<<<< HEAD
				destinationId,
=======
				destinationId, 
>>>>>>> 7b03b402
				valueType,
				numericValue,
				stringValue,
				characteristicTypeId, 
				modifierId, 
<<<<<<< HEAD
				relationshipGroup, 
=======
				group, 
>>>>>>> 7b03b402
				unionGroup, 
				destinationNegated,
				memberOf,
				activeMemberOf);

<<<<<<< HEAD
=======
>>>>>>> refs/remotes/origin/7.x
			doc.setScore(score);
>>>>>>> 7b03b402
			return doc;
		}
	}

	private final String sourceId;
	private final String typeId;
	private final String characteristicTypeId;
	private final String modifierId;
	private final int relationshipGroup;
	
	// extra non-RF2 compatible fields
	private final int unionGroup;
	private final boolean destinationNegated;
	
	// value related fields
	private final String destinationId;
	private final BigDecimal numericValue;
	private final String stringValue;

	private final RelationshipValueType valueType;
<<<<<<< HEAD
=======

	// Fields kept for backwards compatibility with earlier documents
	@JsonIgnore
	private final Integer integerValue = null;
	
	@JsonIgnore
	private final Double decimalValue = null;
>>>>>>> 7b03b402
	
	private SnomedRelationshipIndexEntry(
		final String id, 
		final String moduleId, 
		final Boolean released,
		final Boolean active, 
		final Long effectiveTimeLong,
		final String sourceId,
		final String typeId,
		final String destinationId,
		final RelationshipValueType valueType,
		final BigDecimal numericValue,
		final String stringValue,
		final String characteristicTypeId,
		final String modifierId,
		final int relationshipGroup,
		final int unionGroup,
		final boolean destinationNegated,
		final List<String> referringRefSets,
		final List<String> referringMappingRefSets) {

		super(
			id, 
			typeId, // XXX: iconId is the same as typeId 
			moduleId, 
			released, 
			active, 
			effectiveTimeLong,
			referringRefSets,
			referringMappingRefSets);

		// XXX -1 is the default value
		checkArgument(relationshipGroup >= -1, "Relationship group number '%s' may not be negative (relationship ID: %s).", relationshipGroup, id);
		checkArgument(unionGroup >= -1, "Union group number '%s' may not be negative (relationship ID: %s).", unionGroup, id);

		this.sourceId = sourceId;
		this.typeId = typeId;
		this.destinationId = destinationId;
		this.valueType = valueType;
		this.numericValue = numericValue;
		this.stringValue = stringValue;
		this.characteristicTypeId = characteristicTypeId;
		this.modifierId = modifierId;
		this.relationshipGroup = relationshipGroup;
		this.unionGroup = unionGroup;
		this.destinationNegated = destinationNegated;
	}

	@Override
	protected Revision.Builder<?, ? extends Revision> toBuilder() {
		return builder(this);
	}

	@Override
	public ObjectId getContainerId() {
		return ObjectId.of(SnomedConceptDocument.class, getSourceId());
	}

	@Override
	@JsonIgnore
	public String getIconId() {
		return super.getIconId();
	}

	public String getSourceId() {
		return sourceId;
	}

	public String getTypeId() {
		return typeId;
	}

	public String getDestinationId() {
		return destinationId;
	}

	public RelationshipValueType getValueType() {
		return valueType;
	}

	@JsonIgnore
	public boolean hasValue() {
		return (valueType != null);
	}

	@JsonIgnore
	public RelationshipValue getValueAsObject() {
		return RelationshipValue.fromTypeAndObjects(valueType, numericValue, stringValue);
	}

	@JsonProperty
	BigDecimal getNumericValue() {
		return numericValue;
	}

	@JsonProperty
	String getStringValue() {
		return stringValue;
	}

	/**
	 * @return the characteristic type identifier of this relationship
	 */
	public String getCharacteristicTypeId() {
		return characteristicTypeId;
	}

	/**
	 * @return {@code true} if the characteristic type id is equal to {@link Concepts#DEFINING_RELATIONSHIP}, {@code false} otherwise
	 */
	@JsonIgnore
	public boolean isDefining() {
		return Concepts.DEFINING_RELATIONSHIP.equals(characteristicTypeId);
	}

	/**
	 * @return {@code true} if the characteristic type id is equal to {@link Concepts#INFERRED_RELATIONSHIP}, {@code false} otherwise
	 */
	@JsonIgnore
	public boolean isInferred() {
		return Concepts.INFERRED_RELATIONSHIP.equals(characteristicTypeId);
	}

	/**
	 * @return {@code true} if the characteristic type id is equal to {@link Concepts#STATED_RELATIONSHIP}, {@code false} otherwise
	 */
	@JsonIgnore
	public boolean isStated() {
		return Concepts.STATED_RELATIONSHIP.equals(characteristicTypeId);
	}

	/**
	 * @return {@code true} if the characteristic type id is equal to {@link Concepts#ADDITIONAL_RELATIONSHIP}, {@code false} otherwise
	 */
	@JsonIgnore
	public boolean isAdditional() {
		return Concepts.ADDITIONAL_RELATIONSHIP.equals(characteristicTypeId);
	}

	/**
	 * @return the modifier identifier of this relationship
	 */
	public String getModifierId() {
		return modifierId;
	}

	/**
	 * @return {@code true} if the modifier id is equal to {@link Concepts#UNIVERSAL_RESTRICTION_MODIFIER}, {@code false} otherwise
	 */
	@JsonIgnore
	public boolean isUniversal() {
		return Concepts.UNIVERSAL_RESTRICTION_MODIFIER.equals(modifierId);
	}

	/**
	 * @return {@code true} if the modifier id is equal to {@link Concepts#EXISTENTIAL_RESTRICTION_MODIFIER}, {@code false} otherwise
	 */
	@JsonIgnore
	public boolean isExistential() {
		return Concepts.EXISTENTIAL_RESTRICTION_MODIFIER.equals(modifierId);
	}

	/**
	 * @return the relationship group
	 */
	public Integer getRelationshipGroup() {
		return relationshipGroup == DEFAULT_RELATIONSHIP_GROUP ? null : relationshipGroup;
	}

	/**
	 * @return the relationship union group
	 */
	public Integer getUnionGroup() {
		return unionGroup == DEFAULT_UNION_GROUP ? null : unionGroup;
	}

	/**
	 * @return {@code true} if the destination concept should be negated, {@code false} otherwise
	 */
	public boolean isDestinationNegated() {
		return destinationNegated;
	}

	@Override
	protected ToStringHelper doToString() {
		return super.doToString()
			.add("sourceId", sourceId)
			.add("typeId", typeId)
			.add("destinationId", destinationId)
			.add("value", getValueAsObject())
			.add("characteristicTypeId", characteristicTypeId)
			.add("modifierId", modifierId)
			.add("relationshipGroup", relationshipGroup)
			.add("unionGroup", unionGroup)
			.add("destinationNegated", destinationNegated);
	}
}<|MERGE_RESOLUTION|>--- conflicted
+++ resolved
@@ -63,11 +63,6 @@
 		SnomedRelationshipIndexEntry.Fields.DESTINATION_ID,
 		SnomedRelationshipIndexEntry.Fields.DESTINATION_NEGATED,
 		SnomedRelationshipIndexEntry.Fields.VALUE_TYPE,
-<<<<<<< HEAD
-=======
-		SnomedRelationshipIndexEntry.Fields.INTEGER_VALUE,
-		SnomedRelationshipIndexEntry.Fields.DECIMAL_VALUE,
->>>>>>> 7b03b402
 		SnomedRelationshipIndexEntry.Fields.NUMERIC_VALUE,
 		SnomedRelationshipIndexEntry.Fields.STRING_VALUE
 	}
@@ -169,22 +164,12 @@
 				throw new BadRequestException("All relationship values should have the same type");
 			}
 			
-<<<<<<< HEAD
-=======
-			final Set<Integer> integerValues = newHashSet();
-			final Set<Double> decimalValues = newHashSet();
->>>>>>> 7b03b402
 			final Set<BigDecimal> numericValues = newHashSet();
 			final Set<String> stringValues = newHashSet();
 			
 			values.forEach(value -> value
-<<<<<<< HEAD
 				.ifInteger(i -> { numericValues.add(new BigDecimal(i)); })
 				.ifDecimal(d -> { numericValues.add(d); })
-=======
-				.ifInteger(i -> { integerValues.add(i); numericValues.add(new BigDecimal(i)); })
-				.ifDecimal(d -> { decimalValues.add(d.doubleValue()); numericValues.add(d); })
->>>>>>> 7b03b402
 				.ifString(s -> { stringValues.add(s); }));
 			
 			if (!stringValues.isEmpty()) {
@@ -192,60 +177,19 @@
 			} else {
 				return matchAnyDecimal(Fields.NUMERIC_VALUE, numericValues);
 			}
-<<<<<<< HEAD
-=======
-			
-			final ExpressionBuilder expressionBuilder = com.b2international.index.query.Expressions.builder();
-			
-			if (!numericValues.isEmpty()) {
-				expressionBuilder.should(matchAnyDecimal(Fields.NUMERIC_VALUE, numericValues));
-			}
-			
-			if (!integerValues.isEmpty()) {
-				expressionBuilder.should(matchAnyInt(Fields.INTEGER_VALUE, integerValues));
-			}
-			
-			if (!decimalValues.isEmpty()) {
-				expressionBuilder.should(matchAnyDouble(Fields.DECIMAL_VALUE, decimalValues));
-			}
-			
-			return expressionBuilder.build(); 
->>>>>>> 7b03b402
 		}
 
 		public static Expression valueLessThan(final RelationshipValue upper, final boolean includeUpper) {
 			return upper.map(
-<<<<<<< HEAD
 				i -> matchRange(Fields.NUMERIC_VALUE, null, new BigDecimal(i), true, includeUpper),
 				d -> matchRange(Fields.NUMERIC_VALUE, null, d, true, includeUpper),
-=======
-				i -> com.b2international.index.query.Expressions.builder()
-						.should(matchRange(Fields.NUMERIC_VALUE, null, new BigDecimal(i), true, includeUpper))
-						.should(matchRange(Fields.INTEGER_VALUE, null, i, true, includeUpper))
-						.build(), 
-				d -> com.b2international.index.query.Expressions.builder()
-						.should(matchRange(Fields.NUMERIC_VALUE, null, d, true, includeUpper))
-						.should(matchRange(Fields.DECIMAL_VALUE, null, d.doubleValue(), true, includeUpper))
-						.build(), 
->>>>>>> 7b03b402
 				s -> matchRange(Fields.STRING_VALUE, null, s, true, includeUpper)); 
 		}
 		
 		public static Expression valueGreaterThan(final RelationshipValue lower, final boolean includeLower) {
 			return lower.map(
-<<<<<<< HEAD
 				i -> matchRange(Fields.NUMERIC_VALUE, new BigDecimal(i), null, includeLower, true),
 				d -> matchRange(Fields.NUMERIC_VALUE, d, null, includeLower, true),
-=======
-				i -> com.b2international.index.query.Expressions.builder()
-						.should(matchRange(Fields.NUMERIC_VALUE, new BigDecimal(i), null, includeLower, true))
-						.should(matchRange(Fields.INTEGER_VALUE, i, null, includeLower, true))
-						.build(),
-				d -> com.b2international.index.query.Expressions.builder()
-						.should(matchRange(Fields.NUMERIC_VALUE, d, null, includeLower, true))
-						.should(matchRange(Fields.DECIMAL_VALUE, d.doubleValue(), null, includeLower, true))
-						.build(),
->>>>>>> 7b03b402
 				s -> matchRange(Fields.STRING_VALUE, s, null, includeLower, true)); 
 		}
 		
@@ -303,13 +247,6 @@
 		
 		public static final String DESTINATION_NEGATED = "destinationNegated";
 		public static final String VALUE_TYPE = "valueType";
-<<<<<<< HEAD
-=======
-		@Deprecated 
-		public static final String INTEGER_VALUE = "integerValue";
-		@Deprecated 
-		public static final String DECIMAL_VALUE = "decimalValue";
->>>>>>> 7b03b402
 		public static final String NUMERIC_VALUE = "numericValue";
 		public static final String STRING_VALUE = "stringValue";
 		public static final String UNION_GROUP = "unionGroup";
@@ -404,19 +341,6 @@
 
 		Builder numericValue(final BigDecimal numericValue) {
 			this.numericValue = numericValue;
-<<<<<<< HEAD
-=======
-			return getSelf();
-		}
-		
-		Builder integerValue(final Integer integerValue) {
-			this.numericValue = new BigDecimal(integerValue);
-			return getSelf();
-		}
-		
-		Builder decimalValue(final Double decimalValue) {
-			this.numericValue = BigDecimal.valueOf(decimalValue);
->>>>>>> 7b03b402
 			return getSelf();
 		}
 
@@ -458,65 +382,26 @@
 		}
 
 		public SnomedRelationshipIndexEntry build() {
-<<<<<<< HEAD
-			final SnomedRelationshipIndexEntry doc = new SnomedRelationshipIndexEntry(id,
-<<<<<<< HEAD
-=======
-					moduleId, 
-					released, 
-					active, 
-					effectiveTime, 
-					sourceId, 
-					typeId, 
-					destinationId,
-					valueType,
-					integerValue,
-					decimalValue,
-					stringValue,
-					characteristicTypeId, 
-					modifierId, 
-					relationshipGroup, 
-					unionGroup, 
-					destinationNegated,
-					memberOf,
-					activeMemberOf);
-			
-=======
 			final SnomedRelationshipIndexEntry doc = new SnomedRelationshipIndexEntry(
 				id,
-				label,
->>>>>>> 7b03b402
 				moduleId, 
 				released, 
 				active, 
 				effectiveTime, 
 				sourceId, 
 				typeId, 
-<<<<<<< HEAD
 				destinationId,
-=======
-				destinationId, 
->>>>>>> 7b03b402
 				valueType,
 				numericValue,
 				stringValue,
 				characteristicTypeId, 
 				modifierId, 
-<<<<<<< HEAD
 				relationshipGroup, 
-=======
-				group, 
->>>>>>> 7b03b402
 				unionGroup, 
 				destinationNegated,
 				memberOf,
 				activeMemberOf);
 
-<<<<<<< HEAD
-=======
->>>>>>> refs/remotes/origin/7.x
-			doc.setScore(score);
->>>>>>> 7b03b402
 			return doc;
 		}
 	}
@@ -535,18 +420,7 @@
 	private final String destinationId;
 	private final BigDecimal numericValue;
 	private final String stringValue;
-
 	private final RelationshipValueType valueType;
-<<<<<<< HEAD
-=======
-
-	// Fields kept for backwards compatibility with earlier documents
-	@JsonIgnore
-	private final Integer integerValue = null;
-	
-	@JsonIgnore
-	private final Double decimalValue = null;
->>>>>>> 7b03b402
 	
 	private SnomedRelationshipIndexEntry(
 		final String id, 
