--- conflicted
+++ resolved
@@ -394,7 +394,6 @@
 		}
 
 		public SnomedRelationshipIndexEntry build() {
-<<<<<<< HEAD
 			final SnomedRelationshipIndexEntry doc = new SnomedRelationshipIndexEntry(id,
 					moduleId, 
 					released, 
@@ -402,7 +401,11 @@
 					effectiveTime, 
 					sourceId, 
 					typeId, 
-					destinationId, 
+					destinationId,
+					valueType,
+					integerValue,
+					decimalValue,
+					stringValue,
 					characteristicTypeId, 
 					modifierId, 
 					group, 
@@ -410,30 +413,7 @@
 					destinationNegated,
 					memberOf,
 					activeMemberOf);
-=======
-			final SnomedRelationshipIndexEntry doc = new SnomedRelationshipIndexEntry(
-				id,
-				label,
-				moduleId, 
-				released, 
-				active, 
-				effectiveTime, 
-				sourceId, 
-				typeId, 
-				destinationId, 
-				valueType,
-				integerValue,
-				decimalValue,
-				stringValue,
-				characteristicTypeId, 
-				modifierId, 
-				group, 
-				unionGroup, 
-				destinationNegated,
-				memberOf,
-				activeMemberOf);
-
->>>>>>> e0190642
+			
 			doc.setScore(score);
 			return doc;
 		}
@@ -446,34 +426,7 @@
 	private final int group;
 	private final int unionGroup;
 	private final boolean destinationNegated;
-<<<<<<< HEAD
 	
-	private SnomedRelationshipIndexEntry(final String id, 
-			final String moduleId, 
-			final Boolean released,
-			final Boolean active, 
-			final Long effectiveTimeLong,
-			final String sourceId,
-			final String typeId,
-			final String destinationId,
-			final String characteristicTypeId,
-			final String modifierId,
-			final int group,
-			final int unionGroup,
-			final boolean destinationNegated,
-			final List<String> referringRefSets,
-			final List<String> referringMappingRefSets) {
-
-		super(id, 
-				typeId, // XXX: iconId is the same as typeId 
-				moduleId, 
-				released, 
-				active, 
-				effectiveTimeLong,
-				referringRefSets,
-				referringMappingRefSets);
-=======
-
 	private final String destinationId;
 	private final Integer integerValue;
 	private final Double decimalValue;
@@ -483,7 +436,6 @@
 
 	private SnomedRelationshipIndexEntry(
 		final String id, 
-		final String label,
 		final String moduleId, 
 		final Boolean released,
 		final Boolean active, 
@@ -505,7 +457,6 @@
 
 		super(
 			id, 
-			label,
 			typeId, // XXX: iconId is the same as typeId 
 			moduleId, 
 			released, 
@@ -513,7 +464,6 @@
 			effectiveTimeLong,
 			referringRefSets,
 			referringMappingRefSets);
->>>>>>> e0190642
 
 		// XXX -1 is the default value
 		checkArgument(group >= -1, "Group number '%s' may not be negative (relationship ID: %s).", group, id);
