/*
 * Copyright 2017-2018 B2i Healthcare Pte Ltd, http://b2i.sg
 * 
 * Licensed under the Apache License, Version 2.0 (the "License");
 * you may not use this file except in compliance with the License.
 * You may obtain a copy of the License at
 *
 *      http://www.apache.org/licenses/LICENSE-2.0
 *
 * Unless required by applicable law or agreed to in writing, software
 * distributed under the License is distributed on an "AS IS" BASIS,
 * WITHOUT WARRANTIES OR CONDITIONS OF ANY KIND, either express or implied.
 * See the License for the specific language governing permissions and
 * limitations under the License.
 */
package com.b2international.snowowl.snomed.datastore.request;

import java.util.Set;

import com.b2international.commons.CompareUtils;
import com.b2international.commons.exceptions.BadRequestException;
import com.b2international.snowowl.core.domain.TransactionContext;
import com.b2international.snowowl.core.exceptions.ComponentNotFoundException;
import com.b2international.snowowl.core.terminology.TerminologyRegistry;
import com.b2international.snowowl.snomed.common.SnomedRf2Headers;
import com.b2international.snowowl.snomed.common.SnomedTerminologyComponentConstants;
import com.b2international.snowowl.snomed.core.domain.refset.SnomedRefSetType;
import com.b2international.snowowl.snomed.core.domain.refset.SnomedReferenceSet;
import com.b2international.snowowl.snomed.datastore.id.SnomedIdentifiers;
import com.b2international.snowowl.snomed.datastore.index.entry.SnomedConceptDocument;
import com.b2international.snowowl.snomed.datastore.index.entry.SnomedDescriptionIndexEntry;
import com.b2international.snowowl.snomed.datastore.index.entry.SnomedRelationshipIndexEntry;
import com.google.common.base.Strings;
import com.google.common.collect.ImmutableSet;

/**
 * @since 5.0
 */
abstract class SnomedRefSetMemberCreateDelegate {

	private final SnomedRefSetMemberCreateRequest request;

	protected SnomedRefSetMemberCreateDelegate(SnomedRefSetMemberCreateRequest request) {
		this.request = request;
	}
	
	String getId() {
		return request.getId();
	}

	Boolean isActive() {
		return request.isActive();
	}

	String getModuleId() {
		return request.getModuleId();
	}

	String getReferenceSetId() {
		return request.getReferenceSetId();
	}

	String getReferencedComponentId() {
		return request.getReferencedComponentId();
	}

	boolean hasProperty(String key) {
		return request.hasProperty(key);
	}

	String getProperty(String key) {
		return request.getProperty(key);
	}
	
	String getComponentId(String key) {
		return request.getComponentId(key);
	}

	<T> T getProperty(String key, Class<T> valueType) {
		return request.getProperty(key, valueType);
	}

	void setReferencedComponentId(String referencedComponentId) {
		request.setReferencedComponentId(referencedComponentId);
	}

	protected final void checkRefSetType(SnomedReferenceSet refSet, SnomedRefSetType expectedType) {
		if (!expectedType.equals(refSet.getType())) {
			throw new BadRequestException("Reference set '%s' is of type '%s', expected type '%s'.", refSet.getId(), refSet.getType(), expectedType);
		}
	}

	protected final void checkReferencedComponent(SnomedReferenceSet refSet) {
		if (Strings.isNullOrEmpty(getReferencedComponentId())) {
			throw new BadRequestException("'%s' cannot be null or empty for '%s' type reference sets.", SnomedRf2Headers.FIELD_REFERENCED_COMPONENT_ID, refSet.getType());
		}

		// XXX referenced component ID for query type reference set cannot be defined, validate only if defined
		SnomedIdentifiers.validate(getReferencedComponentId());

		String expectedReferencedComponentType = refSet.getReferencedComponentType();
		if (!Strings.isNullOrEmpty(expectedReferencedComponentType) && !TerminologyRegistry.UNSPECIFIED.equals(expectedReferencedComponentType)) {
			String actualReferencedComponentType = SnomedTerminologyComponentConstants.getTerminologyComponentId(getReferencedComponentId());
			if (!expectedReferencedComponentType.equals(actualReferencedComponentType)) {
				throw new BadRequestException("'%s' reference set can't reference '%s | %s' component. Only '%s' components are allowed.", 
						refSet.getId(), 
						getReferencedComponentId(), 
						actualReferencedComponentType,
						expectedReferencedComponentType);
			}
		}
	}

	protected final void checkComponentExists(SnomedReferenceSet refSet, TransactionContext context, String key) {
		checkComponentExists(refSet, context, key, getComponentId(key));
	}

	protected final void checkComponentExists(SnomedReferenceSet refSet, TransactionContext context, String key, String componentId) {
		short referencedComponentType = SnomedTerminologyComponentConstants.getTerminologyComponentIdValue(componentId);

		try {

			switch (referencedComponentType) {
			case SnomedTerminologyComponentConstants.CONCEPT_NUMBER:
				context.lookup(componentId, SnomedConceptDocument.class);
				break;
			case SnomedTerminologyComponentConstants.DESCRIPTION_NUMBER:
				context.lookup(componentId, SnomedDescriptionIndexEntry.class);
				break;
			case SnomedTerminologyComponentConstants.RELATIONSHIP_NUMBER:
				context.lookup(componentId, SnomedRelationshipIndexEntry.class);
				break;
			default:
				throw new BadRequestException("Property '%s' must be an identifier for a core component for '%s' reference set members.", key, refSet.getId());
			}

		} catch (ComponentNotFoundException e) {
			throw e.toBadRequestException();
		}
	}

<<<<<<< HEAD
	protected final void checkHasProperty(SnomedReferenceSet refSet, String key) {
		if (!hasProperty(key)) {
			throw new BadRequestException("Property '%s' must be set for '%s' reference set members.", key, refSet.getId());
		}
	}

	protected final void checkNonEmptyProperty(SnomedReferenceSet refSet, String key) {
		checkHasProperty(refSet, key);
		if (CompareUtils.isEmpty(getProperty(key, Object.class))) {
			throw new BadRequestException("Property '%s' may not be null or empty for '%s' reference set members.", key, refSet.getId());
=======
	protected final void checkHasProperty(String key) {
		if (!hasProperty(key)) {
			throw new BadRequestException("Property '%s' must be set for '%s' reference set members.", key, request.getReferenceSetId());
		}
	}

	protected final void checkNonEmptyProperty(String key) {
		checkHasProperty(key);
		if (CompareUtils.isEmpty(getProperty(key, Object.class))) {
			throw new BadRequestException("Property '%s' may not be null or empty for '%s' reference set members.", key, request.getReferenceSetId());
>>>>>>> c2a5bcd7
		}
	}

	/**
	 * Subclasses may override to return additional required component IDs, like special IDs that are required to execute the delegate properly. 
	 * Common reference set properties (like moduleId and referencedComponentId) can be excluded, they are already checked externally.
	 * @return
	 */
	protected Set<String> getRequiredComponentIds() {
		return ImmutableSet.of();
	}

	abstract String execute(SnomedReferenceSet refSet, TransactionContext context);
}<|MERGE_RESOLUTION|>--- conflicted
+++ resolved
@@ -139,18 +139,6 @@
 		}
 	}
 
-<<<<<<< HEAD
-	protected final void checkHasProperty(SnomedReferenceSet refSet, String key) {
-		if (!hasProperty(key)) {
-			throw new BadRequestException("Property '%s' must be set for '%s' reference set members.", key, refSet.getId());
-		}
-	}
-
-	protected final void checkNonEmptyProperty(SnomedReferenceSet refSet, String key) {
-		checkHasProperty(refSet, key);
-		if (CompareUtils.isEmpty(getProperty(key, Object.class))) {
-			throw new BadRequestException("Property '%s' may not be null or empty for '%s' reference set members.", key, refSet.getId());
-=======
 	protected final void checkHasProperty(String key) {
 		if (!hasProperty(key)) {
 			throw new BadRequestException("Property '%s' must be set for '%s' reference set members.", key, request.getReferenceSetId());
@@ -161,7 +149,6 @@
 		checkHasProperty(key);
 		if (CompareUtils.isEmpty(getProperty(key, Object.class))) {
 			throw new BadRequestException("Property '%s' may not be null or empty for '%s' reference set members.", key, request.getReferenceSetId());
->>>>>>> c2a5bcd7
 		}
 	}
 
