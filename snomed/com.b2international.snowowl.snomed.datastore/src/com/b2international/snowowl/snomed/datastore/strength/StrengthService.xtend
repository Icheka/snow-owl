/*
 * Copyright 2011-2015 B2i Healthcare Pte Ltd, http://b2i.sg
 * 
 * Licensed under the Apache License, Version 2.0 (the "License");
 * you may not use this file except in compliance with the License.
 * You may obtain a copy of the License at
 *
 *      http://www.apache.org/licenses/LICENSE-2.0
 *
 * Unless required by applicable law or agreed to in writing, software
 * distributed under the License is distributed on an "AS IS" BASIS,
 * WITHOUT WARRANTIES OR CONDITIONS OF ANY KIND, either express or implied.
 * See the License for the specific language governing permissions and
 * limitations under the License.
 */
package com.b2international.snowowl.snomed.datastore.strength

import com.b2international.snowowl.snomed.SnomedConstants.Concepts
<<<<<<< HEAD
import com.b2international.snowowl.snomed.datastore.index.entry.SnomedRefSetMemberIndexEntry
=======
import com.b2international.snowowl.snomed.datastore.index.refset.SnomedConcreteDataTypeRefSetMemberIndexEntry
>>>>>>> 804fcb7b
import com.google.common.collect.Multimaps
import com.google.common.collect.Range
import java.util.Collection

/**
<<<<<<< HEAD
 * Service implementation for extracting strength information from {@link SnomedRefSetMemberIndexEntry}s.
=======
 * Service implementation for extracting strength information from {@link SnomedConcreteDataTypeRefSetMemberIndexEntry}s.
>>>>>>> 804fcb7b
 */
class StrengthService implements IStrengthService {
	
	val CD_NUMERATOR_VALUE = "NumeratorValue";
	val CD_NUMERATOR_MIN_VALUE = "NumeratorMinValue";
	val CD_NUMERATOR_MAX_VALUE = "NumeratorMaxValue";
	val CD_DENOMINATOR_VALUE = "DenominatorValue";
	val CD_DELIMITER = "Delimiter";
	val CD_RANGE_NUMERATOR_MIN_VALUE = "RangeNumeratorMinValue";
	val CD_RANGE_NUMERATOR_MAX_VALUE = "RangeNumeratorMaxValue";
	
	val ALLOWED_STRENGTH_SUFFIXES = #[
		CD_RANGE_NUMERATOR_MIN_VALUE, CD_RANGE_NUMERATOR_MAX_VALUE, CD_NUMERATOR_VALUE, 
		CD_NUMERATOR_MIN_VALUE, CD_NUMERATOR_MAX_VALUE, CD_DENOMINATOR_VALUE, CD_DELIMITER
	]
	
	/**
<<<<<<< HEAD
	 * Returns a collection of {@link StrengthEntry} for the specified collection of {@link SnomedRefSetMemberIndexEntry}s
=======
	 * Returns a collection of {@link StrengthEntry} for the specified collection of {@link SnomedConcreteDataTypeRefSetMemberIndexEntry}s
>>>>>>> 804fcb7b
	 * 
	 * @param entries
	 * @return
	 */
<<<<<<< HEAD
	override getStrengths(Collection<SnomedRefSetMemberIndexEntry> entries) {
=======
	override getStrengths(Collection<SnomedConcreteDataTypeRefSetMemberIndexEntry> entries) {
>>>>>>> 804fcb7b
		if (!entries.empty) {
			val result = <StrengthEntry>newArrayList()
			val map = Multimaps.index(entries)[removeStrengthSuffixes(it.attributeLabel)]
			map.asMap.forEach[ name, cds |
				if (cds.simpleType) {
					result += name.createSimpleStrength(cds)
				} else if (cds.simpleRangeType) {
					result += name.createSimpleRangeStrength(cds)
				} else if (cds.ratioType) {
					result += name.createRatioStrength(cds)
				} else if (cds.ratioRangeType) {
					result += name.createRatioRangeStrength(cds)
				} else {
					throw new IllegalArgumentException("Unable to convert concrete domain to strength.")
				}
			]
			return result
		}
		return emptyList
	}
	
	def private removeStrengthSuffixes(String label) {
		ALLOWED_STRENGTH_SUFFIXES.fold(label, [c,n | c.replace(n, '')])
	}
	
<<<<<<< HEAD
	def private isSimpleType(Collection<SnomedRefSetMemberIndexEntry> entries) {
		entries.size == 1 && 
		entries.head.attributeLabel.endsWith(CD_NUMERATOR_VALUE)
	}
	
	def private isSimpleRangeType(Collection<SnomedRefSetMemberIndexEntry> entries) {
=======
	
	
	
	def private isSimpleType(Collection<SnomedConcreteDataTypeRefSetMemberIndexEntry> entries) {
		val result = entries.forall[attributeLabel.endsWith(CD_NUMERATOR_VALUE)]
		
		if (entries.size > 1 && result) {
			println ("found invalid concrete domain:")
			entries.forEach[entry | println ("characteristicType:" + entry.characteristicTypeId + "; referencedComponent: " + entry.referencedComponentId + " UUID: " + entry.id)]
		}
		
		return result;
	}
	
	def private isSimpleRangeType(Collection<SnomedConcreteDataTypeRefSetMemberIndexEntry> entries) {
>>>>>>> 804fcb7b
		Range.closed(1,2).contains(entries.size) && 
		entries.forall[attributeLabel.endsWithMinLabel || attributeLabel.endsWithMaxLabel]
	}
	
<<<<<<< HEAD
	def private isRatioType(Collection<SnomedRefSetMemberIndexEntry> entries) {
=======
	def private isRatioType(Collection<SnomedConcreteDataTypeRefSetMemberIndexEntry> entries) {
>>>>>>> 804fcb7b
		Range.closed(2,3).contains(entries.size) && 
		entries.exists[attributeLabel.endsWith(CD_NUMERATOR_VALUE)] && 
		entries.exists[attributeLabel.endsWith(CD_DENOMINATOR_VALUE)]
	}
	
<<<<<<< HEAD
	def private isRatioRangeType(Collection<SnomedRefSetMemberIndexEntry> entries) {
=======
	def private isRatioRangeType(Collection<SnomedConcreteDataTypeRefSetMemberIndexEntry> entries) {
>>>>>>> 804fcb7b
		Range.closed(2,4).contains(entries.size) && 
		entries.exists[attributeLabel.endsWithMinLabel || attributeLabel.endsWithMaxLabel] && 
		entries.exists[attributeLabel.endsWith(CD_DENOMINATOR_VALUE)]
	}
	
	def private endsWithMinLabel(String it) {
		endsWith(CD_NUMERATOR_MIN_VALUE) || endsWith(CD_RANGE_NUMERATOR_MIN_VALUE)
	}
	
	def private endsWithMaxLabel(String it) {
		endsWith(CD_NUMERATOR_MAX_VALUE) || endsWith(CD_RANGE_NUMERATOR_MAX_VALUE)
	}
	
<<<<<<< HEAD
	def private StrengthEntry createSimpleStrength(String name, Collection<SnomedRefSetMemberIndexEntry> entries) {
=======
	def private StrengthEntry createSimpleStrength(String name, Collection<SnomedConcreteDataTypeRefSetMemberIndexEntry> entries) {
>>>>>>> 804fcb7b
		val numeratorEntry = entries.head
		return new StrengthEntry(name, numeratorEntry.value, numeratorEntry.uomComponentId.toLong)
	}
	
<<<<<<< HEAD
	def private StrengthEntry createSimpleRangeStrength(String name, Collection<SnomedRefSetMemberIndexEntry> entries) {
=======
	def private StrengthEntry createSimpleRangeStrength(String name, Collection<SnomedConcreteDataTypeRefSetMemberIndexEntry> entries) {
>>>>>>> 804fcb7b
		val numeratorMinEntry = entries.findFirst[attributeLabel.endsWithMinLabel]
		val numeratorMaxEntry = entries.findFirst[attributeLabel.endsWithMaxLabel]
		val numeratorUnit = if (numeratorMinEntry != null) numeratorMinEntry.uomComponentId.toLong else numeratorMaxEntry.uomComponentId.toLong 
		return new StrengthEntry(name, numeratorMinEntry?.value, numeratorMaxEntry?.value, numeratorUnit) 
	}
	
<<<<<<< HEAD
	def private StrengthEntry createRatioStrength(String name, Collection<SnomedRefSetMemberIndexEntry> entries) {
=======
	def private StrengthEntry createRatioStrength(String name, Collection<SnomedConcreteDataTypeRefSetMemberIndexEntry> entries) {
>>>>>>> 804fcb7b
		val numeratorEntry = entries.findFirst[attributeLabel.endsWith(CD_NUMERATOR_VALUE)]
		val denominatorEntry = entries.findFirst[attributeLabel.endsWith(CD_DENOMINATOR_VALUE)]
		val delimiterEntry = entries.findFirst[attributeLabel.endsWith(CD_DELIMITER)]
		
		val isDefaultUnit = isDefaultUnit(numeratorEntry.uomComponentId, denominatorEntry.uomComponentId)
		
		val numeratorUnit = if (isDefaultUnit) -1L else numeratorEntry.uomComponentId.toLong
		val denominatorUnit = if (isDefaultUnit) -1L else denominatorEntry.uomComponentId.toLong
		
		val delimiter = if (delimiterEntry != null) getDelimiterFor(delimiterEntry.value) ?: StrengthEntryDelimiter.SLASH else StrengthEntryDelimiter.SLASH
		
		return new StrengthEntry(name, numeratorEntry.value, numeratorUnit, delimiter, denominatorEntry.value, denominatorUnit)
	}
	
<<<<<<< HEAD
	def private StrengthEntry createRatioRangeStrength(String name, Collection<SnomedRefSetMemberIndexEntry> entries) {
=======
	def private StrengthEntry createRatioRangeStrength(String name, Collection<SnomedConcreteDataTypeRefSetMemberIndexEntry> entries) {
>>>>>>> 804fcb7b
		val numeratorMinEntry = entries.findFirst[attributeLabel.endsWithMinLabel]
		val numeratorMaxEntry = entries.findFirst[attributeLabel.endsWithMaxLabel]
		val denominatorEntry = entries.findFirst[attributeLabel.endsWith(CD_DENOMINATOR_VALUE)]
		val delimiterEntry = entries.findFirst[attributeLabel.endsWith(CD_DELIMITER)]
		
		val numeratorUnit = if (numeratorMinEntry != null) numeratorMinEntry.uomComponentId.toLong else numeratorMaxEntry.uomComponentId.toLong
		val denominatorUnit = denominatorEntry.uomComponentId.toLong
		
		val delimiter = if (delimiterEntry != null)  getDelimiterFor(delimiterEntry.value) ?: StrengthEntryDelimiter.SLASH else StrengthEntryDelimiter.SLASH
		
		return new StrengthEntry(name, numeratorMinEntry?.value, numeratorMaxEntry?.value, numeratorUnit, delimiter, denominatorEntry.value, denominatorUnit)
	}
	
	def private isDefaultUnit(String numeratorUnit, String denominatorUnit) {
		numeratorUnit == Concepts.DEFAULT_UNIT && denominatorUnit == Concepts.DEFAULT_UNIT
	}
	
	def private toLong(String element) {
		Long.valueOf(element)
	}
	
	def private StrengthEntryDelimiter getDelimiterFor(String value) {
		return StrengthEntryDelimiter.values.findFirst[value == it.literal]
	}
	
}<|MERGE_RESOLUTION|>--- conflicted
+++ resolved
@@ -16,23 +16,18 @@
 package com.b2international.snowowl.snomed.datastore.strength
 
 import com.b2international.snowowl.snomed.SnomedConstants.Concepts
-<<<<<<< HEAD
 import com.b2international.snowowl.snomed.datastore.index.entry.SnomedRefSetMemberIndexEntry
-=======
-import com.b2international.snowowl.snomed.datastore.index.refset.SnomedConcreteDataTypeRefSetMemberIndexEntry
->>>>>>> 804fcb7b
 import com.google.common.collect.Multimaps
 import com.google.common.collect.Range
 import java.util.Collection
+import org.slf4j.LoggerFactory
 
 /**
-<<<<<<< HEAD
  * Service implementation for extracting strength information from {@link SnomedRefSetMemberIndexEntry}s.
-=======
- * Service implementation for extracting strength information from {@link SnomedConcreteDataTypeRefSetMemberIndexEntry}s.
->>>>>>> 804fcb7b
  */
 class StrengthService implements IStrengthService {
+	
+	val static LOG = LoggerFactory.getLogger(StrengthService)
 	
 	val CD_NUMERATOR_VALUE = "NumeratorValue";
 	val CD_NUMERATOR_MIN_VALUE = "NumeratorMinValue";
@@ -48,20 +43,12 @@
 	]
 	
 	/**
-<<<<<<< HEAD
 	 * Returns a collection of {@link StrengthEntry} for the specified collection of {@link SnomedRefSetMemberIndexEntry}s
-=======
-	 * Returns a collection of {@link StrengthEntry} for the specified collection of {@link SnomedConcreteDataTypeRefSetMemberIndexEntry}s
->>>>>>> 804fcb7b
 	 * 
 	 * @param entries
 	 * @return
 	 */
-<<<<<<< HEAD
 	override getStrengths(Collection<SnomedRefSetMemberIndexEntry> entries) {
-=======
-	override getStrengths(Collection<SnomedConcreteDataTypeRefSetMemberIndexEntry> entries) {
->>>>>>> 804fcb7b
 		if (!entries.empty) {
 			val result = <StrengthEntry>newArrayList()
 			val map = Multimaps.index(entries)[removeStrengthSuffixes(it.attributeLabel)]
@@ -87,49 +74,32 @@
 		ALLOWED_STRENGTH_SUFFIXES.fold(label, [c,n | c.replace(n, '')])
 	}
 	
-<<<<<<< HEAD
 	def private isSimpleType(Collection<SnomedRefSetMemberIndexEntry> entries) {
-		entries.size == 1 && 
-		entries.head.attributeLabel.endsWith(CD_NUMERATOR_VALUE)
+		val result = entries.forall[attributeLabel.endsWith(CD_NUMERATOR_VALUE)]
+		
+		if (!result) {
+			return false
+		}
+
+		if (entries.size > 1) {
+			entries.forEach[LOG.info("Found multiple simple type strength for {}: {}", it.referencedComponentId, it)]
+		}
+	
+		return result;
 	}
 	
 	def private isSimpleRangeType(Collection<SnomedRefSetMemberIndexEntry> entries) {
-=======
-	
-	
-	
-	def private isSimpleType(Collection<SnomedConcreteDataTypeRefSetMemberIndexEntry> entries) {
-		val result = entries.forall[attributeLabel.endsWith(CD_NUMERATOR_VALUE)]
-		
-		if (entries.size > 1 && result) {
-			println ("found invalid concrete domain:")
-			entries.forEach[entry | println ("characteristicType:" + entry.characteristicTypeId + "; referencedComponent: " + entry.referencedComponentId + " UUID: " + entry.id)]
-		}
-		
-		return result;
-	}
-	
-	def private isSimpleRangeType(Collection<SnomedConcreteDataTypeRefSetMemberIndexEntry> entries) {
->>>>>>> 804fcb7b
 		Range.closed(1,2).contains(entries.size) && 
 		entries.forall[attributeLabel.endsWithMinLabel || attributeLabel.endsWithMaxLabel]
 	}
 	
-<<<<<<< HEAD
 	def private isRatioType(Collection<SnomedRefSetMemberIndexEntry> entries) {
-=======
-	def private isRatioType(Collection<SnomedConcreteDataTypeRefSetMemberIndexEntry> entries) {
->>>>>>> 804fcb7b
 		Range.closed(2,3).contains(entries.size) && 
 		entries.exists[attributeLabel.endsWith(CD_NUMERATOR_VALUE)] && 
 		entries.exists[attributeLabel.endsWith(CD_DENOMINATOR_VALUE)]
 	}
 	
-<<<<<<< HEAD
 	def private isRatioRangeType(Collection<SnomedRefSetMemberIndexEntry> entries) {
-=======
-	def private isRatioRangeType(Collection<SnomedConcreteDataTypeRefSetMemberIndexEntry> entries) {
->>>>>>> 804fcb7b
 		Range.closed(2,4).contains(entries.size) && 
 		entries.exists[attributeLabel.endsWithMinLabel || attributeLabel.endsWithMaxLabel] && 
 		entries.exists[attributeLabel.endsWith(CD_DENOMINATOR_VALUE)]
@@ -143,31 +113,19 @@
 		endsWith(CD_NUMERATOR_MAX_VALUE) || endsWith(CD_RANGE_NUMERATOR_MAX_VALUE)
 	}
 	
-<<<<<<< HEAD
 	def private StrengthEntry createSimpleStrength(String name, Collection<SnomedRefSetMemberIndexEntry> entries) {
-=======
-	def private StrengthEntry createSimpleStrength(String name, Collection<SnomedConcreteDataTypeRefSetMemberIndexEntry> entries) {
->>>>>>> 804fcb7b
 		val numeratorEntry = entries.head
 		return new StrengthEntry(name, numeratorEntry.value, numeratorEntry.uomComponentId.toLong)
 	}
 	
-<<<<<<< HEAD
 	def private StrengthEntry createSimpleRangeStrength(String name, Collection<SnomedRefSetMemberIndexEntry> entries) {
-=======
-	def private StrengthEntry createSimpleRangeStrength(String name, Collection<SnomedConcreteDataTypeRefSetMemberIndexEntry> entries) {
->>>>>>> 804fcb7b
 		val numeratorMinEntry = entries.findFirst[attributeLabel.endsWithMinLabel]
 		val numeratorMaxEntry = entries.findFirst[attributeLabel.endsWithMaxLabel]
 		val numeratorUnit = if (numeratorMinEntry != null) numeratorMinEntry.uomComponentId.toLong else numeratorMaxEntry.uomComponentId.toLong 
 		return new StrengthEntry(name, numeratorMinEntry?.value, numeratorMaxEntry?.value, numeratorUnit) 
 	}
 	
-<<<<<<< HEAD
 	def private StrengthEntry createRatioStrength(String name, Collection<SnomedRefSetMemberIndexEntry> entries) {
-=======
-	def private StrengthEntry createRatioStrength(String name, Collection<SnomedConcreteDataTypeRefSetMemberIndexEntry> entries) {
->>>>>>> 804fcb7b
 		val numeratorEntry = entries.findFirst[attributeLabel.endsWith(CD_NUMERATOR_VALUE)]
 		val denominatorEntry = entries.findFirst[attributeLabel.endsWith(CD_DENOMINATOR_VALUE)]
 		val delimiterEntry = entries.findFirst[attributeLabel.endsWith(CD_DELIMITER)]
@@ -182,11 +140,7 @@
 		return new StrengthEntry(name, numeratorEntry.value, numeratorUnit, delimiter, denominatorEntry.value, denominatorUnit)
 	}
 	
-<<<<<<< HEAD
 	def private StrengthEntry createRatioRangeStrength(String name, Collection<SnomedRefSetMemberIndexEntry> entries) {
-=======
-	def private StrengthEntry createRatioRangeStrength(String name, Collection<SnomedConcreteDataTypeRefSetMemberIndexEntry> entries) {
->>>>>>> 804fcb7b
 		val numeratorMinEntry = entries.findFirst[attributeLabel.endsWithMinLabel]
 		val numeratorMaxEntry = entries.findFirst[attributeLabel.endsWithMaxLabel]
 		val denominatorEntry = entries.findFirst[attributeLabel.endsWith(CD_DENOMINATOR_VALUE)]
