/*
 * Copyright 2020 B2i Healthcare Pte Ltd, http://b2i.sg
 * 
 * Licensed under the Apache License, Version 2.0 (the "License");
 * you may not use this file except in compliance with the License.
 * You may obtain a copy of the License at
 *
 *      http://www.apache.org/licenses/LICENSE-2.0
 *
 * Unless required by applicable law or agreed to in writing, software
 * distributed under the License is distributed on an "AS IS" BASIS,
 * WITHOUT WARRANTIES OR CONDITIONS OF ANY KIND, either express or implied.
 * See the License for the specific language governing permissions and
 * limitations under the License.
 */
package com.b2international.snowowl.snomed.datastore.request;

import java.util.Collection;
import java.util.List;
import java.util.Map;
import java.util.Set;
import java.util.concurrent.TimeUnit;
import java.util.stream.Collectors;

import com.b2international.commons.http.ExtendedLocale;
import com.b2international.commons.options.Options;
import com.b2international.commons.options.OptionsBuilder;
import com.b2international.snowowl.core.codesystem.CodeSystem;
import com.b2international.snowowl.core.codesystem.CodeSystemRequests;
import com.b2international.snowowl.core.domain.BranchContext;
import com.b2international.snowowl.core.domain.Concept;
import com.b2international.snowowl.core.domain.ConceptMapMapping;
import com.b2international.snowowl.core.domain.ConceptMapMapping.Builder;
import com.b2international.snowowl.core.domain.ConceptMapMappings;
import com.b2international.snowowl.core.request.ConceptMapMappingSearchRequestEvaluator;
import com.b2international.snowowl.core.request.MappingCorrelation;
import com.b2international.snowowl.core.terminology.Terminology;
import com.b2international.snowowl.core.terminology.TerminologyComponent;
import com.b2international.snowowl.core.terminology.TerminologyRegistry;
import com.b2international.snowowl.core.uri.CodeSystemURI;
import com.b2international.snowowl.core.uri.ComponentURI;
import com.b2international.snowowl.eventbus.IEventBus;
import com.b2international.snowowl.snomed.common.SnomedConstants.Concepts;
import com.b2international.snowowl.snomed.common.SnomedRf2Headers;
import com.b2international.snowowl.snomed.common.SnomedTerminologyComponentConstants;
import com.b2international.snowowl.snomed.core.SnomedDisplayTermType;
import com.b2international.snowowl.snomed.core.domain.SnomedConcept;
import com.b2international.snowowl.snomed.core.domain.refset.SnomedRefSetType;
import com.b2international.snowowl.snomed.core.domain.refset.SnomedReferenceSet;
import com.b2international.snowowl.snomed.core.domain.refset.SnomedReferenceSetMember;
import com.b2international.snowowl.snomed.core.domain.refset.SnomedReferenceSetMembers;
import com.b2international.snowowl.snomed.datastore.SnomedRefSetUtil;
import com.google.common.base.Strings;
import com.google.common.collect.Iterables;
import com.google.common.collect.Multimaps;

/**
 * @since 7.8
 */
public final class SnomedConceptMapSearchRequestEvaluator implements ConceptMapMappingSearchRequestEvaluator {

	//RefsetID -> targetComponentURI

	@Override
	public ConceptMapMappings evaluate(CodeSystemURI uri, BranchContext context, Options search) {
		final String preferredDisplay = search.get(OptionKey.DISPLAY, String.class);
		final SnomedDisplayTermType snomedDisplayTermType = SnomedDisplayTermType.getEnum(preferredDisplay);

		SnomedReferenceSetMembers referenceSetMembers = fetchRefsetMembers(uri, context, search, snomedDisplayTermType);
		return toCollectionResource(referenceSetMembers, uri, context, search, snomedDisplayTermType);
	}

	private ConceptMapMappings toCollectionResource(SnomedReferenceSetMembers referenceSetMembers, CodeSystemURI uri, BranchContext context, Options search, SnomedDisplayTermType snomedDisplayTermType) {
		final Set<String> refSetsToFetch = referenceSetMembers.stream()
				.map(SnomedReferenceSetMember::getReferenceSetId)
				.collect(Collectors.toSet());
		
		final Map<String, SnomedConcept> refSetsById = SnomedRequests.prepareSearchConcept()
				.all()
				.filterByIds(refSetsToFetch)
				.setLocales(search.getList(OptionKey.LOCALES, ExtendedLocale.class))
				.setExpand("pt(),referenceSet()")
				.build(uri)
				.execute(context.service(IEventBus.class))
				.getSync(1, TimeUnit.MINUTES)
				.stream()
				.collect(Collectors.toMap(SnomedConcept::getId, concept -> concept));
		
		final Map<String, ComponentURI> targetComponentsByRefSetId = getTargetComponentsByRefSetId(context, refSetsById);
		
		List<ConceptMapMapping> mappings = referenceSetMembers.stream()
				.filter(m -> SnomedTerminologyComponentConstants.CONCEPT_NUMBER == m.getReferencedComponent().getTerminologyComponentId())
				.map(m -> {
					return toMapping(m, uri, targetComponentsByRefSetId.get(m.getReferenceSetId()), snomedDisplayTermType, refSetsById);
				})
				.collect(Collectors.toList());
		
		if (!mappings.isEmpty()) {
			final Map<String, Concept> conceptsById = Multimaps.index(mappings, mapping -> mapping.getTargetComponentURI().codeSystemUri())
					.asMap()
					.entrySet()
					.stream()
					.filter(entry -> !TerminologyRegistry.UNSPECIFIED.equals(entry.getKey().getCodeSystem()))
					.map(entry -> {
								final Set<String> idsToFetch = entry.getValue().stream().map(map -> map.getTargetComponentURI().identifier()).collect(Collectors.toSet());
								return CodeSystemRequests.prepareSearchConcepts()
										.all()
										.filterByIds(idsToFetch)
										.build(entry.getKey())
										.execute(context.service(IEventBus.class))
										.getSync(5, TimeUnit.MINUTES)
										.stream()
										.collect(Collectors.toMap(Concept::getId, c -> c));
							})
					.flatMap(map -> map.entrySet().stream())
					.collect(Collectors.toMap(
							entry -> entry.getKey(), 
							entry -> entry.getValue(),
							(concept1, concept2) -> concept1));
			
			mappings = mappings.stream().map(mapping -> {
				final String mapTargetId = mapping.getTargetComponentURI().identifier();
				if (conceptsById.containsKey(mapTargetId) && !mapping.getTargetComponentURI().isUnspecified()) {
					final Concept concept = conceptsById.get(mapTargetId);
					return mapping.toBuilder()
							.targetTerm(concept.getTerm())
							.targetIconId(concept.getIconId())
							.build();
				} else {
					return mapping;
				}
			}).collect(Collectors.toList());
		}
		
		return new ConceptMapMappings(
			mappings,
			referenceSetMembers.getSearchAfter(),
			referenceSetMembers.getLimit(),
			referenceSetMembers.getTotal()
		);
	}

	private Map<String, ComponentURI> getTargetComponentsByRefSetId(BranchContext context, Map<String, SnomedConcept> refSetsById) {
		final List<CodeSystem> codeSystemList = CodeSystemRequests.getAllCodeSystems(context)
				.stream()
				.collect(Collectors.toList());
		
		return refSetsById.entrySet()
				.stream()
				.collect(Collectors.toMap(
						entry -> entry.getKey(), 
						entry -> {
							final SnomedReferenceSet refSet = entry.getValue().getReferenceSet();
							String mapTargetComponentType = refSet.getMapTargetComponentType();
							if (Strings.isNullOrEmpty(mapTargetComponentType)) {
								return ComponentURI.UNSPECIFIED;
							}
							
							TerminologyRegistry terminologyRegistry = TerminologyRegistry.INSTANCE;
							
							Terminology mapTargetTerminology = terminologyRegistry.getTerminologyByTerminologyComponentId(mapTargetComponentType);
							
							TerminologyComponent mapTargetTerminologyComponent = terminologyRegistry.getTerminologyComponentById(mapTargetComponentType);
							
							final Set<CodeSystem> codeSystems = codeSystemList.stream()
									.filter(cs -> cs.getTerminologyId().equals(mapTargetTerminology.getId()))
									.collect(Collectors.toSet());
							
							if (!codeSystems.isEmpty() && codeSystems.size() == 1) {
								final CodeSystem cs = Iterables.getOnlyElement(codeSystems);
								return ComponentURI.of(cs.getShortName(), mapTargetTerminologyComponent.shortId(), refSet.getId());
							} else {
<<<<<<< HEAD
								return ComponentURI.UNSPECIFIED;
=======
								// XXX while this is clearly not the right solution, for now it is the only we can do, since based on just the ID in a SNOMED CT Map Type RefSet, there is no guarantee that we get the right CodeSystem
								return codeSystemList.stream()
										.filter(cs -> cs.getTerminologyId().equals(sourceTerminology.getId()))
										.map(CodeSystem::getShortName) 
										.sorted()
										.findFirst()
										.map(codeSystem -> ComponentURI.of(codeSystem, sourceTerminologyComponent.shortId(), refSet.getId()))
										.orElse(ComponentURI.UNSPECIFIED);
>>>>>>> 52990920
							}
				}));
	}

	private ConceptMapMapping toMapping(SnomedReferenceSetMember member, CodeSystemURI codeSystemURI, ComponentURI targetURI, final SnomedDisplayTermType snomedDisplayTermType, final Map<String, SnomedConcept> refSetsByIds) {	 		
		final String iconId = member.getReferencedComponent().getIconId();
		final short terminologyComponentId = member.getReferencedComponent().getTerminologyComponentId();

		final SnomedConcept concept = (SnomedConcept) member.getReferencedComponent();
		final String term  = snomedDisplayTermType.getLabel(concept);

		Builder mappingBuilder = ConceptMapMapping.builder();

		Map<String, Object> properties = member.getProperties();
		String mapTarget = (String) properties.get(SnomedRf2Headers.FIELD_MAP_TARGET);
		if (ComponentURI.isValid(mapTarget)) {
			mappingBuilder.targetComponentURI(ComponentURI.of(mapTarget));
		} else {
			mappingBuilder.targetComponentURI(ComponentURI.of(targetURI.codeSystem(), targetURI.terminologyComponentId(), mapTarget));
		}

		if (properties.containsKey(SnomedRf2Headers.FIELD_MAP_PRIORITY)) {
			int mapPriority = (int) properties.get(SnomedRf2Headers.FIELD_MAP_PRIORITY);
			mappingBuilder.mapPriority(mapPriority);
		}

		if (properties.containsKey(SnomedRf2Headers.FIELD_MAP_GROUP)) {
			int mapGroup = (int) properties.get(SnomedRf2Headers.FIELD_MAP_GROUP);
			mappingBuilder.mapGroup(mapGroup);
		}

		mappingBuilder.mapAdvice((String) properties.get(SnomedRf2Headers.FIELD_MAP_ADVICE));
		mappingBuilder.mapRule((String) properties.get(SnomedRf2Headers.FIELD_MAP_RULE));
		
		final SnomedConcept referenceSet = refSetsByIds.get(member.getReferenceSetId());

		return mappingBuilder
				.uri(ComponentURI.of(codeSystemURI.getCodeSystem(), SnomedTerminologyComponentConstants.REFSET_MEMBER_NUMBER, member.getId()))
				.containerIconId(referenceSet.getIconId())
				.containerTerm(referenceSet.getPt().getTerm())
				.containerSetURI(ComponentURI.of(codeSystemURI.getCodeSystem(), SnomedTerminologyComponentConstants.REFSET_NUMBER, member.getReferenceSetId()))
				.active(true)
				.sourceIconId(iconId)
				.sourceTerm(term)
				.sourceComponentURI(ComponentURI.of(codeSystemURI.getCodeSystem(), terminologyComponentId, member.getReferencedComponentId()))
				.targetTerm((String) member.getProperties().get(SnomedRf2Headers.FIELD_MAP_TARGET))
				.active(member.isActive())
				.mappingCorrelation(getEquivalence(member))
				.build();
	}

	private MappingCorrelation getEquivalence(SnomedReferenceSetMember mappingSetMember) {

		SnomedRefSetType snomedRefSetType = mappingSetMember.type();

		if (snomedRefSetType == SnomedRefSetType.SIMPLE_MAP) {
			return MappingCorrelation.EXACT_MATCH; //probably true
		}

		Map<String, Object> properties = mappingSetMember.getProperties();

		if (properties == null || properties.isEmpty()) {
			return MappingCorrelation.NOT_SPECIFIED; 
		}

		String correlationId = (String) properties.get(SnomedRf2Headers.FIELD_CORRELATION_ID);

		switch (correlationId) {
		case Concepts.MAP_CORRELATION_EXACT_MATCH:
			return MappingCorrelation.EXACT_MATCH;
		case Concepts.MAP_CORRELATION_BROAD_TO_NARROW:
			return MappingCorrelation.BROAD_TO_NARROW;
		case Concepts.MAP_CORRELATION_NARROW_TO_BROAD:
			return MappingCorrelation.NARROW_TO_BROAD;
		case Concepts.MAP_CORRELATION_PARTIAL_OVERLAP:
			return MappingCorrelation.PARTIAL_OVERLAP;
		case Concepts.MAP_CORRELATION_NOT_MAPPABLE:
			return MappingCorrelation.NOT_MAPPABLE;
		case Concepts.MAP_CORRELATION_NOT_SPECIFIED:
			return MappingCorrelation.NOT_SPECIFIED;
		default:
			return MappingCorrelation.NOT_SPECIFIED;
		}
	}

	private SnomedReferenceSetMembers fetchRefsetMembers(CodeSystemURI uri, BranchContext context, Options search, SnomedDisplayTermType snomedDisplayTermType) {

		final Integer limit = search.get(OptionKey.LIMIT, Integer.class);
		final String searchAfter = search.get(OptionKey.AFTER, String.class);
		final List<ExtendedLocale> locales = search.getList(OptionKey.LOCALES, ExtendedLocale.class);
		final Collection<String> referencedComponentIds = search.containsKey(OptionKey.REFERENCED_COMPONENT) ? search.getCollection(OptionKey.REFERENCED_COMPONENT, String.class) : null;
		final Collection<String> componentIds = search.containsKey(OptionKey.COMPONENT) ? search.getCollection(OptionKey.COMPONENT, String.class) : null;
		final Collection<String> mapTargetIds = search.containsKey(OptionKey.MAP_TARGET) ? search.getCollection(OptionKey.MAP_TARGET, String.class) : null;

		SnomedRefSetMemberSearchRequestBuilder requestBuilder = SnomedRequests.prepareSearchMember();

		if (search.containsKey(OptionKey.SET)) {
			final Collection<String> refsetId = search.getCollection(OptionKey.SET, String.class);
			requestBuilder.filterByRefSet(refsetId);
		}

		return requestBuilder
				.filterByActive(true)
				.filterByRefSetType(SnomedRefSetUtil.getMapTypeRefSets())
				.filterByReferencedComponent(referencedComponentIds)
				.filterByComponentIds(componentIds)
				.filterByProps(OptionsBuilder.newBuilder().put(SnomedRf2Headers.FIELD_MAP_TARGET, mapTargetIds).build())
				.setLocales(locales)
				.setExpand(String.format("referencedComponent(%s)", !Strings.isNullOrEmpty(snomedDisplayTermType.getExpand()) ? "expand(" + snomedDisplayTermType.getExpand() + ")" : ""))
				.setLimit(limit)
				.setSearchAfter(searchAfter)
				.build()
				.execute(context);
	}

}<|MERGE_RESOLUTION|>--- conflicted
+++ resolved
@@ -51,7 +51,6 @@
 import com.b2international.snowowl.snomed.core.domain.refset.SnomedReferenceSetMembers;
 import com.b2international.snowowl.snomed.datastore.SnomedRefSetUtil;
 import com.google.common.base.Strings;
-import com.google.common.collect.Iterables;
 import com.google.common.collect.Multimaps;
 
 /**
@@ -162,27 +161,14 @@
 							
 							TerminologyComponent mapTargetTerminologyComponent = terminologyRegistry.getTerminologyComponentById(mapTargetComponentType);
 							
-							final Set<CodeSystem> codeSystems = codeSystemList.stream()
+							// XXX while this is clearly not the right solution, for now it is the only we can do, since based on just the ID in a SNOMED CT Map Type RefSet, there is no guarantee that we get the right CodeSystem
+							return codeSystemList.stream()
 									.filter(cs -> cs.getTerminologyId().equals(mapTargetTerminology.getId()))
-									.collect(Collectors.toSet());
-							
-							if (!codeSystems.isEmpty() && codeSystems.size() == 1) {
-								final CodeSystem cs = Iterables.getOnlyElement(codeSystems);
-								return ComponentURI.of(cs.getShortName(), mapTargetTerminologyComponent.shortId(), refSet.getId());
-							} else {
-<<<<<<< HEAD
-								return ComponentURI.UNSPECIFIED;
-=======
-								// XXX while this is clearly not the right solution, for now it is the only we can do, since based on just the ID in a SNOMED CT Map Type RefSet, there is no guarantee that we get the right CodeSystem
-								return codeSystemList.stream()
-										.filter(cs -> cs.getTerminologyId().equals(sourceTerminology.getId()))
-										.map(CodeSystem::getShortName) 
-										.sorted()
-										.findFirst()
-										.map(codeSystem -> ComponentURI.of(codeSystem, sourceTerminologyComponent.shortId(), refSet.getId()))
-										.orElse(ComponentURI.UNSPECIFIED);
->>>>>>> 52990920
-							}
+									.map(CodeSystem::getShortName) 
+									.sorted()
+									.findFirst()
+									.map(codeSystem -> ComponentURI.of(codeSystem, mapTargetTerminologyComponent.shortId(), refSet.getId()))
+									.orElse(ComponentURI.UNSPECIFIED);
 				}));
 	}
 
