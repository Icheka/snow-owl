/*
 * Copyright 2017-2018 B2i Healthcare Pte Ltd, http://b2i.sg
 * 
 * Licensed under the Apache License, Version 2.0 (the "License");
 * you may not use this file except in compliance with the License.
 * You may obtain a copy of the License at
 *
 *      http://www.apache.org/licenses/LICENSE-2.0
 *
 * Unless required by applicable law or agreed to in writing, software
 * distributed under the License is distributed on an "AS IS" BASIS,
 * WITHOUT WARRANTIES OR CONDITIONS OF ANY KIND, either express or implied.
 * See the License for the specific language governing permissions and
 * limitations under the License.
 */
package com.b2international.snowowl.snomed.datastore.request;

import com.b2international.snowowl.core.domain.TransactionContext;
import com.b2international.snowowl.snomed.common.SnomedRf2Headers;
import com.b2international.snowowl.snomed.datastore.SnomedRefSetUtil;
import com.b2international.snowowl.snomed.datastore.index.entry.SnomedRefSetMemberIndexEntry;

/**
 * @since 5.0
 */
final class SnomedConcreteDomainMemberUpdateDelegate extends SnomedRefSetMemberUpdateDelegate {

	SnomedConcreteDomainMemberUpdateDelegate(SnomedRefSetMemberUpdateRequest request) {
		super(request);
	}

	@Override
<<<<<<< HEAD
	boolean execute(SnomedRefSetMemberIndexEntry original, SnomedRefSetMemberIndexEntry.Builder member, TransactionContext context) {
		String newAttributeName = getComponentId(SnomedRf2Headers.FIELD_ATTRIBUTE_NAME);
		String newCharacteristicTypeId = getComponentId(SnomedRf2Headers.FIELD_CHARACTERISTIC_TYPE_ID);
=======
	boolean execute(SnomedRefSetMember member, TransactionContext context) {
		SnomedConcreteDataTypeRefSetMember concreteDomainMember = (SnomedConcreteDataTypeRefSetMember) member;
>>>>>>> d6d2d4c4
		String newValue = getProperty(SnomedRf2Headers.FIELD_VALUE);
		int newGroup = getProperty(SnomedRf2Headers.FIELD_RELATIONSHIP_GROUP, Integer.class);
		String newTypeId = getComponentId(SnomedRf2Headers.FIELD_TYPE_ID);
		String newCharacteristicTypeId = getComponentId(SnomedRf2Headers.FIELD_CHARACTERISTIC_TYPE_ID);

		boolean changed = false;

<<<<<<< HEAD
		if (newAttributeName != null && !newAttributeName.equals(original.getAttributeName())) {
			member.field(SnomedRf2Headers.FIELD_ATTRIBUTE_NAME, newAttributeName);
			changed |= true;
		}

		if (newCharacteristicTypeId != null && !newCharacteristicTypeId.equals(original.getCharacteristicTypeId())) {
			member.field(SnomedRf2Headers.FIELD_CHARACTERISTIC_TYPE_ID, newCharacteristicTypeId);
			changed |= true;
		}

		if (newValue != null && !newValue.equals(SnomedRefSetUtil.serializeValue(original.getDataType(), original.getValue()))) {
			member.field(SnomedRf2Headers.FIELD_VALUE, newValue);
			changed |= true;
		}

		if (newOperatorId != null && !newOperatorId.equals(original.getOperatorId())) {
			member.field(SnomedRf2Headers.FIELD_OPERATOR_ID, newOperatorId);
			changed |= true;
		}

		if (newUnitId != null && !newUnitId.equals(original.getUnitId())) {
			member.field(SnomedRf2Headers.FIELD_UNIT_ID, newUnitId);
=======
		if (newValue != null && !newValue.equals(concreteDomainMember.getSerializedValue())) {
			concreteDomainMember.setSerializedValue(newValue);
			changed |= true;
		}

		if (newGroup != concreteDomainMember.getGroup()) {
			concreteDomainMember.setGroup(newGroup);
			changed |= true;
		}

		if (newTypeId != null && !newTypeId.equals(concreteDomainMember.getTypeId())) {
			concreteDomainMember.setTypeId(newTypeId);
			changed |= true;
		}

		if (newCharacteristicTypeId != null && !newCharacteristicTypeId.equals(concreteDomainMember.getCharacteristicTypeId())) {
			concreteDomainMember.setCharacteristicTypeId(newCharacteristicTypeId);
>>>>>>> d6d2d4c4
			changed |= true;
		}

		return changed;
	}
}<|MERGE_RESOLUTION|>--- conflicted
+++ resolved
@@ -30,14 +30,7 @@
 	}
 
 	@Override
-<<<<<<< HEAD
 	boolean execute(SnomedRefSetMemberIndexEntry original, SnomedRefSetMemberIndexEntry.Builder member, TransactionContext context) {
-		String newAttributeName = getComponentId(SnomedRf2Headers.FIELD_ATTRIBUTE_NAME);
-		String newCharacteristicTypeId = getComponentId(SnomedRf2Headers.FIELD_CHARACTERISTIC_TYPE_ID);
-=======
-	boolean execute(SnomedRefSetMember member, TransactionContext context) {
-		SnomedConcreteDataTypeRefSetMember concreteDomainMember = (SnomedConcreteDataTypeRefSetMember) member;
->>>>>>> d6d2d4c4
 		String newValue = getProperty(SnomedRf2Headers.FIELD_VALUE);
 		int newGroup = getProperty(SnomedRf2Headers.FIELD_RELATIONSHIP_GROUP, Integer.class);
 		String newTypeId = getComponentId(SnomedRf2Headers.FIELD_TYPE_ID);
@@ -45,9 +38,18 @@
 
 		boolean changed = false;
 
-<<<<<<< HEAD
-		if (newAttributeName != null && !newAttributeName.equals(original.getAttributeName())) {
-			member.field(SnomedRf2Headers.FIELD_ATTRIBUTE_NAME, newAttributeName);
+		if (newValue != null && !newValue.equals(SnomedRefSetUtil.serializeValue(original.getDataType(), original.getValue()))) {
+			member.field(SnomedRf2Headers.FIELD_VALUE, newValue);
+			changed |= true;
+		}
+
+		if (newGroup != original.getGroup()) {
+			member.field(SnomedRf2Headers.FIELD_RELATIONSHIP_GROUP, newGroup);
+			changed |= true;
+		}
+
+		if (newTypeId != null && !newTypeId.equals(original.getTypeId())) {
+			member.field(SnomedRf2Headers.FIELD_TYPE_ID, newTypeId);
 			changed |= true;
 		}
 
@@ -56,40 +58,6 @@
 			changed |= true;
 		}
 
-		if (newValue != null && !newValue.equals(SnomedRefSetUtil.serializeValue(original.getDataType(), original.getValue()))) {
-			member.field(SnomedRf2Headers.FIELD_VALUE, newValue);
-			changed |= true;
-		}
-
-		if (newOperatorId != null && !newOperatorId.equals(original.getOperatorId())) {
-			member.field(SnomedRf2Headers.FIELD_OPERATOR_ID, newOperatorId);
-			changed |= true;
-		}
-
-		if (newUnitId != null && !newUnitId.equals(original.getUnitId())) {
-			member.field(SnomedRf2Headers.FIELD_UNIT_ID, newUnitId);
-=======
-		if (newValue != null && !newValue.equals(concreteDomainMember.getSerializedValue())) {
-			concreteDomainMember.setSerializedValue(newValue);
-			changed |= true;
-		}
-
-		if (newGroup != concreteDomainMember.getGroup()) {
-			concreteDomainMember.setGroup(newGroup);
-			changed |= true;
-		}
-
-		if (newTypeId != null && !newTypeId.equals(concreteDomainMember.getTypeId())) {
-			concreteDomainMember.setTypeId(newTypeId);
-			changed |= true;
-		}
-
-		if (newCharacteristicTypeId != null && !newCharacteristicTypeId.equals(concreteDomainMember.getCharacteristicTypeId())) {
-			concreteDomainMember.setCharacteristicTypeId(newCharacteristicTypeId);
->>>>>>> d6d2d4c4
-			changed |= true;
-		}
-
 		return changed;
 	}
 }