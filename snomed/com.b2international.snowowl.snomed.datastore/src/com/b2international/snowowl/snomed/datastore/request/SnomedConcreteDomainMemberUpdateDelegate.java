--- conflicted
+++ resolved
@@ -43,13 +43,8 @@
 			changed |= true;
 		}
 
-<<<<<<< HEAD
-		if (newGroup != original.getRelationshipGroup()) {
+		if (newGroup != null && newGroup.intValue() != original.getRelationshipGroup()) {
 			member.field(SnomedRf2Headers.FIELD_RELATIONSHIP_GROUP, newGroup);
-=======
-		if (newGroup != null && newGroup.intValue() != concreteDomainMember.getGroup()) {
-			concreteDomainMember.setGroup(newGroup);
->>>>>>> c2a5bcd7
 			changed |= true;
 		}
 
