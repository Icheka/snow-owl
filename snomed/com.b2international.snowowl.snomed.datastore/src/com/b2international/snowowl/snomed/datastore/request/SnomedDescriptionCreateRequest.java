--- conflicted
+++ resolved
@@ -107,12 +107,8 @@
 		try {
 			final String descriptionId = ((ConstantIdStrategy) getIdGenerationStrategy()).getId();
 			final Description description = SnomedComponents.newDescription()
-<<<<<<< HEAD
 				.withId(descriptionId)
-=======
-				.withId(getIdGenerationStrategy())
 				.withActive(isActive())
->>>>>>> 114fd9a8
 				.withModule(getModuleId())
 				.withCaseSignificance(getCaseSignificance())
 				.withTerm(getTerm())
