--- conflicted
+++ resolved
@@ -122,36 +122,11 @@
  */
 public class SnomedEditingContext extends BaseSnomedEditingContext {
 
-<<<<<<< HEAD
-=======
-	private ISnomedIdentifierService identifiers = ApplicationContext.getInstance().getServiceChecked(ISnomedIdentifierService.class);
-	private ISnomedIdentiferReservationService reservations = ApplicationContext.getInstance().getServiceChecked(ISnomedIdentiferReservationService.class);
-	
->>>>>>> bd27ab75
 	private SnomedRefSetEditingContext refSetEditingContext;
 	private Concept moduleConcept;
 	private String nameSpace;
 	private boolean uniquenessCheckEnabled = true;
 	private Set<String> newComponentIds = Collections.synchronizedSet(Sets.<String>newHashSet());
-<<<<<<< HEAD
-=======
-	private CDOObjectHandler objectHandler = new CDOObjectHandler() {
-		@Override
-		public void objectStateChanged(CDOView view, CDOObject object, CDOState oldState, CDOState newState) {
-			
-			// BUG (SO-1619): Getting a property value from an object which is about to become a PROXY will reload the revision.
-			if (object instanceof Component) {
-				if (newState == CDOState.NEW) {
-					newComponentIds.add(((Component) object).getId());
-				} else if (newState == CDOState.TRANSIENT) {
-					newComponentIds.remove(((Component) object).getId());
-				}
-			}
-		}
-	};
-	private LifecycleEventAdapter lifecycleListener;
-
->>>>>>> bd27ab75
 	
 	/**
 	 * returns with a set of allowed concepts' ID. concept is allowed as preferred description type concept if 
@@ -282,11 +257,7 @@
 				continue;
 			}
 			
-<<<<<<< HEAD
 			final Description newDescription = buildDefaultDescription(description.getTerm(), description.getType().getId());
-=======
-			final Description newDescription = editingContext.buildDefaultDescription(description.getTerm(), description.getType().getId());
->>>>>>> bd27ab75
 			concept.getDescriptions().add(newDescription);
 			final ComponentIdentifierPair<String> acceptabilityPair;
 			
@@ -352,11 +323,7 @@
 				continue;
 			}
 			
-<<<<<<< HEAD
 			final Description newDescription = buildDefaultDescription(description.getTerm(), description.getType().getId());
-=======
-			final Description newDescription = editingContext.buildDefaultDescription(description.getTerm(), description.getType().getId());
->>>>>>> bd27ab75
 			concept.getDescriptions().add(newDescription);
 			final ComponentIdentifierPair<String> acceptabilityPair;
 			
@@ -637,7 +604,6 @@
 
 	/**
 	 * Builds a new default SNOMED CT concept with a fully specified name description and ISA relationship to the specified parent concept.
-<<<<<<< HEAD
 	 * @param fullySpecifiedName
 	 * @param parentConceptId
 	 * @return
@@ -649,19 +615,13 @@
 	
 	/**
 	 * Builds a new default SNOMED CT concept with a fully specified name description and ISA relationship to the specified parent concept with the given identifier. 
-=======
->>>>>>> bd27ab75
 	 * @param fullySpecifiedName
 	 * @param parentConcept
 	 * @return
-<<<<<<< HEAD
 	 * @deprecated - will be removed in 4.5
-=======
-	 * @deprecated - will be removed in 4.4
->>>>>>> bd27ab75
-	 */
-	public Concept buildDefaultConcept(String fullySpecifiedName, Concept parentConcept) {
-		return buildDefaultConcept(generateComponentId(ComponentCategory.CONCEPT, getNamespace()), fullySpecifiedName, parentConcept);
+	 */
+	public Concept buildDefaultConcept(String fullySpecifiedName, String parentConceptId) {
+		return buildDefaultConcept(generateComponentId(ComponentCategory.CONCEPT, getNamespace()), fullySpecifiedName, findConceptById(parentConceptId));
 	}
 	
 	/**
