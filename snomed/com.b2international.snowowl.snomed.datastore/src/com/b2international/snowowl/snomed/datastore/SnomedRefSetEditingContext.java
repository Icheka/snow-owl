--- conflicted
+++ resolved
@@ -932,38 +932,7 @@
 		
 	} 
 
-	private void createIdentifierAndAddRefSet(final SnomedRefSet snomedRefSet, final String parentConceptId, final String name) {
-		createIdentifierAndAddRefSet(snomedRefSet, getSnomedEditingContext().generateComponentId(ComponentCategory.CONCEPT), parentConceptId, name);
-	}
-	
 	// create identifier concept with the given arguments, save it locally
-<<<<<<< HEAD
-	private void createIdentifierAndAddRefSet(final SnomedRefSet snomedRefSet, final String conceptId, final String parentConceptId, final String name) {
-		final Concept identifier = createIdentifierConcept(conceptId, parentConceptId, name);
-		snomedRefSet.setIdentifierId(identifier.getId());
-		add(snomedRefSet);
-	}
-
-	/**
-	 * non-API - will be refactored later
-	 * @param parentConceptId
-	 * @param name
-	 * @return
-	 */
-	public Concept createIdentifierConcept(final String conceptId, final String parentConceptId, final String name) {
-		final SnomedEditingContext context = getSnomedEditingContext();
-		
-		// FIXME replace with proper builder, 
-		// create identifier concept with one FSN
-		final Concept identifier = context.buildDefaultConcept(conceptId, name, parentConceptId);
-		final Description synonym = context.buildDefaultDescription(name, Concepts.SYNONYM);
-		synonym.setConcept(identifier);
-		
-		final Relationship inferredIsa = context.buildDefaultRelationship(identifier, context.findConceptById(Concepts.IS_A),
-				context.findConceptById(parentConceptId), context.findConceptById(Concepts.INFERRED_RELATIONSHIP));
-		identifier.getOutboundRelationships().add(inferredIsa);
-		
-=======
 	private void createIdentifierAndAddRefSet(final SnomedRefSet snomedRefSet, final String parentRefSetTypeConceptId, final String name) {
 		final SnomedEditingContext context = getSnomedEditingContext();
 		
@@ -973,7 +942,6 @@
 		final Description synonym = context.buildDefaultDescription(name, Concepts.SYNONYM);
 		synonym.setConcept(identifier);
 		
->>>>>>> bd27ab75
 		// create language reference set members for the descriptions, one FSN and PT both should be preferred
 		final SnomedStructuralRefSet languageRefSet = getLanguageRefSet();
 		for (final Description description : identifier.getDescriptions()) {
@@ -985,20 +953,44 @@
 				description.getLanguageRefSetMembers().add(member);
 			}
 		}
-		return identifier;
-	}
-	
-<<<<<<< HEAD
-=======
-	// create identifier concept with the given arguments and parent concept, save it locally
-	private void createIdentifierWithParentAndAddRefSet(SnomedRefSet snomedRefSet, String refsetSimpleType, String fullySpecifiedName, Concept parentConcept) {
-		final Concept identifier = snomedEditingContext.buildDefaultConcept(fullySpecifiedName, parentConcept);
-		identifier.getDescriptions().add(snomedEditingContext.buildDefaultDescription(fullySpecifiedName, Concepts.SYNONYM));
+		
 		snomedRefSet.setIdentifierId(identifier.getId());
 		add(snomedRefSet);
 	}
 
->>>>>>> bd27ab75
+	/**
+	 * non-API - will be refactored later
+	 * @param parentConceptId
+	 * @param name
+	 * @return
+	 */
+	public Concept createIdentifierConcept(final String conceptId, final String parentConceptId, final String name) {
+		final SnomedEditingContext context = getSnomedEditingContext();
+		
+		// FIXME replace with proper builder, 
+		// create identifier concept with one FSN
+		final Concept identifier = context.buildDefaultConcept(conceptId, name, parentConceptId);
+		final Description synonym = context.buildDefaultDescription(name, Concepts.SYNONYM);
+		synonym.setConcept(identifier);
+		
+		final Relationship inferredIsa = context.buildDefaultRelationship(identifier, context.findConceptById(Concepts.IS_A),
+				context.findConceptById(parentConceptId), context.findConceptById(Concepts.INFERRED_RELATIONSHIP));
+		identifier.getOutboundRelationships().add(inferredIsa);
+		
+		// create language reference set members for the descriptions, one FSN and PT both should be preferred
+		final SnomedStructuralRefSet languageRefSet = getLanguageRefSet();
+		for (final Description description : identifier.getDescriptions()) {
+			if (description.isActive()) { //this point all description should be active
+				final ComponentIdentifierPair<String> acceptabilityPair = createConceptTypePair(Concepts.REFSET_DESCRIPTION_ACCEPTABILITY_PREFERRED);
+				//create language reference set membership
+				final ComponentIdentifierPair<String> referencedComponentPair = SnomedRefSetEditingContext.createDescriptionTypePair(description.getId());
+				final SnomedLanguageRefSetMember member = createLanguageRefSetMember(referencedComponentPair, acceptabilityPair, context.getDefaultModuleConcept().getId(), languageRefSet);
+				description.getLanguageRefSetMembers().add(member);
+			}
+		}
+		return identifier;
+	}
+	
 	/*returns with the currently used language type reference set*/
 	private SnomedStructuralRefSet getLanguageRefSet() {
 		return snomedEditingContext.getLanguageRefSet();
