--- conflicted
+++ resolved
@@ -73,12 +73,9 @@
 	}
 
 	@Override
-<<<<<<< HEAD
-	public Set<String> getRequiredComponentIds() {
+	protected Set<String> getRequiredComponentIds() {
 		
 		Builder<String> requiredComponentIds = ImmutableSet.<String>builder()
-			.add(getModuleId())
-			.add(getReferencedComponentId())
 			.add(getComponentId(SnomedRf2Headers.FIELD_CORRELATION_ID));
 		
 		if (SnomedIdentifiers.isValid(getProperty(SnomedRf2Headers.FIELD_MAP_TARGET))) {
@@ -86,9 +83,5 @@
 		}
 		
 		return requiredComponentIds.build();
-=======
-	protected Set<String> getRequiredComponentIds() {
-		return ImmutableSet.of(getComponentId(SnomedRf2Headers.FIELD_CORRELATION_ID));
->>>>>>> e7fcaf74
 	}
 }