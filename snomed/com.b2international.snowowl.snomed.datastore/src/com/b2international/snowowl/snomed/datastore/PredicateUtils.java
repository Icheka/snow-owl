/*
 * Copyright 2011-2015 B2i Healthcare Pte Ltd, http://b2i.sg
 * 
 * Licensed under the Apache License, Version 2.0 (the "License");
 * you may not use this file except in compliance with the License.
 * You may obtain a copy of the License at
 *
 *      http://www.apache.org/licenses/LICENSE-2.0
 *
 * Unless required by applicable law or agreed to in writing, software
 * distributed under the License is distributed on an "AS IS" BASIS,
 * WITHOUT WARRANTIES OR CONDITIONS OF ANY KIND, either express or implied.
 * See the License for the specific language governing permissions and
 * limitations under the License.
 */
package com.b2international.snowowl.snomed.datastore;

import java.util.Collection;
import java.util.List;
import java.util.Set;

import org.apache.lucene.document.Document;

import com.b2international.snowowl.snomed.SnomedConstants.Concepts;
import com.b2international.snowowl.snomed.datastore.index.mapping.SnomedMappings;
import com.b2international.snowowl.snomed.mrcm.CardinalityPredicate;
import com.b2international.snowowl.snomed.mrcm.CompositeConceptSetDefinition;
import com.b2international.snowowl.snomed.mrcm.ConceptSetDefinition;
import com.b2international.snowowl.snomed.mrcm.EnumeratedConceptSetDefinition;
import com.b2international.snowowl.snomed.mrcm.HierarchyConceptSetDefinition;
import com.b2international.snowowl.snomed.mrcm.HierarchyInclusionType;
import com.b2international.snowowl.snomed.mrcm.ReferenceSetConceptSetDefinition;
import com.b2international.snowowl.snomed.mrcm.RelationshipConceptSetDefinition;
import com.google.common.base.Function;
import com.google.common.base.Splitter;
import com.google.common.collect.FluentIterable;
import com.google.common.collect.Sets;

/**
 * Utility class for concept model predicates and its subclasses.
 *
 */
public abstract class PredicateUtils {

	public static final String REFSET_PREDICATE_KEY_PREFIX = "RefSet";
	public static final String PREDICATE_SEPARATOR = "#";
	
	/**
	 * Descendant. {@value}
	 */
	public static final String DESCENDANT = "<";
	
	/**
	 * Self or descendant. {@value}
	 */
	public static final String SELF_OR_DESCENDANT = "<<";
	
	/**
	 * Union. {@value}
	 */
	public static final String UNION = "UNION";
	
	/**
	 * Or. {@value}
	 */
	public static final String OR = "OR";

	
	/**
	 * Builds an ESCG expression that represents the specified concept set definition.
	 * <br>This method is a union of all {@link ConceptSetProcessor#getEscgExpression()} method behavior.
	 * 
	 * @param conceptSetDefinition the concept set definition.
	 * @return built expression that can be processed as an ESCG expression.
	 * 
	 * 
	 */
	public static String getEscgExpression(final ConceptSetDefinition conceptSetDefinition) {
		
		if (conceptSetDefinition instanceof HierarchyConceptSetDefinition) {
			
			final HierarchyConceptSetDefinition hierarchyConceptSetDefinition = (HierarchyConceptSetDefinition)conceptSetDefinition;
			
			switch (hierarchyConceptSetDefinition.getInclusionType()) {
				
				case SELF: 
					return hierarchyConceptSetDefinition.getFocusConceptId();
					
				case DESCENDANT: 
					return new StringBuilder(DESCENDANT).append(hierarchyConceptSetDefinition.getFocusConceptId()).toString();
					
				case SELF_OR_DESCENDANT: 
					return new StringBuilder(SELF_OR_DESCENDANT).append(hierarchyConceptSetDefinition.getFocusConceptId()).toString();
				
				default: 
					throw new IllegalArgumentException("Unknown inclusion type: " + hierarchyConceptSetDefinition.getInclusionType());
			}
			
		} else if (conceptSetDefinition instanceof ReferenceSetConceptSetDefinition) {
			
			final ReferenceSetConceptSetDefinition referenceSetConceptSetDefinition = (ReferenceSetConceptSetDefinition) conceptSetDefinition;
			return new StringBuilder("^").append(referenceSetConceptSetDefinition.getRefSetIdentifierConceptId()).toString();
			
		} else if (conceptSetDefinition instanceof RelationshipConceptSetDefinition) {
			
			final RelationshipConceptSetDefinition relationshipConceptSetDefinition = (RelationshipConceptSetDefinition) conceptSetDefinition;

			final StringBuilder resultBuilder = new StringBuilder("<<");
			resultBuilder.append(Concepts.ROOT_CONCEPT);
			resultBuilder.append(":");
			resultBuilder.append(relationshipConceptSetDefinition.getTypeConceptId());
			resultBuilder.append("=");
			resultBuilder.append(relationshipConceptSetDefinition.getDestinationConceptId());
			
			return resultBuilder.toString();
			
		} else if (conceptSetDefinition instanceof EnumeratedConceptSetDefinition) {
			
			final EnumeratedConceptSetDefinition enumeratedConceptSetDefinition = (EnumeratedConceptSetDefinition) conceptSetDefinition;
			final StringBuilder sb = new StringBuilder();
			
			for (final String conceptId : enumeratedConceptSetDefinition.getConceptIds()) {
				if (sb.length() > 0) {
					sb.append(OR);
				}
				sb.append(conceptId);
			}
			return sb.toString();
			
		} else if (conceptSetDefinition instanceof CompositeConceptSetDefinition) {
			
			final CompositeConceptSetDefinition compositeConceptSetDefinition = (CompositeConceptSetDefinition) conceptSetDefinition;
			final StringBuilder sb = new StringBuilder();
			for (final ConceptSetDefinition child : compositeConceptSetDefinition.getChildren()) {
				if (sb.length() > 0) {
					sb.append(UNION);
				}
				sb.append(getEscgExpression(child));
			}
			return sb.toString();
			
		}
		
		throw new IllegalArgumentException("Unexpected concept set definition: " + conceptSetDefinition);
		
	}
	
	public static Set<ConstraintDomain> processConstraintDomain(final long storageKey, final ConceptSetDefinition domain) {

		final Set<ConstraintDomain> $ = Sets.newHashSet();
		
		if (domain instanceof HierarchyConceptSetDefinition) {
			
			final HierarchyConceptSetDefinition hierarchyConceptSetDefinition = (HierarchyConceptSetDefinition) domain;
			final Long focusConceptId = Long.valueOf(hierarchyConceptSetDefinition.getFocusConceptId());
			final HierarchyInclusionType inclusionType = hierarchyConceptSetDefinition.getInclusionType();
			$.add(new ConstraintDomain(focusConceptId, inclusionType.name(), storageKey));
			
		} else if (domain instanceof ReferenceSetConceptSetDefinition) {
			
			final ReferenceSetConceptSetDefinition referenceSetConceptSetDefinition = (ReferenceSetConceptSetDefinition) domain;
			final long refSetIdentifierConceptId = Long.valueOf(referenceSetConceptSetDefinition.getRefSetIdentifierConceptId());
			$.add(new ConstraintDomain(refSetIdentifierConceptId, REFSET_PREDICATE_KEY_PREFIX, storageKey));
			
		} else if (domain instanceof RelationshipConceptSetDefinition) {
			
			final RelationshipConceptSetDefinition relationshipConceptSetDefinition = (RelationshipConceptSetDefinition) domain;
			final long destinationConceptId = Long.valueOf(relationshipConceptSetDefinition.getDestinationConceptId());
			$.add(new ConstraintDomain(destinationConceptId, relationshipConceptSetDefinition.getTypeConceptId(), storageKey));
			
		} else if (domain instanceof EnumeratedConceptSetDefinition) {
			
			final EnumeratedConceptSetDefinition enumeratedConceptSetDefinition = (EnumeratedConceptSetDefinition) domain;
			for (final String conceptId : enumeratedConceptSetDefinition.getConceptIds()) {
				final long id = Long.valueOf(conceptId);
				$.add(new ConstraintDomain(id, HierarchyInclusionType.SELF.name(), storageKey));
			}
			
		} else if (domain instanceof CompositeConceptSetDefinition) {
			final CompositeConceptSetDefinition compositeConceptSetDefinition = (CompositeConceptSetDefinition) domain;
			for (ConceptSetDefinition childConceptSetDefinition : compositeConceptSetDefinition.getChildren()) {
				$.addAll(processConstraintDomain(storageKey, childConceptSetDefinition));
			}
		}
		return $;
	}

	/**
	 * POJO for storing constraint domain information.
	 */
	public static final class ConstraintDomain {
		
		private final long componentId;
		private final String predicateKey;
		private long storageKey;

		private ConstraintDomain(final long componentId, final String predicateKeySuffix, final long storageKey) {
			this.componentId = componentId;
			this.storageKey = storageKey;
			this.predicateKey = String.format("%s#%s", storageKey, predicateKeySuffix);
		}
		
		public long getStorageKey() {
			return storageKey;
		}

		/**Returns with the component ID.*/
		public long getComponentId() {
			return componentId;
		}

		/**Returns with the predicate key.*/
		public String getPredicateKey() {
			return predicateKey;
		}

		@Override
		public int hashCode() {
			final int prime = 31;
			int result = 1;
			result = prime * result + (int) (componentId ^ (componentId >>> 32));
			result = prime * result + (int) (storageKey ^ (storageKey >>> 32));
			return result;
		}

		@Override
		public boolean equals(final Object obj) {
			if (this == obj)
				return true;
			if (obj == null)
				return false;
			if (!(obj instanceof ConstraintDomain))
				return false;
			final ConstraintDomain other = (ConstraintDomain) obj;
			if (componentId != other.componentId)
				return false;
			if (storageKey != other.storageKey) 
				return false;
			return true;
		}
		
		public static Collection<ConstraintDomain> of(final Document conceptDoc) {
			final Long componentId = SnomedMappings.id().getValue(conceptDoc);
<<<<<<< HEAD
			final List<String> values = Mappings.stringField(SnomedIndexBrowserConstants.COMPONENT_REFERRING_PREDICATE).getValues(conceptDoc);
=======
			final List<String> values = SnomedMappings.componentReferringPredicate().getValues(conceptDoc);
>>>>>>> 0cbcab68
			return FluentIterable.from(values).transform(new Function<String, ConstraintDomain>() {
				@Override 
				public ConstraintDomain apply(final String predicateKey) {
					final List<String> segments = Splitter.on(PREDICATE_SEPARATOR).limit(2).splitToList(predicateKey);
					final long storageKey = Long.parseLong(segments.get(0));
					final String predicateKeySuffix = segments.get(1);
					return new ConstraintDomain(componentId, predicateKeySuffix, storageKey);
				}
			}).toList();
		}
		
	}
	
	/**
	 * Enumeration for concept set definition type.
	 */
	public enum DefinitionType {
		/**Concept.*/ CONCEPT,
		/**Reference set.*/ REFSET;
		
	}
	
	/**
	 * Returns {@code true} if the specified predicate represents mandatory cardinality. 
	 * @param predicate the predicate.
	 * @return {@code true} if mandatory cardinality, otherwise {@code false}.
	 */
	public static boolean isRequired(final CardinalityPredicate predicate) {
		return predicate.getMinCardinality() > 0;
	}

	/**
	 * Returns {@code true} if the specified predicate represents many cardinality. 
	 * @param predicate the predicate.
	 * @return {@code true} if many cardinality, otherwise {@code false}.
	 */
	public static boolean isMultiple(final CardinalityPredicate predicate) {
		return predicate.getMaxCardinality() == -1;
	}
	
	private PredicateUtils() { /*suppress instantiation*/ }
	
}<|MERGE_RESOLUTION|>--- conflicted
+++ resolved
@@ -241,11 +241,7 @@
 		
 		public static Collection<ConstraintDomain> of(final Document conceptDoc) {
 			final Long componentId = SnomedMappings.id().getValue(conceptDoc);
-<<<<<<< HEAD
-			final List<String> values = Mappings.stringField(SnomedIndexBrowserConstants.COMPONENT_REFERRING_PREDICATE).getValues(conceptDoc);
-=======
 			final List<String> values = SnomedMappings.componentReferringPredicate().getValues(conceptDoc);
->>>>>>> 0cbcab68
 			return FluentIterable.from(values).transform(new Function<String, ConstraintDomain>() {
 				@Override 
 				public ConstraintDomain apply(final String predicateKey) {
