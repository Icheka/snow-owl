--- conflicted
+++ resolved
@@ -48,141 +48,12 @@
 public final class SnomedConstraintDocument extends RevisionDocument implements ITerminologyComponentIdProvider {
 	private static final long serialVersionUID = -3084452506109842527L;
 
-<<<<<<< HEAD
 	public static Builder builder() {
 		return new Builder();
 	}
 	
 	public static Builder builder(final SnomedConstraintDocument input) {
 		return builder();
-=======
-	public static Builder builder(final AttributeConstraint constraint) {
-
-		// Examine the inner predicate in case it is wrapped in cardinality restrictions
-		ConceptModelPredicate predicate = constraint.getPredicate();
-		if (predicate instanceof CardinalityPredicate) {
-			predicate = ((CardinalityPredicate) predicate).getPredicate();
-		}
-
-		final SnomedConstraintPredicateType predicateType = SnomedConstraintPredicateType.typeOf(predicate);
-		final ConceptSetDefinitionFragment domainFragment = ConceptSetDefinitionFragment.from(constraint.getDomain());
-		final PredicateFragment predicateFragment = PredicateFragment.from(constraint.getPredicate());
-
-		/* 
-		 * Collect SCT identifiers and keys seen in the constraint's domain part, which will be used when we
-		 * are looking for applicable constraints.
-		 */
-		final Set<String> selfIds = newHashSet();
-		final Set<String> childIds = newHashSet();
-		final Set<String> descendantIds = newHashSet();
-		final Set<String> refSetIds = newHashSet();
-		final Set<String> relationshipKeys = newHashSet(); // "typeId=destinationId" format
-		collectIds(constraint.getDomain(), selfIds, childIds, descendantIds, refSetIds, relationshipKeys);
-
-		return new Builder()
-				.id(constraint.getUuid())
-				.storageKey(CDOIDUtils.asLong(constraint.cdoID()))
-				.active(constraint.isActive())
-				.effectiveTime(EffectiveTimes.getEffectiveTime(constraint.getEffectiveTime()))
-				.author(constraint.getAuthor())
-				.strength(constraint.getStrength())
-				.validationMessage(constraint.getValidationMessage())
-				.description(constraint.getDescription())
-				.form(constraint.getForm())
-				.domain(domainFragment)
-				.predicate(predicateFragment)
-				.predicateType(predicateType)
-				.selfIds(selfIds)
-				.descendantIds(descendantIds)
-				.childIds(childIds)
-				.refSetIds(refSetIds)
-				.relationshipKeys(relationshipKeys);
-	}
-	
-	/**
-	 * Collects key concept IDs from the specified concept set definition. Results are aggregated in the
-	 * given sets.
-	 * 
-	 * @param definition
-	 *            the definition to parse
-	 * @param selfIds
-	 *            the definition applies to these concepts
-	 * @param descendantIds
-	 *            the definition applies to the descendants of these concepts
-	 * @param refSetIds
-	 *            the definition applies to members of these reference sets
-	 * @param relationshipKeys
-	 *            the definition applies to concepts that include a relationship with these
-	 *            type-destination values
-	 */
-	private static void collectIds(final ConceptSetDefinition definition, 
-			final Set<String> selfIds,
-			final Set<String> childIds,
-			final Set<String> descendantIds, 
-			final Set<String> refSetIds, 
-			final Set<String> relationshipKeys) {
-
-		// XXX: The methods need to return a non-null value so that the switch does not fall "upwards", to the more generic cases.
-		new MrcmSwitch<ConceptSetDefinition>() {
-			
-			@Override
-			public ConceptSetDefinition caseHierarchyConceptSetDefinition(final HierarchyConceptSetDefinition definition) {
-				final String focusConceptId = definition.getFocusConceptId();
-				final HierarchyInclusionType inclusionType = definition.getInclusionType();
-
-				switch (inclusionType) {
-					case SELF:
-						selfIds.add(focusConceptId);
-						break;
-					case CHILD:
-						childIds.add(focusConceptId);
-						break;
-					case DESCENDANT:
-						descendantIds.add(focusConceptId);
-						break;
-					case SELF_OR_DESCENDANT:
-						selfIds.add(focusConceptId);
-						descendantIds.add(focusConceptId);
-						break;
-					default: 
-						throw new IllegalStateException("Unexpected hierarchy inclusion type '" + inclusionType + "'.");
-				}
-
-				return definition;
-			}
-
-			@Override
-			public ConceptSetDefinition caseEnumeratedConceptSetDefinition(final EnumeratedConceptSetDefinition definition) {
-				final List<String> conceptIds = definition.getConceptIds();
-				selfIds.addAll(conceptIds);
-				return definition;
-			}
-
-			@Override
-			public ConceptSetDefinition caseReferenceSetConceptSetDefinition(final ReferenceSetConceptSetDefinition definition) {
-				final String refSetId = definition.getRefSetIdentifierConceptId();
-				refSetIds.add(refSetId);
-				return definition;
-			}
-
-			@Override
-			public ConceptSetDefinition caseCompositeConceptSetDefinition(final CompositeConceptSetDefinition definition) {
-				for (final ConceptSetDefinition childdefinition : definition.getChildren()) {
-					collectIds(childdefinition, selfIds, childIds, descendantIds, refSetIds, relationshipKeys);
-				}
-				return definition;
-			}
-
-			@Override
-			public ConceptSetDefinition caseRelationshipConceptSetDefinition(final RelationshipConceptSetDefinition definition) {
-				final String typeId = definition.getTypeConceptId();
-				final String destinationId = definition.getDestinationConceptId();
-				relationshipKeys.add(String.format("%s=%s", typeId, destinationId));
-				return definition;
-			}
-
-		}.doSwitch(definition);
->>>>>>> d6d2d4c4
 	}
 	
 	public static Builder descriptionBuilder() {
