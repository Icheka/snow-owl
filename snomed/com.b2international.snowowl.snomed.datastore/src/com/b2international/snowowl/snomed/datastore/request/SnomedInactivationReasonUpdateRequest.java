--- conflicted
+++ resolved
@@ -1,9 +1,5 @@
 /*
-<<<<<<< HEAD
- * Copyright 2011-2018 B2i Healthcare Pte Ltd, http://b2i.sg
-=======
  * Copyright 2011-2019 B2i Healthcare Pte Ltd, http://b2i.sg
->>>>>>> 96c44948
  * 
  * Licensed under the Apache License, Version 2.0 (the "License");
  * you may not use this file except in compliance with the License.
@@ -27,27 +23,13 @@
 import org.slf4j.Logger;
 import org.slf4j.LoggerFactory;
 
+import com.b2international.snowowl.core.date.EffectiveTimes;
 import com.b2international.snowowl.core.domain.TransactionContext;
 import com.b2international.snowowl.core.events.Request;
-<<<<<<< HEAD
-import com.b2international.snowowl.eventbus.IEventBus;
 import com.b2international.snowowl.snomed.common.SnomedRf2Headers;
 import com.b2international.snowowl.snomed.core.domain.refset.SnomedReferenceSetMember;
 import com.b2international.snowowl.snomed.core.store.SnomedComponents;
-import com.b2international.snowowl.snomed.datastore.SnomedDatastoreActivator;
 import com.b2international.snowowl.snomed.datastore.index.entry.SnomedRefSetMemberIndexEntry;
-import com.google.common.base.Function;
-import com.google.common.base.Strings;
-import com.google.common.cache.CacheBuilder;
-import com.google.common.cache.CacheLoader;
-=======
-import com.b2international.snowowl.snomed.Component;
-import com.b2international.snowowl.snomed.Inactivatable;
-import com.b2international.snowowl.snomed.core.store.SnomedComponents;
-import com.b2international.snowowl.snomed.datastore.model.SnomedModelExtensions;
-import com.b2international.snowowl.snomed.snomedrefset.SnomedAttributeValueRefSetMember;
-import com.google.common.collect.ImmutableList;
->>>>>>> 96c44948
 
 /**
  * Updates the inactivation reason on the {@link Inactivatable} component specified by identifier.
@@ -95,23 +77,7 @@
 
 	private final String referencedComponentId;
 	private final String inactivationRefSetId;
-<<<<<<< HEAD
 	private final String moduleId;
-
-	private final Function<TransactionContext, String> referenceBranchFunction = CacheBuilder.newBuilder().build(new CacheLoader<TransactionContext, String>() {
-		@Override
-		public String load(final TransactionContext context) throws Exception {
-			final String latestReleaseBranch = SnomedComponentUpdateRequest.getLatestReleaseBranch(context);
-			if (latestReleaseBranch == null) {
-				return Branch.MAIN_PATH;
-			}
-			return latestReleaseBranch;
-		}
-	});
-
-=======
-	
->>>>>>> 96c44948
 	private String inactivationValueId;
 	
 	SnomedInactivationReasonUpdateRequest(final String referencedComponentId, final String inactivationRefSetId, final String moduleId) {
@@ -155,9 +121,8 @@
 			
 			if (firstMemberFound) {
 				// If we got through the first iteration, all other members can be removed
-				if (removeOrDeactivate(context, existingMember, updatedMember)) {
-					context.update(oldRevision, updatedMember.build());
-				}
+				removeOrDeactivate(context, existingMember, updatedMember);
+				context.update(oldRevision, updatedMember.build());
 				continue;
 			}
 			
@@ -165,9 +130,8 @@
 			if (Objects.equals(existingValueId, inactivationValueId)) {
 
 				// Exact match, just make sure that the member is active
-				if (ensureMemberActive(context, existingMember, updatedMember)) {
-					context.update(oldRevision, updatedMember.build());
-				}
+				ensureMemberActive(context, existingMember, updatedMember);
+				context.update(oldRevision, updatedMember.build());
 				firstMemberFound = true;
 
 			} else if (!CLEAR.equals(inactivationValueId)) {
@@ -180,22 +144,15 @@
 							inactivationValueId);
 				}
 
-<<<<<<< HEAD
 				updatedMember.field(SnomedRf2Headers.FIELD_VALUE_ID, inactivationValueId);
 				ensureMemberActive(context, existingMember, updatedMember);
 				context.update(oldRevision, updatedMember.build());
-=======
-				existingMember.setValueId(inactivationValueId);
-				ensureMemberActive(context, existingMember);
-				unsetEffectiveTime(existingMember);
->>>>>>> 96c44948
 				
 			} else /* if (CLEAR.equals(inactivationValueId) */ {
 				
 				// Inactivation value is "no reason given", remove this member
-				if (removeOrDeactivate(context, existingMember, updatedMember)) {
-					context.update(oldRevision, updatedMember.build());
-				}
+				removeOrDeactivate(context, existingMember, updatedMember);
+				context.update(oldRevision, updatedMember.build());
 			}
 
 			// If we get to the end of this loop, the first member has been processed
@@ -213,113 +170,43 @@
 		}
 	}
 
-<<<<<<< HEAD
-	private String getLatestReleaseBranch(final TransactionContext context) {
-		final String latestVersion = referenceBranchFunction.apply(context);
-		return  latestVersion == Branch.MAIN_PATH ? null : latestVersion;
-	}
-
-	private boolean ensureMemberActive(final TransactionContext context, final SnomedReferenceSetMember existingMember, final SnomedRefSetMemberIndexEntry.Builder updatedMember) {
-=======
-	private void ensureMemberActive(final TransactionContext context, final SnomedAttributeValueRefSetMember existingMember) {
->>>>>>> 96c44948
-
+	private void ensureMemberActive(final TransactionContext context, final SnomedReferenceSetMember existingMember, final SnomedRefSetMemberIndexEntry.Builder updatedMember) {
 		if (!existingMember.isActive()) {
 
 			if (LOG.isDebugEnabled()) { LOG.debug("Reactivating attribute-value member {}.", existingMember.getId()); }
 			existingMember.setActive(true);
-<<<<<<< HEAD
-			updateEffectiveTime(context, getLatestReleaseBranch(context), existingMember, updatedMember);
-			return true;
-			
-=======
-			unsetEffectiveTime(existingMember);
-
->>>>>>> 96c44948
+			unsetEffectiveTime(existingMember, updatedMember);
+			
 		} else {
 			if (LOG.isDebugEnabled()) { LOG.debug("Attribute-value member {} already active, not updating.", existingMember.getId()); }
-			return false;
-		}
-	}
-
-	private boolean removeOrDeactivate(final TransactionContext context, final SnomedReferenceSetMember existingMember, final SnomedRefSetMemberIndexEntry.Builder updatedMember) {
+		}
+	}
+
+	private void removeOrDeactivate(final TransactionContext context, final SnomedReferenceSetMember existingMember, final SnomedRefSetMemberIndexEntry.Builder updatedMember) {
 		if (!existingMember.isReleased()) {
 
 			if (LOG.isDebugEnabled()) { LOG.debug("Removing attribute-value member {}.", existingMember.getId()); }
 			context.delete(updatedMember.build());
 			
-			return false;
-
 		} else if (existingMember.isActive()) {
 
 			if (LOG.isDebugEnabled()) { LOG.debug("Inactivating attribute-value member {}.", existingMember.getId()); }
 			existingMember.setActive(false);
-<<<<<<< HEAD
-			updateEffectiveTime(context, getLatestReleaseBranch(context), existingMember, updatedMember);
-			return true;
-			
-=======
-			unsetEffectiveTime(existingMember);
-
->>>>>>> 96c44948
+			unsetEffectiveTime(existingMember, updatedMember);
+			
 		} else {
 			
 			if (LOG.isDebugEnabled()) { LOG.debug("Attribute-value member {} already inactive, not updating.", existingMember.getId()); }
-			return false;
-			
-		}
-	}
-
-<<<<<<< HEAD
-	private boolean updateEffectiveTime(final TransactionContext context, final String referenceBranch, final SnomedReferenceSetMember existingMember, final SnomedRefSetMemberIndexEntry.Builder updatedMember) {
-
-		if (existingMember.isReleased() &&  !Strings.isNullOrEmpty(referenceBranch)) {
-
-			final SnomedReferenceSetMember referenceMember = SnomedRequests.prepareGetMember(existingMember.getId())
-					.build(SnomedDatastoreActivator.REPOSITORY_UUID, referenceBranch)
-					.execute(context.service(IEventBus.class))
-					.getSync();
-
-			final String referenceValueId = (String) referenceMember.getProperties().get(SnomedRf2Headers.FIELD_VALUE_ID);
-
-			final SnomedRefSetMemberIndexEntry memberToCheck = updatedMember.build();
-			
-			boolean restoreEffectiveTime = true;
-			restoreEffectiveTime = restoreEffectiveTime && memberToCheck.isActive() == referenceMember.isActive();
-			restoreEffectiveTime = restoreEffectiveTime && memberToCheck.getModuleId().equals(referenceMember.getModuleId());
-			restoreEffectiveTime = restoreEffectiveTime && memberToCheck.getValueId().equals(referenceValueId);
-
-			if (restoreEffectiveTime) {
-
-				if (LOG.isDebugEnabled()) { 
-					LOG.debug("Restoring effective time on attribute-value member {} to reference value {}.", 
-							existingMember.getId(), 
-							EffectiveTimes.format(referenceMember.getEffectiveTime(), DateFormats.SHORT));
-				}
-
-				existingMember.setEffectiveTime(referenceMember.getEffectiveTime());
-				return true;
-			} else {
-				return unsetEffectiveTime(existingMember, updatedMember);
-			}
-
-		} else {
-			return unsetEffectiveTime(existingMember, updatedMember);
-		}
-	}
-
-	private boolean unsetEffectiveTime(final SnomedReferenceSetMember existingMember, final SnomedRefSetMemberIndexEntry.Builder updatedMember) {
-=======
-	private void unsetEffectiveTime(final SnomedAttributeValueRefSetMember existingMember) {
->>>>>>> 96c44948
-
+			
+		}
+	}
+
+	private void unsetEffectiveTime(final SnomedReferenceSetMember existingMember, final SnomedRefSetMemberIndexEntry.Builder updatedMember) {
 		if (existingMember.getEffectiveTime() != null) {
 			if (LOG.isDebugEnabled()) { LOG.debug("Unsetting effective time on attribute-value member {}.", existingMember.getId()); }
 			updatedMember.effectiveTime(EffectiveTimes.UNSET_EFFECTIVE_TIME);
-			return true;
 		} else {
 			if (LOG.isDebugEnabled()) { LOG.debug("Effective time on attribute-value member {} already unset, not updating.", existingMember.getId()); }
-			return false;
 		}
 	}
 }