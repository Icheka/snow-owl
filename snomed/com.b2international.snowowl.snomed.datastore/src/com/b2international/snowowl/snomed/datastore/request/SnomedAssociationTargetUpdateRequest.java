--- conflicted
+++ resolved
@@ -1,5 +1,5 @@
 /*
- * Copyright 2011-2018 B2i Healthcare Pte Ltd, http://b2i.sg
+ * Copyright 2011-2019 B2i Healthcare Pte Ltd, http://b2i.sg
  * 
  * Licensed under the Apache License, Version 2.0 (the "License");
  * you may not use this file except in compliance with the License.
@@ -26,29 +26,16 @@
 import org.slf4j.Logger;
 import org.slf4j.LoggerFactory;
 
+import com.b2international.snowowl.core.date.EffectiveTimes;
 import com.b2international.snowowl.core.domain.TransactionContext;
 import com.b2international.snowowl.core.events.Request;
-<<<<<<< HEAD
-import com.b2international.snowowl.eventbus.IEventBus;
 import com.b2international.snowowl.snomed.common.SnomedRf2Headers;
 import com.b2international.snowowl.snomed.core.domain.AssociationType;
 import com.b2international.snowowl.snomed.core.domain.SnomedComponent;
 import com.b2international.snowowl.snomed.core.domain.refset.SnomedReferenceSetMember;
 import com.b2international.snowowl.snomed.core.store.SnomedComponents;
-import com.b2international.snowowl.snomed.datastore.SnomedDatastoreActivator;
 import com.b2international.snowowl.snomed.datastore.index.entry.SnomedRefSetMemberIndexEntry;
 import com.b2international.snowowl.snomed.datastore.index.entry.SnomedRefSetMemberIndexEntry.Builder;
-import com.google.common.base.Function;
-import com.google.common.cache.CacheBuilder;
-import com.google.common.cache.CacheLoader;
-=======
-import com.b2international.snowowl.snomed.Component;
-import com.b2international.snowowl.snomed.Inactivatable;
-import com.b2international.snowowl.snomed.core.domain.AssociationType;
-import com.b2international.snowowl.snomed.core.store.SnomedComponents;
-import com.b2international.snowowl.snomed.datastore.model.SnomedModelExtensions;
-import com.b2international.snowowl.snomed.snomedrefset.SnomedAssociationRefSetMember;
->>>>>>> 96c44948
 import com.google.common.collect.HashMultimap;
 import com.google.common.collect.Multimap;
 
@@ -175,24 +162,18 @@
 							newTargetId);
 				}
 
-<<<<<<< HEAD
 				SnomedRefSetMemberIndexEntry oldRevision = updatedMember.build();
 				updatedMember.field(SnomedRf2Headers.FIELD_TARGET_COMPONENT, newTargetId);
 				ensureMemberActive(context, existingMember, updatedMember);
+				unsetEffectiveTime(existingMember, updatedMember);
 				context.update(oldRevision, updatedMember.build());
-=======
-				existingMember.setTargetComponentId(newTargetId);
-				ensureMemberActive(context, existingMember);
-				unsetEffectiveTime(existingMember);
->>>>>>> 96c44948
 
 			} else {
 				
 				// We have no use for this member -- remove or inactivate if already released
 				SnomedRefSetMemberIndexEntry oldRevision = updatedMember.build();
-				if (removeOrDeactivate(context, existingMember, updatedMember)) {
-					context.update(oldRevision, updatedMember.build());
-				}
+				removeOrDeactivate(context, existingMember, updatedMember);
+				context.update(oldRevision, updatedMember.build());
 			}
 		}
 
@@ -207,115 +188,43 @@
 		}
 	}
 
-<<<<<<< HEAD
-	private String getLatestReleaseBranch(final TransactionContext context) {
-		return referenceBranchFunction.apply(context);
-	}
-
-	private boolean ensureMemberActive(final TransactionContext context, final SnomedReferenceSetMember existingMember, final SnomedRefSetMemberIndexEntry.Builder updatedMember) {
+	private void ensureMemberActive(final TransactionContext context, final SnomedReferenceSetMember existingMember, final SnomedRefSetMemberIndexEntry.Builder updatedMember) {
 		if (!existingMember.isActive()) {
 			
 			if (LOG.isDebugEnabled()) { LOG.debug("Reactivating association member {}.", existingMember.getId()); }
 			updatedMember.active(true);
-			updateEffectiveTime(context, getLatestReleaseBranch(context), existingMember, updatedMember);
-			return true;
-=======
-	private void ensureMemberActive(final TransactionContext context, final SnomedAssociationRefSetMember existingMember) {
-		
-		if (!existingMember.isActive()) {
-			
-			if (LOG.isDebugEnabled()) { LOG.debug("Reactivating association member {}.", existingMember.getUuid()); }
-			existingMember.setActive(true);
-			unsetEffectiveTime(existingMember);
-			
->>>>>>> 96c44948
+			unsetEffectiveTime(existingMember, updatedMember);
+			
 		} else {
 			if (LOG.isDebugEnabled()) { LOG.debug("Association member {} already active, not updating.", existingMember.getId()); }
-			return false;
-		}
-	}
-
-	private boolean removeOrDeactivate(final TransactionContext context, final SnomedReferenceSetMember existingMember, final SnomedRefSetMemberIndexEntry.Builder updatedMember) {
+		}
+	}
+
+	private void removeOrDeactivate(final TransactionContext context, final SnomedReferenceSetMember existingMember, final SnomedRefSetMemberIndexEntry.Builder updatedMember) {
 		if (!existingMember.isReleased()) {
-			
+
 			if (LOG.isDebugEnabled()) { LOG.debug("Removing association member {}.", existingMember.getId()); }
 			context.delete(updatedMember.build());
-			return false;
 			
 		} else if (existingMember.isActive()) {
 
-<<<<<<< HEAD
 			if (LOG.isDebugEnabled()) { LOG.debug("Inactivating association member {}.", existingMember.getId()); }
 			updatedMember.active(false);
-			updateEffectiveTime(context, getLatestReleaseBranch(context), existingMember, updatedMember);
-			return true;
-=======
-			if (LOG.isDebugEnabled()) { LOG.debug("Inactivating association member {}.", existingMember.getUuid()); }
-			existingMember.setActive(false);
-			unsetEffectiveTime(existingMember);
->>>>>>> 96c44948
+			unsetEffectiveTime(existingMember, updatedMember);
 			
 		} else {
 			
 			if (LOG.isDebugEnabled()) { LOG.debug("Association member {} is released and already inactive, not updating.", existingMember.getId()); }
-			return false;
-			
-		}
-	}
-
-<<<<<<< HEAD
-	private boolean updateEffectiveTime(final TransactionContext context, final String referenceBranch, final SnomedReferenceSetMember existingMember, final SnomedRefSetMemberIndexEntry.Builder updatedMember) {
-		
-		if (existingMember.isReleased()) {
-			
-			// The most recently versioned representation should always exist if the member has already been released once
-			final SnomedReferenceSetMember referenceMember = SnomedRequests.prepareGetMember(existingMember.getId())
-					.build(SnomedDatastoreActivator.REPOSITORY_UUID, referenceBranch)
-					.execute(context.service(IEventBus.class))
-					.getSync();
-
-			final SnomedComponent releasedTargetComponentValue = (SnomedComponent) referenceMember.getProperties().get(SnomedRf2Headers.FIELD_TARGET_COMPONENT);
-			
-			SnomedRefSetMemberIndexEntry memberToCheck = updatedMember.build();
-			boolean restoreEffectiveTime = true;
-			
-			restoreEffectiveTime = restoreEffectiveTime && memberToCheck.isActive() == referenceMember.isActive();
-			restoreEffectiveTime = restoreEffectiveTime && memberToCheck.getModuleId().equals(referenceMember.getModuleId());
-			restoreEffectiveTime = restoreEffectiveTime && memberToCheck.getTargetComponent().equals(releasedTargetComponentValue.getId());
-
-			if (restoreEffectiveTime) {
-
-				if (LOG.isDebugEnabled()) { 
-					LOG.debug("Restoring effective time on association member {} to reference value {}.", 
-							existingMember.getId(), 
-							EffectiveTimes.format(referenceMember.getEffectiveTime(), DateFormats.SHORT));
-				}
-
-				updatedMember.effectiveTime(referenceMember.getEffectiveTime().getTime());
-				return true;
-			} else {
-				return unsetEffectiveTime(existingMember, updatedMember);
-			}
-			
-		} else {
-			
-			// If it is unreleased, the effective time should be unset, but it doesn't hurt to double-check
-			return unsetEffectiveTime(existingMember, updatedMember);
-		}
-	}
-	
-	private boolean unsetEffectiveTime(SnomedReferenceSetMember existingMember, SnomedRefSetMemberIndexEntry.Builder updatedMember) {
-=======
-	private void unsetEffectiveTime(SnomedAssociationRefSetMember existingMember) {
->>>>>>> 96c44948
-		
+			
+		}
+	}
+
+	private void unsetEffectiveTime(SnomedReferenceSetMember existingMember, SnomedRefSetMemberIndexEntry.Builder updatedMember) {
 		if (existingMember.getEffectiveTime() != null) {
 			if (LOG.isDebugEnabled()) { LOG.debug("Unsetting effective time on association member {}.", existingMember.getId()); }
 			updatedMember.effectiveTime(EffectiveTimes.UNSET_EFFECTIVE_TIME);
-			return true;
 		} else {
 			if (LOG.isDebugEnabled()) { LOG.debug("Effective time on association member {} already unset, not updating.", existingMember.getId()); }
-			return false;
 		}
 	}
 }