/*
 * Copyright 2011-2019 B2i Healthcare Pte Ltd, http://b2i.sg
 * 
 * Licensed under the Apache License, Version 2.0 (the "License");
 * you may not use this file except in compliance with the License.
 * You may obtain a copy of the License at
 *
 *      http://www.apache.org/licenses/LICENSE-2.0
 *
 * Unless required by applicable law or agreed to in writing, software
 * distributed under the License is distributed on an "AS IS" BASIS,
 * WITHOUT WARRANTIES OR CONDITIONS OF ANY KIND, either express or implied.
 * See the License for the specific language governing permissions and
 * limitations under the License.
 */
package com.b2international.snowowl.snomed.datastore.request;

import static com.google.common.collect.Maps.newHashMap;

import java.util.Collections;
import java.util.Map;
import java.util.Map.Entry;

import org.slf4j.Logger;
import org.slf4j.LoggerFactory;

import com.b2international.snowowl.core.domain.TransactionContext;
import com.b2international.snowowl.core.events.Request;
<<<<<<< HEAD
import com.b2international.snowowl.eventbus.IEventBus;
import com.b2international.snowowl.snomed.common.SnomedRf2Headers;
import com.b2international.snowowl.snomed.core.domain.Acceptability;
import com.b2international.snowowl.snomed.core.domain.refset.SnomedRefSetType;
import com.b2international.snowowl.snomed.core.domain.refset.SnomedReferenceSetMember;
import com.b2international.snowowl.snomed.core.store.SnomedComponents;
import com.b2international.snowowl.snomed.datastore.index.entry.SnomedRefSetMemberIndexEntry;
import com.google.common.base.Function;
import com.google.common.cache.CacheBuilder;
import com.google.common.cache.CacheLoader;
=======
import com.b2international.snowowl.snomed.Description;
import com.b2international.snowowl.snomed.core.domain.Acceptability;
import com.b2international.snowowl.snomed.core.store.SnomedComponents;
import com.b2international.snowowl.snomed.datastore.model.SnomedModelExtensions;
import com.b2international.snowowl.snomed.snomedrefset.SnomedLanguageRefSetMember;
import com.b2international.snowowl.snomed.snomedrefset.SnomedRefSetMember;
>>>>>>> 96c44948

/**
 * @since 4.5
 */
final class SnomedDescriptionAcceptabilityUpdateRequest implements Request<TransactionContext, Void> {

	private static final Logger LOG = LoggerFactory.getLogger(SnomedDescriptionAcceptabilityUpdateRequest.class);
	
	private final String descriptionId;
	private final String moduleId;
	private final Map<String, Acceptability> newAcceptabilityMap;
	private final boolean create;

<<<<<<< HEAD
	private final Function<TransactionContext, String> referenceBranchFunction = CacheBuilder.newBuilder().build(new CacheLoader<TransactionContext, String>() {
		@Override
		public String load(TransactionContext context) throws Exception {
			return SnomedComponentUpdateRequest.getLatestReleaseBranch(context);
		}
	});


	public SnomedDescriptionAcceptabilityUpdateRequest(final String descriptionId, final String moduleId, final Map<String, Acceptability> newAcceptabilityMap, final boolean create) {
		this.descriptionId = descriptionId;
		this.moduleId = moduleId;
		this.newAcceptabilityMap = newAcceptabilityMap;
		this.create = create;
	}
	
=======
>>>>>>> 96c44948
	@Override
	public Void execute(TransactionContext context) {
		// Null leaves lang. members unchanged, empty map clears all lang. members
		if (newAcceptabilityMap == null) {
			return null;
		} else {
			updateAcceptabilityMap(context, descriptionId, newAcceptabilityMap);
			return null;
		}
	}

	private void updateAcceptabilityMap(final TransactionContext context, final String descriptionId, Map<String, Acceptability> acceptabilityMap) {
		final Iterable<SnomedReferenceSetMember> existingMembers = create ? Collections.emptySet() : SnomedRequests.prepareSearchMember()
				.all()
				.filterByReferencedComponent(descriptionId)
				.filterByRefSetType(Collections.singleton(SnomedRefSetType.LANGUAGE))
				.build()
				.execute(context);
		
<<<<<<< HEAD
=======
		if (!existingMember.isReleased()) {
			
			if (LOG.isDebugEnabled()) { LOG.debug("Removing language member {}.", existingMember.getUuid()); }
			SnomedModelExtensions.remove(existingMember);

		} else if (existingMember.isActive()) {

			if (LOG.isDebugEnabled()) { LOG.debug("Inactivating language member {}.", existingMember.getUuid()); }
			existingMember.setActive(false);
			unsetEffectiveTime(existingMember);
			
		} else {
			if (LOG.isDebugEnabled()) { LOG.debug("Language member {} already inactive, not updating.", existingMember.getUuid()); }
		}
	}
	
	private void updateAcceptabilityMap(final TransactionContext context, final Description description, Map<String, Acceptability> acceptabilityMap) {
		final List<SnomedLanguageRefSetMember> existingMembers = newArrayList(description.getLanguageRefSetMembers());
>>>>>>> 96c44948
		final Map<String, Acceptability> newLanguageMembersToCreate = newHashMap(acceptabilityMap);

		// check if there are existing matches
		for (SnomedReferenceSetMember existingMember : existingMembers) {
			final String acceptabilityId = (String) existingMember.getProperties().get(SnomedRf2Headers.FIELD_ACCEPTABILITY_ID);
			final Acceptability acceptability = Acceptability.getByConceptId(acceptabilityId);
			final String languageReferenceSetId = existingMember.getReferenceSetId();
			
			if (null == acceptability) {
				continue;	
			}
			
			final SnomedRefSetMemberIndexEntry.Builder updatedMember = SnomedRefSetMemberIndexEntry.builder(existingMember);
			final SnomedRefSetMemberIndexEntry oldRevision = updatedMember.build();
			
			if (acceptability.equals(newLanguageMembersToCreate.get(languageReferenceSetId))) {
<<<<<<< HEAD
				if (ensureMemberActive(existingMember, updatedMember)) {
					if (updateEffectiveTime(context, getLatestReleaseBranch(context), existingMember, updatedMember)) {
						context.update(oldRevision, updatedMember.build());
					}
				}
				newLanguageMembersToCreate.remove(languageReferenceSetId);
			} else if (newLanguageMembersToCreate.containsKey(languageReferenceSetId)) {
				final Acceptability newAcceptability = newLanguageMembersToCreate.get(languageReferenceSetId);
				ensureMemberActive(existingMember, updatedMember);
				updatedMember.field(SnomedRf2Headers.FIELD_ACCEPTABILITY_ID, newAcceptability.getConceptId());
				updateEffectiveTime(context, getLatestReleaseBranch(context), existingMember, updatedMember); // Always check; we know that the acceptabilityId has changed
				context.update(oldRevision, updatedMember.build());
=======
				newLanguageMembersToCreate.remove(languageReferenceSetId);
			} else if (newLanguageMembersToCreate.containsKey(languageReferenceSetId)) {
				final Acceptability newAcceptability = newLanguageMembersToCreate.get(languageReferenceSetId);
				ensureMemberActive(context, existingMember);
				existingMember.setAcceptabilityId(newAcceptability.getConceptId());
				unsetEffectiveTime(existingMember);
>>>>>>> 96c44948
				newLanguageMembersToCreate.remove(languageReferenceSetId);
			} else {
				if (removeOrDeactivate(context, existingMember, updatedMember)) {
					context.update(oldRevision, updatedMember.build());
				}
			}
			
		}
		
		for (final Entry<String, Acceptability> languageMemberEntry : newLanguageMembersToCreate.entrySet()) {
			SnomedComponents
				.newLanguageMember()
				.withAcceptability(languageMemberEntry.getValue())
				.withRefSet(languageMemberEntry.getKey())
				.withModule(moduleId)
				.withReferencedComponent(descriptionId)
				.addTo(context);
		}
	}
	
<<<<<<< HEAD
	private boolean removeOrDeactivate(final TransactionContext context, final SnomedReferenceSetMember existingMember, final SnomedRefSetMemberIndexEntry.Builder updatedMember) {
		if (!existingMember.isReleased()) {
			
			if (LOG.isDebugEnabled()) { LOG.debug("Removing language member {}.", existingMember.getId()); }
			context.delete(updatedMember.build());
			return false;
			
		} else if (existingMember.isActive()) {

			if (LOG.isDebugEnabled()) { LOG.debug("Inactivating language member {}.", existingMember.getId()); }
			updatedMember.active(false);
			updateEffectiveTime(context, getLatestReleaseBranch(context), existingMember, updatedMember);
			return true;
			
		} else {
			
			if (LOG.isDebugEnabled()) { LOG.debug("Language member {} already inactive, not updating.", existingMember.getId()); }
			return false;
			
		}
	}
	
	private String getLatestReleaseBranch(final TransactionContext context) {
		return referenceBranchFunction.apply(context);
	}
	
	private boolean ensureMemberActive(final SnomedReferenceSetMember existingMember, final SnomedRefSetMemberIndexEntry.Builder updatedMember) {
		if (!existingMember.isActive()) {
			if (LOG.isDebugEnabled()) { LOG.debug("Reactivating language member {}.", existingMember.getId()); }
			updatedMember.active(true);
			return true;
		} else {
			if (LOG.isDebugEnabled()) { LOG.debug("Language member {} already active, not updating.", existingMember.getId()); }
			return false;
		}
	}
	
	private boolean updateEffectiveTime(final TransactionContext context, final String referenceBranch, final SnomedReferenceSetMember existingMember, final SnomedRefSetMemberIndexEntry.Builder updatedMember) {
		
		if (existingMember.isReleased()) {
			
			final SnomedReferenceSetMember referenceMember = SnomedRequests.prepareGetMember(existingMember.getId())
					.build(context.id(), referenceBranch)
					.execute(context.service(IEventBus.class))
					.getSync();

			SnomedRefSetMemberIndexEntry memberToCheck = updatedMember.build();
			
			final String referenceAcceptabilityId = (String) referenceMember.getProperties().get(SnomedRf2Headers.FIELD_ACCEPTABILITY_ID);
			final String existingAcceptabilityId = (String) memberToCheck.getAcceptabilityId();
			
			boolean restoreEffectiveTime = true;
			restoreEffectiveTime = restoreEffectiveTime && memberToCheck.isActive() == referenceMember.isActive();
			restoreEffectiveTime = restoreEffectiveTime && memberToCheck.getModuleId().equals(referenceMember.getModuleId());
			restoreEffectiveTime = restoreEffectiveTime && existingAcceptabilityId.equals(referenceAcceptabilityId);

			if (restoreEffectiveTime) {

				if (LOG.isDebugEnabled()) { 
					LOG.debug("Restoring effective time on language member {} to reference value {}.", 
							existingMember.getId(), 
							EffectiveTimes.format(referenceMember.getEffectiveTime(), DateFormats.SHORT));
				}

				updatedMember.effectiveTime(referenceMember.getEffectiveTime().getTime());
				return true;
			} else {
				return unsetEffectiveTime(existingMember, updatedMember);
			}
			
		} else {
			return unsetEffectiveTime(existingMember, updatedMember);
=======
	private void ensureMemberActive(final TransactionContext context, final SnomedLanguageRefSetMember existingMember) {
		if (!existingMember.isActive()) {
			if (LOG.isDebugEnabled()) { LOG.debug("Reactivating language member {}.", existingMember.getUuid()); }
			existingMember.setActive(true);
			unsetEffectiveTime(existingMember);
		} else {
			if (LOG.isDebugEnabled()) { LOG.debug("Language member {} already active, not updating.", existingMember.getUuid()); }
>>>>>>> 96c44948
		}
	}
	
	private boolean unsetEffectiveTime(SnomedReferenceSetMember existingMember, SnomedRefSetMemberIndexEntry.Builder updatedMember) {
		if (existingMember.getEffectiveTime() != null) {
			if (LOG.isDebugEnabled()) { LOG.debug("Unsetting effective time on language member {}.", existingMember.getId()); }
			updatedMember.effectiveTime(EffectiveTimes.UNSET_EFFECTIVE_TIME);
			return true;
		} else {
			if (LOG.isDebugEnabled()) { LOG.debug("Effective time on language member {} already unset, not updating.", existingMember.getId()); }
			return false;
		}
	}
}<|MERGE_RESOLUTION|>--- conflicted
+++ resolved
@@ -24,27 +24,15 @@
 import org.slf4j.Logger;
 import org.slf4j.LoggerFactory;
 
+import com.b2international.snowowl.core.date.EffectiveTimes;
 import com.b2international.snowowl.core.domain.TransactionContext;
 import com.b2international.snowowl.core.events.Request;
-<<<<<<< HEAD
-import com.b2international.snowowl.eventbus.IEventBus;
 import com.b2international.snowowl.snomed.common.SnomedRf2Headers;
 import com.b2international.snowowl.snomed.core.domain.Acceptability;
 import com.b2international.snowowl.snomed.core.domain.refset.SnomedRefSetType;
 import com.b2international.snowowl.snomed.core.domain.refset.SnomedReferenceSetMember;
 import com.b2international.snowowl.snomed.core.store.SnomedComponents;
 import com.b2international.snowowl.snomed.datastore.index.entry.SnomedRefSetMemberIndexEntry;
-import com.google.common.base.Function;
-import com.google.common.cache.CacheBuilder;
-import com.google.common.cache.CacheLoader;
-=======
-import com.b2international.snowowl.snomed.Description;
-import com.b2international.snowowl.snomed.core.domain.Acceptability;
-import com.b2international.snowowl.snomed.core.store.SnomedComponents;
-import com.b2international.snowowl.snomed.datastore.model.SnomedModelExtensions;
-import com.b2international.snowowl.snomed.snomedrefset.SnomedLanguageRefSetMember;
-import com.b2international.snowowl.snomed.snomedrefset.SnomedRefSetMember;
->>>>>>> 96c44948
 
 /**
  * @since 4.5
@@ -58,15 +46,6 @@
 	private final Map<String, Acceptability> newAcceptabilityMap;
 	private final boolean create;
 
-<<<<<<< HEAD
-	private final Function<TransactionContext, String> referenceBranchFunction = CacheBuilder.newBuilder().build(new CacheLoader<TransactionContext, String>() {
-		@Override
-		public String load(TransactionContext context) throws Exception {
-			return SnomedComponentUpdateRequest.getLatestReleaseBranch(context);
-		}
-	});
-
-
 	public SnomedDescriptionAcceptabilityUpdateRequest(final String descriptionId, final String moduleId, final Map<String, Acceptability> newAcceptabilityMap, final boolean create) {
 		this.descriptionId = descriptionId;
 		this.moduleId = moduleId;
@@ -74,8 +53,6 @@
 		this.create = create;
 	}
 	
-=======
->>>>>>> 96c44948
 	@Override
 	public Void execute(TransactionContext context) {
 		// Null leaves lang. members unchanged, empty map clears all lang. members
@@ -95,27 +72,6 @@
 				.build()
 				.execute(context);
 		
-<<<<<<< HEAD
-=======
-		if (!existingMember.isReleased()) {
-			
-			if (LOG.isDebugEnabled()) { LOG.debug("Removing language member {}.", existingMember.getUuid()); }
-			SnomedModelExtensions.remove(existingMember);
-
-		} else if (existingMember.isActive()) {
-
-			if (LOG.isDebugEnabled()) { LOG.debug("Inactivating language member {}.", existingMember.getUuid()); }
-			existingMember.setActive(false);
-			unsetEffectiveTime(existingMember);
-			
-		} else {
-			if (LOG.isDebugEnabled()) { LOG.debug("Language member {} already inactive, not updating.", existingMember.getUuid()); }
-		}
-	}
-	
-	private void updateAcceptabilityMap(final TransactionContext context, final Description description, Map<String, Acceptability> acceptabilityMap) {
-		final List<SnomedLanguageRefSetMember> existingMembers = newArrayList(description.getLanguageRefSetMembers());
->>>>>>> 96c44948
 		final Map<String, Acceptability> newLanguageMembersToCreate = newHashMap(acceptabilityMap);
 
 		// check if there are existing matches
@@ -132,32 +88,19 @@
 			final SnomedRefSetMemberIndexEntry oldRevision = updatedMember.build();
 			
 			if (acceptability.equals(newLanguageMembersToCreate.get(languageReferenceSetId))) {
-<<<<<<< HEAD
-				if (ensureMemberActive(existingMember, updatedMember)) {
-					if (updateEffectiveTime(context, getLatestReleaseBranch(context), existingMember, updatedMember)) {
-						context.update(oldRevision, updatedMember.build());
-					}
-				}
+				ensureMemberActive(existingMember, updatedMember);
+				context.update(oldRevision, updatedMember.build());
 				newLanguageMembersToCreate.remove(languageReferenceSetId);
 			} else if (newLanguageMembersToCreate.containsKey(languageReferenceSetId)) {
 				final Acceptability newAcceptability = newLanguageMembersToCreate.get(languageReferenceSetId);
 				ensureMemberActive(existingMember, updatedMember);
 				updatedMember.field(SnomedRf2Headers.FIELD_ACCEPTABILITY_ID, newAcceptability.getConceptId());
-				updateEffectiveTime(context, getLatestReleaseBranch(context), existingMember, updatedMember); // Always check; we know that the acceptabilityId has changed
+				unsetEffectiveTime(existingMember, updatedMember);
 				context.update(oldRevision, updatedMember.build());
-=======
-				newLanguageMembersToCreate.remove(languageReferenceSetId);
-			} else if (newLanguageMembersToCreate.containsKey(languageReferenceSetId)) {
-				final Acceptability newAcceptability = newLanguageMembersToCreate.get(languageReferenceSetId);
-				ensureMemberActive(context, existingMember);
-				existingMember.setAcceptabilityId(newAcceptability.getConceptId());
-				unsetEffectiveTime(existingMember);
->>>>>>> 96c44948
 				newLanguageMembersToCreate.remove(languageReferenceSetId);
 			} else {
-				if (removeOrDeactivate(context, existingMember, updatedMember)) {
-					context.update(oldRevision, updatedMember.build());
-				}
+				removeOrDeactivate(context, existingMember, updatedMember);
+				context.update(oldRevision, updatedMember.build());
 			}
 			
 		}
@@ -173,99 +116,41 @@
 		}
 	}
 	
-<<<<<<< HEAD
-	private boolean removeOrDeactivate(final TransactionContext context, final SnomedReferenceSetMember existingMember, final SnomedRefSetMemberIndexEntry.Builder updatedMember) {
+	private void removeOrDeactivate(final TransactionContext context, final SnomedReferenceSetMember existingMember, final SnomedRefSetMemberIndexEntry.Builder updatedMember) {
 		if (!existingMember.isReleased()) {
 			
 			if (LOG.isDebugEnabled()) { LOG.debug("Removing language member {}.", existingMember.getId()); }
 			context.delete(updatedMember.build());
-			return false;
 			
 		} else if (existingMember.isActive()) {
 
 			if (LOG.isDebugEnabled()) { LOG.debug("Inactivating language member {}.", existingMember.getId()); }
 			updatedMember.active(false);
-			updateEffectiveTime(context, getLatestReleaseBranch(context), existingMember, updatedMember);
-			return true;
+			unsetEffectiveTime(existingMember, updatedMember);
 			
 		} else {
 			
 			if (LOG.isDebugEnabled()) { LOG.debug("Language member {} already inactive, not updating.", existingMember.getId()); }
-			return false;
 			
 		}
 	}
 	
-	private String getLatestReleaseBranch(final TransactionContext context) {
-		return referenceBranchFunction.apply(context);
-	}
-	
-	private boolean ensureMemberActive(final SnomedReferenceSetMember existingMember, final SnomedRefSetMemberIndexEntry.Builder updatedMember) {
+	private void ensureMemberActive(final SnomedReferenceSetMember existingMember, final SnomedRefSetMemberIndexEntry.Builder updatedMember) {
 		if (!existingMember.isActive()) {
 			if (LOG.isDebugEnabled()) { LOG.debug("Reactivating language member {}.", existingMember.getId()); }
 			updatedMember.active(true);
-			return true;
+			unsetEffectiveTime(existingMember, updatedMember);
 		} else {
 			if (LOG.isDebugEnabled()) { LOG.debug("Language member {} already active, not updating.", existingMember.getId()); }
-			return false;
 		}
 	}
 	
-	private boolean updateEffectiveTime(final TransactionContext context, final String referenceBranch, final SnomedReferenceSetMember existingMember, final SnomedRefSetMemberIndexEntry.Builder updatedMember) {
-		
-		if (existingMember.isReleased()) {
-			
-			final SnomedReferenceSetMember referenceMember = SnomedRequests.prepareGetMember(existingMember.getId())
-					.build(context.id(), referenceBranch)
-					.execute(context.service(IEventBus.class))
-					.getSync();
-
-			SnomedRefSetMemberIndexEntry memberToCheck = updatedMember.build();
-			
-			final String referenceAcceptabilityId = (String) referenceMember.getProperties().get(SnomedRf2Headers.FIELD_ACCEPTABILITY_ID);
-			final String existingAcceptabilityId = (String) memberToCheck.getAcceptabilityId();
-			
-			boolean restoreEffectiveTime = true;
-			restoreEffectiveTime = restoreEffectiveTime && memberToCheck.isActive() == referenceMember.isActive();
-			restoreEffectiveTime = restoreEffectiveTime && memberToCheck.getModuleId().equals(referenceMember.getModuleId());
-			restoreEffectiveTime = restoreEffectiveTime && existingAcceptabilityId.equals(referenceAcceptabilityId);
-
-			if (restoreEffectiveTime) {
-
-				if (LOG.isDebugEnabled()) { 
-					LOG.debug("Restoring effective time on language member {} to reference value {}.", 
-							existingMember.getId(), 
-							EffectiveTimes.format(referenceMember.getEffectiveTime(), DateFormats.SHORT));
-				}
-
-				updatedMember.effectiveTime(referenceMember.getEffectiveTime().getTime());
-				return true;
-			} else {
-				return unsetEffectiveTime(existingMember, updatedMember);
-			}
-			
-		} else {
-			return unsetEffectiveTime(existingMember, updatedMember);
-=======
-	private void ensureMemberActive(final TransactionContext context, final SnomedLanguageRefSetMember existingMember) {
-		if (!existingMember.isActive()) {
-			if (LOG.isDebugEnabled()) { LOG.debug("Reactivating language member {}.", existingMember.getUuid()); }
-			existingMember.setActive(true);
-			unsetEffectiveTime(existingMember);
-		} else {
-			if (LOG.isDebugEnabled()) { LOG.debug("Language member {} already active, not updating.", existingMember.getUuid()); }
->>>>>>> 96c44948
-		}
-	}
-	
-	private boolean unsetEffectiveTime(SnomedReferenceSetMember existingMember, SnomedRefSetMemberIndexEntry.Builder updatedMember) {
+	private void unsetEffectiveTime(SnomedReferenceSetMember existingMember, SnomedRefSetMemberIndexEntry.Builder updatedMember) {
 		if (existingMember.getEffectiveTime() != null) {
 			if (LOG.isDebugEnabled()) { LOG.debug("Unsetting effective time on language member {}.", existingMember.getId()); }
 			updatedMember.effectiveTime(EffectiveTimes.UNSET_EFFECTIVE_TIME);
-			return true;
 		} else {
 			if (LOG.isDebugEnabled()) { LOG.debug("Effective time on language member {} already unset, not updating.", existingMember.getId()); }
-			return false;
 		}
 	}
 }