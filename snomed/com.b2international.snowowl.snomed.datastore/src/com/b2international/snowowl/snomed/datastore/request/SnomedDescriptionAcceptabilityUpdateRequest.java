--- conflicted
+++ resolved
@@ -32,14 +32,9 @@
 import com.b2international.snowowl.snomed.core.domain.refset.SnomedRefSetType;
 import com.b2international.snowowl.snomed.core.domain.refset.SnomedReferenceSetMember;
 import com.b2international.snowowl.snomed.core.store.SnomedComponents;
-<<<<<<< HEAD
+import com.b2international.snowowl.snomed.datastore.index.entry.SnomedDescriptionIndexEntry;
 import com.b2international.snowowl.snomed.datastore.index.entry.SnomedRefSetMemberIndexEntry;
-=======
-import com.b2international.snowowl.snomed.datastore.model.SnomedModelExtensions;
 import com.b2international.snowowl.snomed.datastore.request.ModuleRequest.ModuleIdProvider;
-import com.b2international.snowowl.snomed.snomedrefset.SnomedLanguageRefSetMember;
-import com.b2international.snowowl.snomed.snomedrefset.SnomedRefSetMember;
->>>>>>> 6dbd3709
 
 /**
  * @since 4.5
@@ -48,49 +43,29 @@
 
 	private static final Logger LOG = LoggerFactory.getLogger(SnomedDescriptionAcceptabilityUpdateRequest.class);
 	
-<<<<<<< HEAD
 	private final String descriptionId;
-	private final String moduleId;
 	private final Map<String, Acceptability> newAcceptabilityMap;
 	private final boolean create;
 
 	public SnomedDescriptionAcceptabilityUpdateRequest(final String descriptionId, final String moduleId, final Map<String, Acceptability> newAcceptabilityMap, final boolean create) {
 		this.descriptionId = descriptionId;
-		this.moduleId = moduleId;
 		this.newAcceptabilityMap = newAcceptabilityMap;
 		this.create = create;
-=======
-	private String descriptionId;
-	
-	private Map<String, Acceptability> acceptability;
-
-	void setDescriptionId(String descriptionId) {
-		this.descriptionId = descriptionId;
-	}
-
-	void setAcceptability(Map<String, Acceptability> acceptability) {
-		this.acceptability = acceptability;
->>>>>>> 6dbd3709
 	}
 	
 	@Override
 	public Void execute(TransactionContext context) {
 		// Null leaves lang. members unchanged, empty map clears all lang. members
-		if (acceptability == null) {
+		if (newAcceptabilityMap == null) {
 			return null;
 		} else {
-<<<<<<< HEAD
 			updateAcceptabilityMap(context, descriptionId, newAcceptabilityMap);
-=======
-			final Description description = context.lookup(descriptionId, Description.class);
-			updateAcceptabilityMap(context, description, acceptability);
->>>>>>> 6dbd3709
 			return null;
 		}
 	}
 
-<<<<<<< HEAD
 	private void updateAcceptabilityMap(final TransactionContext context, final String descriptionId, Map<String, Acceptability> acceptabilityMap) {
+		final SnomedDescriptionIndexEntry description = context.lookup(descriptionId, SnomedDescriptionIndexEntry.class);
 		final Iterable<SnomedReferenceSetMember> existingMembers = create ? Collections.emptySet() : SnomedRequests.prepareSearchMember()
 				.all()
 				.filterByReferencedComponent(descriptionId)
@@ -99,22 +74,13 @@
 				.execute(context);
 		
 		final Map<String, Acceptability> newLanguageMembersToCreate = newHashMap(acceptabilityMap);
+		final ModuleIdProvider moduleIdSupplier = context.service(ModuleIdProvider.class);
 
 		// check if there are existing matches
 		for (SnomedReferenceSetMember existingMember : existingMembers) {
 			final String acceptabilityId = (String) existingMember.getProperties().get(SnomedRf2Headers.FIELD_ACCEPTABILITY_ID);
 			final Acceptability acceptability = Acceptability.getByConceptId(acceptabilityId);
 			final String languageReferenceSetId = existingMember.getReferenceSetId();
-=======
-	private void updateAcceptabilityMap(final TransactionContext context, final Description description, Map<String, Acceptability> acceptabilityMap) {
-		final List<SnomedLanguageRefSetMember> existingMembers = newArrayList(description.getLanguageRefSetMembers());
-		final Map<String, Acceptability> newLanguageMembersToCreate = newHashMap(acceptabilityMap);
-		final ModuleIdProvider moduleIdSupplier = context.service(ModuleIdProvider.class);
-		
-		for (SnomedLanguageRefSetMember existingMember : existingMembers) {
-			final String languageReferenceSetId = existingMember.getRefSetIdentifierId();
-			final Acceptability acceptability = Acceptability.getByConceptId(existingMember.getAcceptabilityId());
->>>>>>> 6dbd3709
 			
 			if (null == acceptability) {
 				continue;	
@@ -124,54 +90,40 @@
 			final SnomedRefSetMemberIndexEntry oldRevision = updatedMember.build();
 			
 			if (acceptability.equals(newLanguageMembersToCreate.get(languageReferenceSetId))) {
-<<<<<<< HEAD
 				ensureMemberActive(existingMember, updatedMember);
 				context.update(oldRevision, updatedMember.build());
-=======
-				// Exact match: make sure that the member is active
-				
-				final boolean changed = ensureMemberActive(context, existingMember);
-				// If the member status needs to be changed back to active, place it in the supplied module
-				if (changed) {
-					updateModule(context, existingMember, moduleIdSupplier.apply(description));
-					unsetEffectiveTime(existingMember);
-				}
+//				// Exact match: make sure that the member is active
+//				
+//				final boolean changed = ensureMemberActive(context, existingMember);
+//				// If the member status needs to be changed back to active, place it in the supplied module
+//				if (changed) {
+//					updateModule(context, existingMember, moduleIdSupplier.apply(description));
+//					unsetEffectiveTime(existingMember);
+//				}
 				
 				// Remove it from the working list, as we have found a match
->>>>>>> 6dbd3709
 				newLanguageMembersToCreate.remove(languageReferenceSetId);
 				
 			} else if (newLanguageMembersToCreate.containsKey(languageReferenceSetId)) {
-<<<<<<< HEAD
+				// Change acceptability, set status to active if required, place it in the supplied module
 				final Acceptability newAcceptability = newLanguageMembersToCreate.get(languageReferenceSetId);
 				updatedMember.field(SnomedRf2Headers.FIELD_ACCEPTABILITY_ID, newAcceptability.getConceptId());
 				ensureMemberActive(existingMember, updatedMember);
+				updateModule(context, existingMember, updatedMember, moduleIdSupplier.apply(description));
 				unsetEffectiveTime(existingMember, updatedMember);
 				context.update(oldRevision, updatedMember.build());
 				newLanguageMembersToCreate.remove(languageReferenceSetId);
 			} else {
 				removeOrDeactivate(context, existingMember, updatedMember);
 				context.update(oldRevision, updatedMember.build());
-=======
-				// Same language reference set, different acceptability
-				
-				// Change acceptability, set status to active if required, place it in the supplied module
-				final Acceptability newAcceptability = newLanguageMembersToCreate.remove(languageReferenceSetId);
-				existingMember.setAcceptabilityId(newAcceptability.getConceptId());
-				ensureMemberActive(context, existingMember);
-				updateModule(context, existingMember, moduleIdSupplier.apply(description));
-				unsetEffectiveTime(existingMember);
-				
-			} else {
-				// Not acceptable in this language reference set, remove or inactivate if already released
-				
-				final boolean changed = removeOrDeactivate(context, existingMember);
-				// If the member needs inactivation, place it in the supplied module
-				if (changed) {
-					updateModule(context, existingMember, moduleIdSupplier.apply(description));
-					unsetEffectiveTime(existingMember);
-				}
->>>>>>> 6dbd3709
+//				// Not acceptable in this language reference set, remove or inactivate if already released
+//				
+//				final boolean changed = removeOrDeactivate(context, existingMember);
+//				// If the member needs inactivation, place it in the supplied module
+//				if (changed) {
+//					updateModule(context, existingMember, moduleIdSupplier.apply(description));
+//					unsetEffectiveTime(existingMember);
+//				}
 			}
 		}
 		
@@ -179,8 +131,7 @@
 			SnomedComponents.newLanguageMember()
 				.withAcceptability(languageMemberEntry.getValue())
 				.withRefSet(languageMemberEntry.getKey())
-<<<<<<< HEAD
-				.withModule(moduleId)
+				.withModule(moduleIdSupplier.apply(description))
 				.withReferencedComponent(descriptionId)
 				.addTo(context);
 		}
@@ -204,6 +155,27 @@
 			
 		}
 	}
+
+	private void updateModule(TransactionContext context, final SnomedReferenceSetMember existingMember, final SnomedRefSetMemberIndexEntry.Builder updatedMember, String moduleId) {
+
+		if (!existingMember.getModuleId().equals(moduleId)) {
+			
+			if (LOG.isDebugEnabled()) { 
+				LOG.debug("Changing language member {} module from {} to {}.", 
+					existingMember.getId(),
+					existingMember.getModuleId(),
+					moduleId); 
+			}
+			
+			existingMember.setModuleId(moduleId);
+			unsetEffectiveTime(existingMember, updatedMember);
+			
+		} else {
+			
+			if (LOG.isDebugEnabled()) { LOG.debug("Language member {} already in the expected module, not updating.", existingMember.getId()); }
+			
+		}
+	}
 	
 	private void ensureMemberActive(final SnomedReferenceSetMember existingMember, final SnomedRefSetMemberIndexEntry.Builder updatedMember) {
 		if (!existingMember.isActive()) {
@@ -212,68 +184,6 @@
 			unsetEffectiveTime(existingMember, updatedMember);
 		} else {
 			if (LOG.isDebugEnabled()) { LOG.debug("Language member {} already active, not updating.", existingMember.getId()); }
-=======
-				.withModule(moduleIdSupplier.apply(description))
-				.withReferencedComponent(description.getId())
-				.addTo(context);
-		}
-	}
-
-	private boolean ensureMemberActive(final TransactionContext context, final SnomedLanguageRefSetMember existingMember) {
-		
-		if (!existingMember.isActive()) {
-			
-			if (LOG.isDebugEnabled()) { LOG.debug("Reactivating language member {}.", existingMember.getUuid()); }
-			existingMember.setActive(true);
-			return true;
-			
-		} else {
-			
-			if (LOG.isDebugEnabled()) { LOG.debug("Language member {} already active, not updating.", existingMember.getUuid()); }
-			return false;
-		}
-	}
-
-	private boolean removeOrDeactivate(final TransactionContext context, final SnomedLanguageRefSetMember existingMember) {
-		
-		if (!existingMember.isReleased()) {
-			
-			if (LOG.isDebugEnabled()) { LOG.debug("Removing language member {}.", existingMember.getUuid()); }
-			SnomedModelExtensions.remove(existingMember);
-			return false;
-
-		} else if (existingMember.isActive()) {
-
-			if (LOG.isDebugEnabled()) { LOG.debug("Inactivating language member {}.", existingMember.getUuid()); }
-			existingMember.setActive(false);
-			return true;
-			
-		} else {
-			
-			if (LOG.isDebugEnabled()) { LOG.debug("Language member {} already inactive, not updating.", existingMember.getUuid()); }
-			return false;
-		}
-	}
-	
-	private boolean updateModule(TransactionContext context, SnomedLanguageRefSetMember existingMember, String moduleId) {
-
-		if (!existingMember.getModuleId().equals(moduleId)) {
-			
-			if (LOG.isDebugEnabled()) { 
-				LOG.debug("Changing language member {} module from {} to {}.", 
-					existingMember.getUuid(),
-					existingMember.getModuleId(),
-					moduleId); 
-			}
-			
-			existingMember.setModuleId(moduleId);
-			return true;
-			
-		} else {
-			
-			if (LOG.isDebugEnabled()) { LOG.debug("Language member {} already in the expected module, not updating.", existingMember.getUuid()); }
-			return false;
->>>>>>> 6dbd3709
 		}
 	}
 	
