--- conflicted
+++ resolved
@@ -128,15 +128,10 @@
 	
 	@Override
 	public String execute(TransactionContext context) {
-<<<<<<< HEAD
-=======
-		ensureUniqueId("Relationship", context);
-		
 		if (Strings.isNullOrEmpty(getSourceId())) {
 			throw new BadRequestException("'sourceId' may not be empty (was '%s')", getSourceId());
 		}
 		
->>>>>>> 114fd9a8
 		try {
 			final String relationshipId = ((ConstantIdStrategy) getIdGenerationStrategy()).getId();
 			final Relationship relationship = SnomedComponents.newRelationship()
