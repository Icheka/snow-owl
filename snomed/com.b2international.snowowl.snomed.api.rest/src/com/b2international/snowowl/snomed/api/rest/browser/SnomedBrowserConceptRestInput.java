/*
 * Copyright 2011-2015 B2i Healthcare Pte Ltd, http://b2i.sg
 * 
 * Licensed under the Apache License, Version 2.0 (the "License");
 * you may not use this file except in compliance with the License.
 * You may obtain a copy of the License at
 *
 *      http://www.apache.org/licenses/LICENSE-2.0
 *
 * Unless required by applicable law or agreed to in writing, software
 * distributed under the License is distributed on an "AS IS" BASIS,
 * WITHOUT WARRANTIES OR CONDITIONS OF ANY KIND, either express or implied.
 * See the License for the specific language governing permissions and
 * limitations under the License.
 */
package com.b2international.snowowl.snomed.api.rest.browser;

import java.util.Collections;
import java.util.List;

<<<<<<< HEAD
import com.b2international.snowowl.core.exceptions.BadRequestException;
import com.b2international.snowowl.snomed.SnomedConstants;
=======
import com.b2international.snowowl.core.terminology.ComponentCategory;
>>>>>>> 114fd9a8
import com.b2international.snowowl.snomed.api.rest.domain.AbstractSnomedComponentRestInput;
import com.b2international.snowowl.snomed.api.rest.domain.SnomedDescriptionRestInput;
import com.b2international.snowowl.snomed.api.rest.domain.SnomedRelationshipRestInput;
import com.b2international.snowowl.snomed.datastore.request.SnomedConceptCreateRequestBuilder;
import com.b2international.snowowl.snomed.datastore.request.SnomedRequests;

/**
 * @since 1.0
 */
public class SnomedBrowserConceptRestInput extends AbstractSnomedComponentRestInput<SnomedConceptCreateRequestBuilder> {

	private List<SnomedDescriptionRestInput> descriptions = Collections.emptyList();
	private List<SnomedRelationshipRestInput> relationships = Collections.emptyList();

	@Override
	protected SnomedConceptCreateRequestBuilder createRequestBuilder() {
		return SnomedRequests.prepareNewConcept();
	}

	@Override
	public SnomedConceptCreateRequestBuilder toRequestBuilder() {
		final SnomedConceptCreateRequestBuilder req = super.toRequestBuilder();

		for (SnomedRelationshipRestInput restRelationship : getRelationships()) {
			if (null == restRelationship.getNamespaceId()) {
				restRelationship.setNamespaceId(getNamespaceId());
			}
			
			req.addRelationship(restRelationship.toRequestBuilder());
		}
		
		for (SnomedDescriptionRestInput restDescription : getDescriptions()) {
			// Propagate namespace from concept if present, and the description does not already have one
			if (null == restDescription.getNamespaceId()) {
				restDescription.setNamespaceId(getNamespaceId());
			}
			
			req.addDescription(restDescription.toRequestBuilder());
		}

		return req;
	}

<<<<<<< HEAD
	private String getParentId() {
		SnomedRelationshipRestInput parentRelationship = null;
		for (SnomedRelationshipRestInput relationship : relationships) {
			if (SnomedConstants.Concepts.IS_A.equals(relationship.getTypeId())) {
				parentRelationship = relationship;
			}
		}
		if (parentRelationship != null) {
			return parentRelationship.getDestinationId();
		} else {
			throw new BadRequestException("At least one isA relationship is required.");
		}
=======
	@Override
	protected ComponentCategory getComponentCategory() {
		return ComponentCategory.CONCEPT;
>>>>>>> 114fd9a8
	}

	public List<SnomedDescriptionRestInput> getDescriptions() {
		return descriptions;
	}

	public void setDescriptions(List<SnomedDescriptionRestInput> descriptions) {
		this.descriptions = descriptions;
	}

	public List<SnomedRelationshipRestInput> getRelationships() {
		return relationships;
	}

	public void setRelationships(List<SnomedRelationshipRestInput> relationships) {
		this.relationships = relationships;
	}

}<|MERGE_RESOLUTION|>--- conflicted
+++ resolved
@@ -18,12 +18,6 @@
 import java.util.Collections;
 import java.util.List;
 
-<<<<<<< HEAD
-import com.b2international.snowowl.core.exceptions.BadRequestException;
-import com.b2international.snowowl.snomed.SnomedConstants;
-=======
-import com.b2international.snowowl.core.terminology.ComponentCategory;
->>>>>>> 114fd9a8
 import com.b2international.snowowl.snomed.api.rest.domain.AbstractSnomedComponentRestInput;
 import com.b2international.snowowl.snomed.api.rest.domain.SnomedDescriptionRestInput;
 import com.b2international.snowowl.snomed.api.rest.domain.SnomedRelationshipRestInput;
@@ -67,26 +61,6 @@
 		return req;
 	}
 
-<<<<<<< HEAD
-	private String getParentId() {
-		SnomedRelationshipRestInput parentRelationship = null;
-		for (SnomedRelationshipRestInput relationship : relationships) {
-			if (SnomedConstants.Concepts.IS_A.equals(relationship.getTypeId())) {
-				parentRelationship = relationship;
-			}
-		}
-		if (parentRelationship != null) {
-			return parentRelationship.getDestinationId();
-		} else {
-			throw new BadRequestException("At least one isA relationship is required.");
-		}
-=======
-	@Override
-	protected ComponentCategory getComponentCategory() {
-		return ComponentCategory.CONCEPT;
->>>>>>> 114fd9a8
-	}
-
 	public List<SnomedDescriptionRestInput> getDescriptions() {
 		return descriptions;
 	}
