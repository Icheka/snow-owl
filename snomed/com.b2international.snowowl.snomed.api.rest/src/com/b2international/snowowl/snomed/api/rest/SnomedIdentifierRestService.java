--- conflicted
+++ resolved
@@ -15,11 +15,8 @@
  */
 package com.b2international.snowowl.snomed.api.rest;
 
-<<<<<<< HEAD
-=======
 import java.util.Collections;
 
->>>>>>> 96c44948
 import org.springframework.http.HttpStatus;
 import org.springframework.web.bind.annotation.PostMapping;
 import org.springframework.web.bind.annotation.RequestBody;
@@ -47,13 +44,10 @@
 @RequestMapping(value = "/ids")
 public class SnomedIdentifierRestService extends AbstractRestService {
 
-<<<<<<< HEAD
-=======
 	public SnomedIdentifierRestService() {
 		super(Collections.emptySet());
 	}
 	
->>>>>>> 96c44948
 	@ApiOperation(
 			value="Create a new SNOMED CT Identifier", 
 			notes="Creates a new, unique SNOMED CT Identifier.")
