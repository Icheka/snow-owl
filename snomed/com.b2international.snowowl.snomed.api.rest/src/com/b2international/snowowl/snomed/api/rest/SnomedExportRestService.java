/*
 * Copyright 2011-2019 B2i Healthcare Pte Ltd, http://b2i.sg
 * 
 * Licensed under the Apache License, Version 2.0 (the "License");
 * you may not use this file except in compliance with the License.
 * You may obtain a copy of the License at
 *
 *      http://www.apache.org/licenses/LICENSE-2.0
 *
 * Unless required by applicable law or agreed to in writing, software
 * distributed under the License is distributed on an "AS IS" BASIS,
 * WITHOUT WARRANTIES OR CONDITIONS OF ANY KIND, either express or implied.
 * See the License for the specific language governing permissions and
 * limitations under the License.
 */
package com.b2international.snowowl.snomed.api.rest;

import static org.springframework.hateoas.mvc.ControllerLinkBuilder.linkTo;
import static org.springframework.hateoas.mvc.ControllerLinkBuilder.methodOn;

import java.io.File;
import java.io.IOException;
import java.net.URI;
import java.security.Principal;
import java.util.Collections;
import java.util.Date;
import java.util.UUID;
import java.util.concurrent.ConcurrentMap;

import org.springframework.beans.BeanUtils;
import org.springframework.beans.factory.annotation.Autowired;
import org.springframework.core.io.FileSystemResource;
import org.springframework.core.io.Resource;
import org.springframework.http.HttpHeaders;
import org.springframework.http.HttpStatus;
import org.springframework.http.MediaType;
import org.springframework.http.ResponseEntity;
import org.springframework.web.bind.annotation.GetMapping;
import org.springframework.web.bind.annotation.PathVariable;
import org.springframework.web.bind.annotation.PostMapping;
import org.springframework.web.bind.annotation.RequestBody;
import org.springframework.web.bind.annotation.RequestHeader;
import org.springframework.web.bind.annotation.RequestMapping;
import org.springframework.web.bind.annotation.ResponseBody;
import org.springframework.web.bind.annotation.ResponseStatus;
import org.springframework.web.bind.annotation.RestController;

import com.b2international.commons.exceptions.BadRequestException;
import com.b2international.commons.validation.ApiValidation;
import com.b2international.snowowl.core.ApplicationContext;
import com.b2international.snowowl.core.attachments.AttachmentRegistry;
import com.b2international.snowowl.core.attachments.InternalAttachmentRegistry;
import com.b2international.snowowl.core.branch.Branch;
import com.b2international.snowowl.core.date.DateFormats;
import com.b2international.snowowl.core.date.Dates;
import com.b2international.snowowl.datastore.request.RepositoryRequests;
import com.b2international.snowowl.snomed.api.ISnomedExportService;
import com.b2international.snowowl.snomed.api.exception.ExportRunNotFoundException;
import com.b2international.snowowl.snomed.api.rest.domain.RestApiError;
import com.b2international.snowowl.snomed.api.rest.domain.SnomedExportRestConfiguration;
import com.b2international.snowowl.snomed.api.rest.domain.SnomedExportRestRun;
import com.b2international.snowowl.snomed.api.rest.util.Responses;
import com.b2international.snowowl.snomed.core.domain.Rf2ExportResult;
import com.b2international.snowowl.snomed.core.domain.Rf2RefSetExportLayout;
import com.b2international.snowowl.snomed.core.domain.Rf2ReleaseType;
import com.b2international.snowowl.snomed.datastore.SnomedDatastoreActivator;
import com.b2international.snowowl.snomed.datastore.config.SnomedCoreConfiguration;
import com.b2international.snowowl.snomed.datastore.request.SnomedRequests;
import com.b2international.snowowl.terminologyregistry.core.request.CodeSystemRequests;
import com.google.common.base.Strings;
import com.google.common.collect.MapMaker;

import io.swagger.annotations.Api;
import io.swagger.annotations.ApiOperation;
import io.swagger.annotations.ApiParam;
import io.swagger.annotations.ApiResponse;
import io.swagger.annotations.ApiResponses;

/**
 * @since 1.0
 */
@Api(value = "Exports", description="Exports", tags = { "exports" })
@RestController
<<<<<<< HEAD
@RequestMapping(value="/exports")
=======
@RequestMapping(
		value="/exports", produces = { AbstractRestService.SO_MEDIA_TYPE })
>>>>>>> 96c44948
public class SnomedExportRestService extends AbstractRestService {

	@Autowired
	private ISnomedExportService exportService;
	
	@Autowired
	private AttachmentRegistry fileRegistry;
	
	private ConcurrentMap<UUID, SnomedExportRestRun> exports = new MapMaker().makeMap();
	
	public SnomedExportRestService() {
		super(Collections.emptySet());
	}
	
	@ApiOperation(
			value="Initiate a SNOMED CT export", 
			notes="Registers the specified export configuration and returns a location header pointing to the stored export run.")
	@ApiResponses({
		@ApiResponse(code=201, message="Created"),
		@ApiResponse(code=404, message="Code system version and/or task not found", response = RestApiError.class)
	})
	@PostMapping(consumes = { AbstractRestService.JSON_MEDIA_TYPE })
	@ResponseStatus(HttpStatus.CREATED)
	public ResponseEntity<Void> beginExport(
			@ApiParam(value="Export configuration")
			@RequestBody
			final SnomedExportRestConfiguration configuration) throws IOException {

		validate(configuration);
		
		final SnomedExportRestRun run = new SnomedExportRestRun();
		BeanUtils.copyProperties(configuration, run);
		run.setId(UUID.randomUUID());
		
		exports.put(run.getId(), run);
		
		return Responses.created(getExportRunURI(run.getId())).build();
	}
	
	private void validate(SnomedExportRestConfiguration configuration) {

		ApiValidation.checkInput(configuration);
		
		validateExportType(configuration);
		validateTransientEffectiveTime(configuration.getTransientEffectiveTime());
		Branch branch = validateBranch(configuration);
		
		validateNamespace(configuration, branch);
		validateCodeSystemShortName(configuration);
	}

	private void validateCodeSystemShortName(SnomedExportRestConfiguration configuration) {
		if (!Strings.isNullOrEmpty(configuration.getCodeSystemShortName())) {
			
			int hitSize = CodeSystemRequests.prepareSearchCodeSystem()
				.one()
				.filterById(configuration.getCodeSystemShortName())
				.build(SnomedDatastoreActivator.REPOSITORY_UUID)
				.execute(bus)
				.getSync().getTotal();
			
			if (hitSize == 0) {
				throw new BadRequestException("Unknown code system with short name: %s", configuration.getCodeSystemShortName());
			}
			
		} else {
			throw new BadRequestException("Code system short name must be set for configuring the export properly.");
		}
	}

	private void validateNamespace(SnomedExportRestConfiguration configuration, Branch branch) {
		if (Strings.isNullOrEmpty(configuration.getNamespaceId())) {
			configuration.setNamespaceId(exportService.resolveNamespaceId(branch));
		}
	}

	private void validateExportType(SnomedExportRestConfiguration configuration) {
		if (Rf2ReleaseType.FULL.equals(configuration.getType())) {
			if (configuration.getStartEffectiveTime() != null || configuration.getEndEffectiveTime() != null) {
				throw new BadRequestException("Export date ranges can only be set if the export mode is not FULL.");
			}
		}
	}

	private Branch validateBranch(SnomedExportRestConfiguration configuration) {
		
		Branch branch = RepositoryRequests.branching()
				.prepareGet(configuration.getBranchPath())
				.build(SnomedDatastoreActivator.REPOSITORY_UUID)
				.execute(bus)
				.getSync();
		
		if (branch == null) {
			throw new BadRequestException("The specified branch (%s) does not exists", configuration.getBranchPath()); 
		} else if (branch.isDeleted()) {
			throw new BadRequestException("Branch '%s' has been deleted and cannot accept further modifications.", configuration.getBranchPath());
		}
		
		return branch;
	}

	private void validateTransientEffectiveTime(final String transientEffectiveTime) {
		
		if (Strings.isNullOrEmpty(transientEffectiveTime)) {
			return;
		} else if ("NOW".equals(transientEffectiveTime)) {
			return;
		}

		try {
			Dates.parse(transientEffectiveTime, DateFormats.SHORT);
		} catch (IllegalArgumentException e) {
			if (e.getMessage().contains("Error while parsing date")) {
				throw new BadRequestException("Transient effective time '%s' was not empty, 'NOW' or a date in the expected format.", transientEffectiveTime);
			} else {
				throw e;
			}
		}
	}

	@ApiOperation(
			value="Retrieve export run resource", 
			notes="Returns an export run resource by identifier.")
	@ApiResponses({
		@ApiResponse(code=200, message="OK"),
		@ApiResponse(code=404, message="Export run not found", response = RestApiError.class)
	})
	@GetMapping(value="/{id}", produces = { AbstractRestService.JSON_MEDIA_TYPE })
	public SnomedExportRestRun getExport(
			@ApiParam(value="Export run identifier")
			@PathVariable(value="id")
			UUID exportId) {

		final SnomedExportRestRun restRun = exports.get(exportId);
		
		if (restRun == null) {
			throw new ExportRunNotFoundException(exportId.toString());
		} else {
			return restRun;
		}
	}
	
	@ApiOperation(
			value="Retrieve finished export run's archive", 
			notes="Returns the export archive from a completed export run on the given version branch.")
	@ApiResponses({
		@ApiResponse(code=200, message="OK"),
		@ApiResponse(code=404, message="Export run not found", response = RestApiError.class)
	})
	@GetMapping(value="/{id}/archive", produces = { AbstractRestService.OCTET_STREAM_MEDIA_TYPE })
	public @ResponseBody ResponseEntity<?> getArchive(
			@ApiParam(value="Export run ID")
			@PathVariable(value="id")
			final UUID exportId,
			
			@RequestHeader
			final HttpHeaders headers,
			
			final Principal principal) throws IOException {

		final SnomedExportRestRun export = getExport(exportId);
		final boolean includeUnpublished = export.isIncludeUnpublished() || isDeltaWithoutRange(export);
		
		final Rf2RefSetExportLayout refSetExportLayout = ApplicationContext.getServiceForClass(SnomedCoreConfiguration.class).getExport().getRefSetExportLayout();
		
		final Rf2ExportResult exportedFile = SnomedRequests.rf2().prepareExport()
			.setUserId(principal.getName())
			.setReleaseType(export.getType())
			.setCodeSystem(export.getCodeSystemShortName())
			.setExtensionOnly(export.isExtensionOnly())
			.setLocales(export.getLocales())
			.setIncludePreReleaseContent(includeUnpublished)
			.setModules(export.getModuleIds())
			.setRefSets(export.getRefsetIds())
			.setCountryNamespaceElement(export.getNamespaceId())
			// .setNamespaceFilter(namespaceFilter) is not supported on REST, yet
			.setTransientEffectiveTime(export.getTransientEffectiveTime())
			.setStartEffectiveTime(export.getStartEffectiveTime())
			.setEndEffectiveTime(export.getEndEffectiveTime())
			.setRefSetExportLayout(refSetExportLayout)
			.setReferenceBranch(export.getBranchPath())
			.build(this.repositoryId)
			.execute(bus)
			.getSync();
		
		final File file = ((InternalAttachmentRegistry) fileRegistry).getAttachment(exportedFile.getRegistryId());
		final Resource exportZipResource = new FileSystemResource(file);
		
		final HttpHeaders httpHeaders = new HttpHeaders();
		
		httpHeaders.setContentType(MediaType.APPLICATION_OCTET_STREAM);
		httpHeaders.set("Content-Disposition", "attachment; filename=\"snomed_export_" + Dates.formatByHostTimeZone(new Date(), DateFormats.COMPACT_LONG) + ".zip\"");

		exports.remove(exportId);
		file.deleteOnExit();
		return new ResponseEntity<>(exportZipResource, httpHeaders, HttpStatus.OK);
	}
	
	private boolean isDeltaWithoutRange(final SnomedExportRestConfiguration export) {
		return Rf2ReleaseType.DELTA.equals(export.getType())
				&& export.getStartEffectiveTime() == null
				&& export.getEndEffectiveTime() == null;
	}

	private URI getExportRunURI(UUID exportId) {
		return linkTo(methodOn(SnomedExportRestService.class).getExport(exportId)).toUri();
	}
}<|MERGE_RESOLUTION|>--- conflicted
+++ resolved
@@ -81,12 +81,7 @@
  */
 @Api(value = "Exports", description="Exports", tags = { "exports" })
 @RestController
-<<<<<<< HEAD
 @RequestMapping(value="/exports")
-=======
-@RequestMapping(
-		value="/exports", produces = { AbstractRestService.SO_MEDIA_TYPE })
->>>>>>> 96c44948
 public class SnomedExportRestService extends AbstractRestService {
 
 	@Autowired
