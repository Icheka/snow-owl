/*
<<<<<<< HEAD
 * Copyright 2011-2018 B2i Healthcare Pte Ltd, http://b2i.sg
=======
 * Copyright 2011-2019 B2i Healthcare Pte Ltd, http://b2i.sg
>>>>>>> c2a5bcd7
 * 
 * Licensed under the Apache License, Version 2.0 (the "License");
 * you may not use this file except in compliance with the License.
 * You may obtain a copy of the License at
 *
 *      http://www.apache.org/licenses/LICENSE-2.0
 *
 * Unless required by applicable law or agreed to in writing, software
 * distributed under the License is distributed on an "AS IS" BASIS,
 * WITHOUT WARRANTIES OR CONDITIONS OF ANY KIND, either express or implied.
 * See the License for the specific language governing permissions and
 * limitations under the License.
 */
package com.b2international.snowowl.snomed.api.rest.domain;

import java.util.Map;

import com.b2international.commons.exceptions.ApiError;
import com.fasterxml.jackson.annotation.JsonAnyGetter;

import io.swagger.annotations.ApiModel;
import io.swagger.annotations.ApiModelProperty;

/**
 * {@link RestApiError} represents a generic multi purpose user AND developer friendly error/exception representation, which should be used in all
 * cases when mapping various exceptions to responses.
 * 
 * @since 3.7
 */
@ApiModel("Error Response")
public class RestApiError implements ApiError {

	@ApiModelProperty(required = true)
	private int status;

	@ApiModelProperty(required = false)
	private Integer code;

	@ApiModelProperty(required = true)
	private String message = "Request failed";

	@ApiModelProperty(required = true)
	private String developerMessage;
	
	@ApiModelProperty(required = false, hidden = true)
	private Map<String, Object> additionalInformation;

	private RestApiError() {
		// intentionally ignored, use the builder
	}

	/**
	 * Returns an HTTP status code associated with this error.
	 * 
	 * @return
	 */
	@Override
	public Integer getStatus() {
		return status;
	}

	/**
	 * Custom application specific error code associated with the response.
	 * 
	 * @return
	 */
	@Override
	public Integer getCode() {
		return code;
	}

	/**
	 * Returns a user-friendly error message, meaning it can be used in User interfaces to show the error to the end-user. It should never contain any
	 * kind of technical information, that should go to the {@link #getDeveloperMessage()}.
	 * 
	 * @return
	 */
	@Override
	public String getMessage() {
		return message;
	}

	/**
	 * Returns a developer-friendly (more verbose than the {@link #getMessage()}) error message. It can be used to investigate problems and the cause
	 * of them. Usually can contain technical information, parameter values, etc.
	 * 
	 * @return
	 */
	@Override
	public String getDeveloperMessage() {
		return developerMessage;
	}
	
	@JsonAnyGetter
	@Override
	public Map<String, Object> getAdditionalInfo() {
		return additionalInformation;
	}

	private void setStatus(int status) {
		this.status = status;
	}

	private void setCode(int code) {
		this.code = code;
	}

	private void setMessage(String message) {
		this.message = message;
	}

	private void setDeveloperMessage(String developerMessage) {
		this.developerMessage = developerMessage;
	}
	
	private void setAdditionalInformation(Map<String, Object> additionalInfo) {
		this.additionalInformation = additionalInfo;
	}

	/**
	 * Return a new {@link Builder} to build a new {@link RestApiError} representation based on the given {@link ApiError}.
	 * 
	 * @param error
	 * @return
	 */
	public static Builder of(ApiError error) {
		return new Builder(error);
	}

	/**
	 * Builder responsible for building {@link RestApiError} in a fluent way.
	 * 
	 * @since 3.7
	 */
	public static final class Builder {

		private RestApiError error;

		private Builder(ApiError error) {
			this.error = new RestApiError();
			this.error.setCode(error.getCode());
			this.error.setMessage(error.getMessage());
			this.error.setDeveloperMessage(error.getDeveloperMessage());
			this.error.setAdditionalInformation(error.getAdditionalInfo());
		}

		public RestApiError build(int httpStatus) {
			this.error.setStatus(httpStatus);
			return this.error;
		}

	}

}<|MERGE_RESOLUTION|>--- conflicted
+++ resolved
@@ -1,9 +1,5 @@
 /*
-<<<<<<< HEAD
- * Copyright 2011-2018 B2i Healthcare Pte Ltd, http://b2i.sg
-=======
  * Copyright 2011-2019 B2i Healthcare Pte Ltd, http://b2i.sg
->>>>>>> c2a5bcd7
  * 
  * Licensed under the Apache License, Version 2.0 (the "License");
  * you may not use this file except in compliance with the License.
@@ -47,7 +43,7 @@
 
 	@ApiModelProperty(required = true)
 	private String developerMessage;
-	
+
 	@ApiModelProperty(required = false, hidden = true)
 	private Map<String, Object> additionalInformation;
 
@@ -96,7 +92,7 @@
 	public String getDeveloperMessage() {
 		return developerMessage;
 	}
-	
+
 	@JsonAnyGetter
 	@Override
 	public Map<String, Object> getAdditionalInfo() {
@@ -118,7 +114,7 @@
 	private void setDeveloperMessage(String developerMessage) {
 		this.developerMessage = developerMessage;
 	}
-	
+
 	private void setAdditionalInformation(Map<String, Object> additionalInfo) {
 		this.additionalInformation = additionalInfo;
 	}
