/*
<<<<<<< HEAD
 * Copyright 2011-2018 B2i Healthcare Pte Ltd, http://b2i.sg
=======
 * Copyright 2011-2019 B2i Healthcare Pte Ltd, http://b2i.sg
>>>>>>> c2a5bcd7
 * 
 * Licensed under the Apache License, Version 2.0 (the "License"); you may not use this file except in compliance with
 * the License. You may obtain a copy of the License at
 * 
 * http://www.apache.org/licenses/LICENSE-2.0
 * 
 * Unless required by applicable law or agreed to in writing, software distributed under the License is distributed on
 * an "AS IS" BASIS, WITHOUT WARRANTIES OR CONDITIONS OF ANY KIND, either express or implied. See the License for the
 * specific language governing permissions and limitations under the License.
 */
package com.b2international.snowowl.snomed.api.rest.browser;

import java.io.IOException;
import java.io.StringReader;
import java.security.Principal;
import java.util.List;
import java.util.Map;

import org.springframework.beans.factory.annotation.Autowired;
import org.springframework.web.bind.annotation.GetMapping;
import org.springframework.web.bind.annotation.PathVariable;
import org.springframework.web.bind.annotation.PostMapping;
import org.springframework.web.bind.annotation.PutMapping;
import org.springframework.web.bind.annotation.RequestBody;
import org.springframework.web.bind.annotation.RequestHeader;
import org.springframework.web.bind.annotation.RequestMapping;
import org.springframework.web.bind.annotation.RequestParam;
import org.springframework.web.bind.annotation.ResponseBody;
import org.springframework.web.bind.annotation.RestController;

import com.b2international.commons.exceptions.BadRequestException;
import com.b2international.commons.http.AcceptHeader;
import com.b2international.commons.http.ExtendedLocale;
import com.b2international.snowowl.snomed.api.browser.ISnomedBrowserService;
import com.b2international.snowowl.snomed.api.domain.browser.ISnomedBrowserChildConcept;
import com.b2international.snowowl.snomed.api.domain.browser.ISnomedBrowserConcept;
import com.b2international.snowowl.snomed.api.domain.browser.ISnomedBrowserConstant;
import com.b2international.snowowl.snomed.api.domain.browser.ISnomedBrowserDescriptionResult;
import com.b2international.snowowl.snomed.api.domain.browser.ISnomedBrowserParentConcept;
import com.b2international.snowowl.snomed.api.impl.domain.browser.SnomedBrowserConcept;
import com.b2international.snowowl.snomed.api.impl.domain.browser.SnomedBrowserConceptUpdate;
import com.b2international.snowowl.snomed.api.rest.AbstractRestService;
import com.b2international.snowowl.snomed.api.rest.domain.RestApiError;

import io.swagger.annotations.Api;
import io.swagger.annotations.ApiOperation;
import io.swagger.annotations.ApiParam;
import io.swagger.annotations.ApiResponse;
import io.swagger.annotations.ApiResponses;

/**
 * @since 1.0
 */
<<<<<<< HEAD
@Api(value = "IHTSDO SNOMED CT Browser", description="IHTSDO SNOMED CT Browser", tags = { "ihtsdo snomed ct browser" })
@RestController
@RequestMapping(value="/browser/{path:**}")
public class SnomedBrowserRestService extends AbstractRestService {
=======
@Api(value = "IHTSDO SNOMED CT Browser", description="IHTSDO SNOMED CT Browser", tags = { "browser" })
@Controller
@RequestMapping(
		value="/browser/{path:**}",
		produces={ SnomedBrowserRestService.IHTSDO_V1_MEDIA_TYPE, MediaType.APPLICATION_JSON_VALUE })
public class SnomedBrowserRestService extends AbstractSnomedRestService {

	/**
	 * The currently supported versioned media type of the IHTSDO SNOMED CT Browser RESTful API.
	 */
	public static final String IHTSDO_V1_MEDIA_TYPE = "application/vnd.org.ihtsdo.browser+json";
>>>>>>> c2a5bcd7

	@Autowired
	protected ISnomedBrowserService browserService;
	
	@ApiOperation(
			value="Retrieve single concept properties",
			notes="Retrieves a single concept and related information on a branch.")
	@ApiResponses({
		@ApiResponse(code = 200, message = "OK", response = Void.class),
		@ApiResponse(code = 404, message = "Code system version or concept not found", response = RestApiError.class)
	})
	@GetMapping(value="/concepts/{conceptId}", produces = { AbstractRestService.JSON_MEDIA_TYPE })
	public @ResponseBody ISnomedBrowserConcept getConceptDetails(
			@ApiParam(value="The branch path")
			@PathVariable(value="path")
			final String branchPath,

			@ApiParam(value="The concept identifier")
			@PathVariable(value="conceptId")
			final String conceptId,

			@ApiParam(value="Language codes and reference sets, in order of preference")
			@RequestHeader(value="Accept-Language", defaultValue="en-US;q=0.8,en-GB;q=0.6", required=false) 
			final String languageSetting) {

		final List<ExtendedLocale> extendedLocales;
		
		try {
			extendedLocales = AcceptHeader.parseExtendedLocales(new StringReader(languageSetting));
		} catch (IOException e) {
			throw new BadRequestException(e.getMessage());
		} catch (IllegalArgumentException e) {
			throw new BadRequestException(e.getMessage());
		}
		
		return browserService.getConceptDetails(branchPath, conceptId, extendedLocales);
	}

	@ApiOperation(
			value="Create a concept",
			notes="Creates a new Concept on a branch.")
	@ApiResponses({
			@ApiResponse(code = 200, message = "OK", response = Void.class),
			@ApiResponse(code = 404, message = "Code system version or concept not found", response = RestApiError.class)
	})
	@PostMapping(value = "/concepts", 
			consumes = { AbstractRestService.JSON_MEDIA_TYPE }, 
			produces = { AbstractRestService.JSON_MEDIA_TYPE })
	public @ResponseBody ISnomedBrowserConcept createConcept(
			@ApiParam(value="The branch path")
			@PathVariable(value="path")
			final String branchPath,

			@ApiParam(value="Language codes and reference sets, in order of preference")
			@RequestHeader(value="Accept-Language", defaultValue="en-US;q=0.8,en-GB;q=0.6", required=false) 
			final String languageSetting,

			@RequestBody
			final SnomedBrowserConcept concept,

			final Principal principal) {

		final String userId = principal.getName();
		final List<ExtendedLocale> extendedLocales;
		
		try {
			extendedLocales = AcceptHeader.parseExtendedLocales(new StringReader(languageSetting));
		} catch (IOException e) {
			throw new BadRequestException(e.getMessage());
		} catch (IllegalArgumentException e) {
			throw new BadRequestException(e.getMessage());
		}
		
		return browserService.create(branchPath, concept, userId, extendedLocales);
	}

	@ApiOperation(
			value="Update a concept",
			notes="Updates a new Concept on a branch.")
	@ApiResponses({
			@ApiResponse(code = 200, message = "OK", response = Void.class),
			@ApiResponse(code = 404, message = "Code system version or concept not found", response = RestApiError.class)
	})
	@PutMapping(value="/concepts/{conceptId}", 
			consumes = { AbstractRestService.JSON_MEDIA_TYPE }, 
			produces = { AbstractRestService.JSON_MEDIA_TYPE })
	public @ResponseBody ISnomedBrowserConcept updateConcept(
			@ApiParam(value="The branch path")
			@PathVariable(value="path")
			final String branchPath,

			@ApiParam(value="The SCTID of the concept being updated")
			@PathVariable(value="conceptId")
			final String conceptId,

			@ApiParam(value="Language codes and reference sets, in order of preference")
			@RequestHeader(value="Accept-Language", defaultValue="en-US;q=0.8,en-GB;q=0.6", required=false) 
			final String languageSetting,

			@RequestBody
			final SnomedBrowserConceptUpdate concept,

			final Principal principal) {

		final String userId = principal.getName();
		final List<ExtendedLocale> extendedLocales;
		
		try {
			extendedLocales = AcceptHeader.parseExtendedLocales(new StringReader(languageSetting));
		} catch (IOException e) {
			throw new BadRequestException(e.getMessage());
		} catch (IllegalArgumentException e) {
			throw new BadRequestException(e.getMessage());
		}
		
		if (!conceptId.equals(concept.getConceptId())) {
			throw new BadRequestException("The concept ID in the request body does not match the ID in the URL.");
		}
		
		return browserService.update(branchPath, concept, userId, extendedLocales);
	}

	@ApiOperation(
			value = "Retrieve parents of a concept",
			notes = "Returns a list of parent concepts of the specified concept on a branch.",
			response=Void.class)
	@ApiResponses({
		@ApiResponse(code = 200, message = "OK"),
		@ApiResponse(code = 404, message = "Code system version or concept not found", response = RestApiError.class)
	})
	@GetMapping(value = "/concepts/{conceptId}/parents", produces = { AbstractRestService.JSON_MEDIA_TYPE })
	public @ResponseBody List<ISnomedBrowserParentConcept> getConceptParents(
			@ApiParam(value="The branch path")
			@PathVariable(value="path")
			final String branchPath,
			
			@ApiParam(value="The concept identifier")
			@PathVariable(value="conceptId")
			final String conceptId,
			
			@ApiParam(value="Language codes and reference sets, in order of preference")
			@RequestHeader(value="Accept-Language", defaultValue="en-US;q=0.8,en-GB;q=0.6", required=false) 
			final String languageSetting) {
		
		final List<ExtendedLocale> extendedLocales;
		
		try {
			extendedLocales = AcceptHeader.parseExtendedLocales(new StringReader(languageSetting));
		} catch (IOException e) {
			throw new BadRequestException(e.getMessage());
		} catch (IllegalArgumentException e) {
			throw new BadRequestException(e.getMessage());
		}
		
		return browserService.getConceptParents(branchPath, conceptId, extendedLocales);
	}
	
	@ApiOperation(
			value = "Retrieve children of a concept",
			notes = "Returns a list of child concepts of the specified concept on a branch.",
			response=Void.class)
	@ApiResponses({
		@ApiResponse(code = 200, message = "OK"),
		@ApiResponse(code = 404, message = "Code system version or concept not found", response = RestApiError.class)
	})
	@GetMapping(value = "/concepts/{conceptId}/children", produces = { AbstractRestService.JSON_MEDIA_TYPE })
	public @ResponseBody List<ISnomedBrowserChildConcept> getConceptChildren(
			@ApiParam(value="The branch path")
			@PathVariable(value="path")
			final String branchPath,

			@ApiParam(value="The concept identifier")
			@PathVariable(value="conceptId")
			final String conceptId,

			@ApiParam(value="Language codes and reference sets, in order of preference")
			@RequestHeader(value="Accept-Language", defaultValue="en-US;q=0.8,en-GB;q=0.6", required=false) 
			final String languageSetting,
			
			@ApiParam(value="Stated or inferred form", allowableValues="stated, inferred")
			@RequestParam(value="form", defaultValue="inferred")
			final String form) {

		final List<ExtendedLocale> extendedLocales;
		
		try {
			extendedLocales = AcceptHeader.parseExtendedLocales(new StringReader(languageSetting));
		} catch (IOException e) {
			throw new BadRequestException(e.getMessage());
		} catch (IllegalArgumentException e) {
			throw new BadRequestException(e.getMessage());
		}
		
		if ("stated".equals(form) || "inferred".equals(form)) {
			return browserService.getConceptChildren(branchPath, conceptId, extendedLocales, "stated".equals(form));
		}
		
		throw new BadRequestException("Form parameter should be either 'stated' or 'inferred'");
	}

	@ApiOperation(
			value = "Retrieve descriptions matching a query (sets FSN to property 'fsn' in concept section)",
			notes = "Returns a list of descriptions which have a term matching the specified query string on a version.",
			response=Void.class)
	@ApiResponses({
			@ApiResponse(code = 200, message = "OK"),
			@ApiResponse(code = 404, message = "Code system version or concept not found", response = RestApiError.class)
	})
	@GetMapping(value="/descriptions-fsn", produces = { AbstractRestService.JSON_MEDIA_TYPE })
	public @ResponseBody List<ISnomedBrowserDescriptionResult> searchDescriptionsFSN(
			@ApiParam(value="The branch path")
			@PathVariable(value="path")
			final String branchPath,

			@ApiParam(value="The query string")
			@RequestParam(value="query")
			final String query,

			@ApiParam(value="The scrollKeepAlive to start a scroll using this query")
			@RequestParam(value="scrollKeepAlive", required=false) 
			final String scrollKeepAlive,
			
			@ApiParam(value="A scrollId to continue scrolling a previous query")
			@RequestParam(value="scrollId", required=false) 
			final String scrollId,
			
			@ApiParam(value="The search key to use for retrieving the next page of results")
			@RequestParam(value="searchAfter", required=false) 
			final String searchAfter,


			@ApiParam(value="The maximum number of items to return")
			@RequestParam(value="limit", defaultValue="50", required=false)
			final int limit,

			@ApiParam(value="Language codes and reference sets, in order of preference")
			@RequestHeader(value="Accept-Language", defaultValue="en-US;q=0.8,en-GB;q=0.6", required=false)
			final String languageSetting) {

		final List<ExtendedLocale> extendedLocales;
		
		try {
			extendedLocales = AcceptHeader.parseExtendedLocales(new StringReader(languageSetting));
		} catch (IOException e) {
			throw new BadRequestException(e.getMessage());
		} catch (IllegalArgumentException e) {
			throw new BadRequestException(e.getMessage());
		}
		
		return browserService.getDescriptions(branchPath, query, extendedLocales, ISnomedBrowserDescriptionResult.TermType.FSN,
				scrollKeepAlive, 
				scrollId, 
				searchAfter,
				limit);
	}

	@ApiOperation(
			value = "Retrieve descriptions matching a query (sets PT to property 'fsn' in concept section)",
			notes = "Returns a list of descriptions which have a term matching the specified query string on a version.",
			response=Void.class)
	@ApiResponses({
			@ApiResponse(code = 200, message = "OK"),
			@ApiResponse(code = 404, message = "Code system version or concept not found", response = RestApiError.class)
	})
	@GetMapping(value = "/descriptions", produces = { AbstractRestService.JSON_MEDIA_TYPE })
	public @ResponseBody List<ISnomedBrowserDescriptionResult> searchDescriptionsPT(
			@ApiParam(value="The branch path")
			@PathVariable(value="path")
			final String branchPath,

			@ApiParam(value="The query string")
			@RequestParam(value="query")
			final String query,

			@ApiParam(value="The scrollKeepAlive to start a scroll using this query")
			@RequestParam(value="scrollKeepAlive", required=false) 
			final String scrollKeepAlive,
			
			@ApiParam(value="A scrollId to continue scrolling a previous query")
			@RequestParam(value="scrollId", required=false) 
			final String scrollId,

			@ApiParam(value="The sort key to use for retrieving the next page of results")
			@RequestParam(value="searchAfter", required=false) 
			final String searchAfter,

			@ApiParam(value="The maximum number of items to return")
			@RequestParam(value="limit", defaultValue="50", required=false)
			final int limit,

			@ApiParam(value="Language codes and reference sets, in order of preference")
			@RequestHeader(value="Accept-Language", defaultValue="en-US;q=0.8,en-GB;q=0.6", required=false)
			final String languageSetting) {

		final List<ExtendedLocale> extendedLocales;
		
		try {
			extendedLocales = AcceptHeader.parseExtendedLocales(new StringReader(languageSetting));
		} catch (IOException e) {
			throw new BadRequestException(e.getMessage());
		} catch (IllegalArgumentException e) {
			throw new BadRequestException(e.getMessage());
		}
		
		return browserService.getDescriptions(branchPath, query, extendedLocales, ISnomedBrowserDescriptionResult.TermType.PT, 
				scrollKeepAlive, 
				scrollId, 
				searchAfter,
				limit);
	}

	@ApiOperation(
			value="Retrieve constants and properties",
			notes="Retrieves referenced constants and related concept properties from a version branch.")
	@ApiResponses({
		@ApiResponse(code = 200, message = "OK", response = Void.class)
	})
	@GetMapping(value="/constants", produces = { AbstractRestService.JSON_MEDIA_TYPE })
	public @ResponseBody Map<String, ISnomedBrowserConstant> getConstants(

			@ApiParam(value="The branch path")
			@PathVariable(value="path")
			final String branchPath,

			@ApiParam(value="Language codes and reference sets, in order of preference")
			@RequestHeader(value="Accept-Language", defaultValue="en-US;q=0.8,en-GB;q=0.6", required=false) 
			final String languageSetting) {
		
		final List<ExtendedLocale> extendedLocales;
		
		try {
			extendedLocales = AcceptHeader.parseExtendedLocales(new StringReader(languageSetting));
		} catch (IOException e) {
			throw new BadRequestException(e.getMessage());
		} catch (IllegalArgumentException e) {
			throw new BadRequestException(e.getMessage());
		}
		
		return browserService.getConstants(branchPath, extendedLocales);
	}
}<|MERGE_RESOLUTION|>--- conflicted
+++ resolved
@@ -1,9 +1,5 @@
 /*
-<<<<<<< HEAD
- * Copyright 2011-2018 B2i Healthcare Pte Ltd, http://b2i.sg
-=======
  * Copyright 2011-2019 B2i Healthcare Pte Ltd, http://b2i.sg
->>>>>>> c2a5bcd7
  * 
  * Licensed under the Apache License, Version 2.0 (the "License"); you may not use this file except in compliance with
  * the License. You may obtain a copy of the License at
@@ -57,24 +53,10 @@
 /**
  * @since 1.0
  */
-<<<<<<< HEAD
-@Api(value = "IHTSDO SNOMED CT Browser", description="IHTSDO SNOMED CT Browser", tags = { "ihtsdo snomed ct browser" })
+@Api(value = "IHTSDO SNOMED CT Browser", description="IHTSDO SNOMED CT Browser", tags = { "browser" })
 @RestController
 @RequestMapping(value="/browser/{path:**}")
 public class SnomedBrowserRestService extends AbstractRestService {
-=======
-@Api(value = "IHTSDO SNOMED CT Browser", description="IHTSDO SNOMED CT Browser", tags = { "browser" })
-@Controller
-@RequestMapping(
-		value="/browser/{path:**}",
-		produces={ SnomedBrowserRestService.IHTSDO_V1_MEDIA_TYPE, MediaType.APPLICATION_JSON_VALUE })
-public class SnomedBrowserRestService extends AbstractSnomedRestService {
-
-	/**
-	 * The currently supported versioned media type of the IHTSDO SNOMED CT Browser RESTful API.
-	 */
-	public static final String IHTSDO_V1_MEDIA_TYPE = "application/vnd.org.ihtsdo.browser+json";
->>>>>>> c2a5bcd7
 
 	@Autowired
 	protected ISnomedBrowserService browserService;
