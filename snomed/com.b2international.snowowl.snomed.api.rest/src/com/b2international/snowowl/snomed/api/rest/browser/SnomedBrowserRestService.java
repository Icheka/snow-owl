--- conflicted
+++ resolved
@@ -1,220 +1,3 @@
-<<<<<<< HEAD
-/*
- * Copyright 2011-2015 B2i Healthcare Pte Ltd, http://b2i.sg
- * 
- * Licensed under the Apache License, Version 2.0 (the "License"); you may not use this file except in compliance with
- * the License. You may obtain a copy of the License at
- * 
- * http://www.apache.org/licenses/LICENSE-2.0
- * 
- * Unless required by applicable law or agreed to in writing, software distributed under the License is distributed on
- * an "AS IS" BASIS, WITHOUT WARRANTIES OR CONDITIONS OF ANY KIND, either express or implied. See the License for the
- * specific language governing permissions and limitations under the License.
- */
-package com.b2international.snowowl.snomed.api.rest.browser;
-
-import java.util.Collections;
-import java.util.List;
-import java.util.Map;
-
-import javax.servlet.http.HttpServletRequest;
-
-import org.springframework.beans.factory.annotation.Autowired;
-import org.springframework.http.MediaType;
-import org.springframework.stereotype.Controller;
-import org.springframework.web.bind.annotation.PathVariable;
-import org.springframework.web.bind.annotation.RequestHeader;
-import org.springframework.web.bind.annotation.RequestMapping;
-import org.springframework.web.bind.annotation.RequestMethod;
-import org.springframework.web.bind.annotation.RequestParam;
-import org.springframework.web.bind.annotation.ResponseBody;
-
-import com.b2international.snowowl.api.domain.IComponentRef;
-import com.b2international.snowowl.api.impl.domain.StorageRef;
-import com.b2international.snowowl.snomed.api.browser.ISnomedBrowserService;
-import com.b2international.snowowl.snomed.api.domain.browser.ISnomedBrowserChildConcept;
-import com.b2international.snowowl.snomed.api.domain.browser.ISnomedBrowserConcept;
-import com.b2international.snowowl.snomed.api.domain.browser.ISnomedBrowserConstant;
-import com.b2international.snowowl.snomed.api.domain.browser.ISnomedBrowserDescriptionResult;
-import com.b2international.snowowl.snomed.api.domain.browser.ISnomedBrowserParentConcept;
-import com.b2international.snowowl.snomed.api.rest.AbstractSnomedRestService;
-import com.wordnik.swagger.annotations.Api;
-import com.wordnik.swagger.annotations.ApiOperation;
-import com.wordnik.swagger.annotations.ApiParam;
-import com.wordnik.swagger.annotations.ApiResponse;
-import com.wordnik.swagger.annotations.ApiResponses;
-
-/**
- * @since 1.0
- */
-@Api("IHTSDO SNOMED CT Browser")
-@Controller
-@RequestMapping(
-		value="/{path:**}", 
-		produces={ SnomedBrowserRestService.IHTSDO_V1_MEDIA_TYPE, MediaType.APPLICATION_JSON_VALUE })
-public class SnomedBrowserRestService extends AbstractSnomedRestService {
-
-	/**
-	 * The currently supported versioned media type of the IHTSDO SNOMED CT Browser RESTful API.
-	 */
-	public static final String IHTSDO_V1_MEDIA_TYPE = "application/vnd.org.ihtsdo.browser+json";
-
-	@Autowired
-	protected ISnomedBrowserService delegate;
-
-	@ApiOperation(
-			value="Retrieve single concept properties",
-			notes="Retrieves a single concept and related information on a branch.")
-	@ApiResponses({
-		@ApiResponse(code = 200, message = "OK", response = Void.class),
-		@ApiResponse(code = 404, message = "Code system version or concept not found")
-	})
-	@RequestMapping(value="/concepts/{conceptId}", method=RequestMethod.GET)
-	public @ResponseBody ISnomedBrowserConcept getConceptDetails(
-			@ApiParam(value="The branch path")
-			@PathVariable(value="path")
-			final String branchPath,
-
-			@ApiParam(value="The concept identifier")
-			@PathVariable(value="conceptId")
-			final String conceptId,
-
-			@ApiParam(value="Language codes and reference sets, in order of preference")
-			@RequestHeader(value="Accept-Language", defaultValue="en-US;q=0.8,en-GB;q=0.6", required=false) 
-			final String languageSetting,
-
-			final HttpServletRequest request) {
-
-		final IComponentRef conceptRef = createComponentRef(branchPath, conceptId);
-		return delegate.getConceptDetails(conceptRef, Collections.list(request.getLocales()));
-	}
-
-	@ApiOperation(
-			value = "Retrieve parents of a concept",
-			notes = "Returns a list of parent concepts of the specified concept on a branch.",
-			response=Void.class)
-	@ApiResponses({
-		@ApiResponse(code = 200, message = "OK"),
-		@ApiResponse(code = 404, message = "Code system version or concept not found")
-	})
-	@RequestMapping(
-			value="/concepts/{conceptId}/parents",
-			method = RequestMethod.GET)
-	public @ResponseBody List<ISnomedBrowserParentConcept> getConceptParents(
-			@ApiParam(value="The branch path")
-			@PathVariable(value="path")
-			final String branchPath,
-			
-			@ApiParam(value="The concept identifier")
-			@PathVariable(value="conceptId")
-			final String conceptId,
-			
-			@ApiParam(value="Language codes and reference sets, in order of preference")
-			@RequestHeader(value="Accept-Language", defaultValue="en-US;q=0.8,en-GB;q=0.6", required=false) 
-			final String languageSetting,
-			
-			final HttpServletRequest request) {
-		
-		final IComponentRef ref = createComponentRef(branchPath, conceptId);
-		return delegate.getConceptParents(ref, Collections.list(request.getLocales()));
-	}
-	
-	@ApiOperation(
-			value = "Retrieve children of a concept",
-			notes = "Returns a list of child concepts of the specified concept on a branch.",
-			response=Void.class)
-	@ApiResponses({
-		@ApiResponse(code = 200, message = "OK"),
-		@ApiResponse(code = 404, message = "Code system version or concept not found")
-	})
-	@RequestMapping(
-			value="/concepts/{conceptId}/children",
-			method = RequestMethod.GET)
-	public @ResponseBody List<ISnomedBrowserChildConcept> getConceptChildren(
-			@ApiParam(value="The branch path")
-			@PathVariable(value="path")
-			final String branchPath,
-
-			@ApiParam(value="The concept identifier")
-			@PathVariable(value="conceptId")
-			final String conceptId,
-
-			@ApiParam(value="Language codes and reference sets, in order of preference")
-			@RequestHeader(value="Accept-Language", defaultValue="en-US;q=0.8,en-GB;q=0.6", required=false) 
-			final String languageSetting,
-
-			@ApiParam(value="Stated or inferred form", allowableValues="stated, inferred")
-			@RequestParam(value="form", defaultValue="inferred")
-			final String form,
-			
-			final HttpServletRequest request) {
-
-		final IComponentRef ref = createComponentRef(branchPath, conceptId);
-		return delegate.getConceptChildren(ref, Collections.list(request.getLocales()), "stated".equals(form));
-	}
-
-	@ApiOperation(
-			value = "Retrieve descriptions matching a query",
-			notes = "Returns a list of descriptions which have a term matching the specified query string on a version.",
-			response=Void.class)
-	@ApiResponses({
-		@ApiResponse(code = 200, message = "OK"),
-		@ApiResponse(code = 404, message = "Code system version or concept not found")
-	})
-	@RequestMapping(
-			value="/descriptions",
-			method = RequestMethod.GET)
-	public @ResponseBody List<ISnomedBrowserDescriptionResult> searchDescriptions(
-			@ApiParam(value="The branch path")
-			@PathVariable(value="path")
-			final String branchPath,
-
-			@ApiParam(value="The query string")
-			@RequestParam(value="query")
-			final String query,
-
-			@ApiParam(value="The starting offset in the list")
-			@RequestParam(value="offset", defaultValue="0", required=false) 
-			final int offset,
-
-			@ApiParam(value="The maximum number of items to return")
-			@RequestParam(value="limit", defaultValue="50", required=false) 
-			final int limit,
-
-			@ApiParam(value="Language codes and reference sets, in order of preference")
-			@RequestHeader(value="Accept-Language", defaultValue="en-US;q=0.8,en-GB;q=0.6", required=false) 
-			final String languageSetting,
-
-			final HttpServletRequest request) {
-
-		final StorageRef ref = new StorageRef(codeSystemShortName, branchPath);
-		return delegate.getDescriptions(ref, query, Collections.list(request.getLocales()), offset, limit);
-	}
-
-	@ApiOperation(
-			value="Retrieve constants and properties",
-			notes="Retrieves referenced constants and related concept properties from a version branch.")
-	@ApiResponses({
-		@ApiResponse(code = 200, message = "OK", response = Void.class)
-	})
-	@RequestMapping(value="/constants", method=RequestMethod.GET)
-	public @ResponseBody Map<String, ISnomedBrowserConstant> getConstants(
-
-			@ApiParam(value="The branch path")
-			@PathVariable(value="path")
-			final String branchPath,
-
-			@ApiParam(value="Language codes and reference sets, in order of preference")
-			@RequestHeader(value="Accept-Language", defaultValue="en-US;q=0.8,en-GB;q=0.6", required=false) 
-			final String languageSetting,
-
-			final HttpServletRequest request) {
-		final StorageRef ref = new StorageRef(codeSystemShortName, branchPath);
-		return delegate.getConstants(ref, Collections.list(request.getLocales()));
-	}
-
-}
-=======
 /*
  * Copyright 2011-2015 B2i Healthcare Pte Ltd, http://b2i.sg
  * 
@@ -426,11 +209,15 @@
 			@ApiParam(value="Language codes and reference sets, in order of preference")
 			@RequestHeader(value="Accept-Language", defaultValue="en-US;q=0.8,en-GB;q=0.6", required=false) 
 			final String languageSetting,
+			
+			@ApiParam(value="Stated or inferred form", allowableValues="stated, inferred")
+			@RequestParam(value="form", defaultValue="inferred")
+			final String form,
 
 			final HttpServletRequest request) {
 
 		final IComponentRef ref = createComponentRef(branchPath, conceptId);
-		return browserService.getConceptChildren(ref, Collections.list(request.getLocales()));
+		return browserService.getConceptChildren(ref, Collections.list(request.getLocales()), "stated".equals(form));
 	}
 
 	@ApiOperation(
@@ -531,5 +318,4 @@
 		return browserService.getConstants(ref, Collections.list(request.getLocales()));
 	}
 
-}
->>>>>>> 7298c0df
+}