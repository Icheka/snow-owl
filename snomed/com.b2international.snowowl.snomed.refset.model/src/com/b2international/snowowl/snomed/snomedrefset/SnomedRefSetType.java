--- conflicted
+++ resolved
@@ -114,7 +114,6 @@
 	 * @generated
 	 * @ordered
 	 */
-<<<<<<< HEAD
 	EXTENDED_MAP(10, "EXTENDED_MAP", "EXTENDED_MAP"), 
 	
 	/**
@@ -123,9 +122,9 @@
 	 * @generated
 	 * @ordered
 	 */
-	SIMPLE_MAP_WITH_DESCRIPTION(11, "SIMPLE_MAP_WITH_DESCRIPTION", "SIMPLE_MAP_WITH_DESCRIPTION");
-=======
-	EXTENDED_MAP(10, "EXTENDED_MAP", "EXTENDED_MAP"), /**
+	SIMPLE_MAP_WITH_DESCRIPTION(11, "SIMPLE_MAP_WITH_DESCRIPTION", "SIMPLE_MAP_WITH_DESCRIPTION"),
+	
+	/**
 	 * The '<em><b>OWL AXIOM</b></em>' literal object.
 	 * <!-- begin-user-doc -->
 	 * <!-- end-user-doc -->
@@ -133,7 +132,9 @@
 	 * @generated
 	 * @ordered
 	 */
-	OWL_AXIOM(11, "OWL_AXIOM", "OWL_AXIOM"), /**
+	OWL_AXIOM(12, "OWL_AXIOM", "OWL_AXIOM"),
+	
+	/**
 	 * The '<em><b>MRCM DOMAIN</b></em>' literal object.
 	 * <!-- begin-user-doc -->
 	 * <!-- end-user-doc -->
@@ -141,7 +142,9 @@
 	 * @generated
 	 * @ordered
 	 */
-	MRCM_DOMAIN(12, "MRCM_DOMAIN", "MRCM_DOMAIN"), /**
+	MRCM_DOMAIN(13, "MRCM_DOMAIN", "MRCM_DOMAIN"),
+	
+	/**
 	 * The '<em><b>MRCM ATTRIBUTE DOMAIN</b></em>' literal object.
 	 * <!-- begin-user-doc -->
 	 * <!-- end-user-doc -->
@@ -149,7 +152,9 @@
 	 * @generated
 	 * @ordered
 	 */
-	MRCM_ATTRIBUTE_DOMAIN(13, "MRCM_ATTRIBUTE_DOMAIN", "MRCM_ATTRIBUTE_DOMAIN"), /**
+	MRCM_ATTRIBUTE_DOMAIN(14, "MRCM_ATTRIBUTE_DOMAIN", "MRCM_ATTRIBUTE_DOMAIN"),
+	
+	/**
 	 * The '<em><b>MRCM ATTRIBUTE RANGE</b></em>' literal object.
 	 * <!-- begin-user-doc -->
 	 * <!-- end-user-doc -->
@@ -157,7 +162,9 @@
 	 * @generated
 	 * @ordered
 	 */
-	MRCM_ATTRIBUTE_RANGE(14, "MRCM_ATTRIBUTE_RANGE", "MRCM_ATTRIBUTE_RANGE"), /**
+	MRCM_ATTRIBUTE_RANGE(15, "MRCM_ATTRIBUTE_RANGE", "MRCM_ATTRIBUTE_RANGE"),
+	
+	/**
 	 * The '<em><b>MRCM MODULE SCOPE</b></em>' literal object.
 	 * <!-- begin-user-doc -->
 	 * <!-- end-user-doc -->
@@ -165,8 +172,7 @@
 	 * @generated
 	 * @ordered
 	 */
-	MRCM_MODULE_SCOPE(15, "MRCM_MODULE_SCOPE", "MRCM_MODULE_SCOPE");
->>>>>>> 6acebe47
+	MRCM_MODULE_SCOPE(16, "MRCM_MODULE_SCOPE", "MRCM_MODULE_SCOPE");
 
 	/**
 	 * The '<em><b>SIMPLE</b></em>' literal value.
@@ -274,7 +280,6 @@
 	public static final int EXTENDED_MAP_VALUE = 10;
 
 	/**
-<<<<<<< HEAD
 	 * The '<em><b>SIMPLE MAP WITH DESCRIPTION</b></em>' literal value.
 	 * <!-- begin-user-doc -->
 	 * <p>
@@ -283,7 +288,13 @@
 	 * </p>
 	 * <!-- end-user-doc -->
 	 * @see #SIMPLE_MAP_WITH_DESCRIPTION
-=======
+	 * @model
+	 * @generated
+	 * @ordered
+	 */
+	public static final int SIMPLE_MAP_WITH_DESCRIPTION_VALUE = 11;
+
+	/**
 	 * The '<em><b>OWL AXIOM</b></em>' literal value.
 	 * <!-- begin-user-doc -->
 	 * <p>
@@ -292,15 +303,11 @@
 	 * </p>
 	 * <!-- end-user-doc -->
 	 * @see #OWL_AXIOM
->>>>>>> 6acebe47
-	 * @model
-	 * @generated
-	 * @ordered
-	 */
-<<<<<<< HEAD
-	public static final int SIMPLE_MAP_WITH_DESCRIPTION_VALUE = 11;
-=======
-	public static final int OWL_AXIOM_VALUE = 11;
+	 * @model
+	 * @generated
+	 * @ordered
+	 */
+	public static final int OWL_AXIOM_VALUE = 12;
 
 	/**
 	 * The '<em><b>MRCM DOMAIN</b></em>' literal value.
@@ -315,7 +322,7 @@
 	 * @generated
 	 * @ordered
 	 */
-	public static final int MRCM_DOMAIN_VALUE = 12;
+	public static final int MRCM_DOMAIN_VALUE = 13;
 
 	/**
 	 * The '<em><b>MRCM ATTRIBUTE DOMAIN</b></em>' literal value.
@@ -330,7 +337,7 @@
 	 * @generated
 	 * @ordered
 	 */
-	public static final int MRCM_ATTRIBUTE_DOMAIN_VALUE = 13;
+	public static final int MRCM_ATTRIBUTE_DOMAIN_VALUE = 14;
 
 	/**
 	 * The '<em><b>MRCM ATTRIBUTE RANGE</b></em>' literal value.
@@ -345,7 +352,7 @@
 	 * @generated
 	 * @ordered
 	 */
-	public static final int MRCM_ATTRIBUTE_RANGE_VALUE = 14;
+	public static final int MRCM_ATTRIBUTE_RANGE_VALUE = 15;
 
 	/**
 	 * The '<em><b>MRCM MODULE SCOPE</b></em>' literal value.
@@ -360,8 +367,7 @@
 	 * @generated
 	 * @ordered
 	 */
-	public static final int MRCM_MODULE_SCOPE_VALUE = 15;
->>>>>>> 6acebe47
+	public static final int MRCM_MODULE_SCOPE_VALUE = 16;
 
 	/**
 	 * An array of all the '<em><b>Type</b></em>' enumerators.
@@ -382,15 +388,12 @@
 			ASSOCIATION,
 			MODULE_DEPENDENCY,
 			EXTENDED_MAP,
-<<<<<<< HEAD
 			SIMPLE_MAP_WITH_DESCRIPTION,
-=======
 			OWL_AXIOM,
 			MRCM_DOMAIN,
 			MRCM_ATTRIBUTE_DOMAIN,
 			MRCM_ATTRIBUTE_RANGE,
 			MRCM_MODULE_SCOPE,
->>>>>>> 6acebe47
 		};
 
 	/**
@@ -446,15 +449,12 @@
 			case ASSOCIATION_VALUE: return ASSOCIATION;
 			case MODULE_DEPENDENCY_VALUE: return MODULE_DEPENDENCY;
 			case EXTENDED_MAP_VALUE: return EXTENDED_MAP;
-<<<<<<< HEAD
 			case SIMPLE_MAP_WITH_DESCRIPTION_VALUE: return SIMPLE_MAP_WITH_DESCRIPTION;
-=======
 			case OWL_AXIOM_VALUE: return OWL_AXIOM;
 			case MRCM_DOMAIN_VALUE: return MRCM_DOMAIN;
 			case MRCM_ATTRIBUTE_DOMAIN_VALUE: return MRCM_ATTRIBUTE_DOMAIN;
 			case MRCM_ATTRIBUTE_RANGE_VALUE: return MRCM_ATTRIBUTE_RANGE;
 			case MRCM_MODULE_SCOPE_VALUE: return MRCM_MODULE_SCOPE;
->>>>>>> 6acebe47
 		}
 		return null;
 	}
