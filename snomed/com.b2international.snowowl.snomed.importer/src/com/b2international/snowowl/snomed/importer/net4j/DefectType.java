/*
 * Copyright 2011-2015 B2i Healthcare Pte Ltd, http://b2i.sg
 * 
 * Licensed under the Apache License, Version 2.0 (the "License");
 * you may not use this file except in compliance with the License.
 * You may obtain a copy of the License at
 *
 *      http://www.apache.org/licenses/LICENSE-2.0
 *
 * Unless required by applicable law or agreed to in writing, software
 * distributed under the License is distributed on an "AS IS" BASIS,
 * WITHOUT WARRANTIES OR CONDITIONS OF ANY KIND, either express or implied.
 * See the License for the specific language governing permissions and
 * limitations under the License.
 */
package com.b2international.snowowl.snomed.importer.net4j;

public enum DefectType {
	
	HEADER_DIFFERENCES("Header format is different from the standard format defined by IHTSDO", false),
	INCORRECT_COLUMN_NUMBER("Incorrect column number in release file"),
	INVALID_ID("Component identifier is not of the expected type, malformed, or has an incorrect Verhoeff check digit."),
	MODULE_CONCEPT_NOT_EXIST("Module concept does not exist"),
	NOT_UNIQUE_DESCRIPTION_ID("Description identifier is not unique"),
	NOT_UNIQUE_FULLY_SPECIFIED_NAME("Fully specified name is not unique", false),
	CONCEPT_DEFINITION_STATUS_NOT_EXIST("Concept refers to a non-existing concept in column 'definitionStatusId'"),
	DESCRIPTION_CONCEPT_NOT_EXIST("Description refers to a non-existing concept in column 'conceptId'"),
	DESCRIPTION_TYPE_NOT_EXIST("Description refers to a non-existing concept in column 'typeId'"),
	DESCRIPTION_CASE_SIGNIFICANCE_NOT_EXIST("Description refers to a non-existing concept in column 'caseSignificanceId'"),
	NOT_UNIQUE_RELATIONSHIP_ID("Relationship identifier is not unique"),
	RELATIONSHIP_SOURCE_DESTINATION_EQUALS("Relationship source and destination identifiers are equal"),
	RELATIONSHIP_REFERENCED_NONEXISTENT_CONCEPT("Relationship refers to a non-existing component"),
	RELATIONSHIP_REFERENCED_INACTIVE_CONCEPT("Relationship refers to a inactive component", false),
	INCORRECT_REFSET_MEMBER_ID("Reference set member identifier is not a valid universally unique identifier"),
	NOT_UNIQUE_REFSET_MEMBER_ID("Reference set member identifier is not unique"),
	REFSET_MEMBER_COMPONENT_NOT_EXIST("Reference set member refers to a non-existing component in column 'referencedComponentId'"),
	ATTRIBUTE_REFSET_VALUE_CONCEPT_NOT_EXIST("Attribute value reference set member refers to a non-existing concept in column 'valueId'"),
	CONCRETE_DOMAIN_UNIT_CONCEPT_NOT_EXIST("Concrete domain reference set member refers to a non-existing concept in column 'unitId'"),
	CONCRETE_DOMAIN_OPERATOR_CONCEPT_NOT_EXIST("Concrete domain reference set member refers to a non-existing concept in column 'operatorId'"),
	CONCRETE_DOMAIN_VALUE_IS_EMPTY("Concrete domain reference set member value is empty in column 'value'"),
	SIMPLE_MAP_TARGET_IS_EMPTY("Simple map type reference set member target is empty in column 'mapTarget'"),
	DESCRIPTION_TYPE_DESCRIPTION_FORMAT_NOT_EXIST("Description type reference set member refers to a non-existing concept in column 'descriptionFormat'"),
	DESCRIPTION_TYPE_DESCRIPTION_LENGTH_IS_EMPTY("Description type reference set member value is empty in column 'descriptionLength'"),
	ASSOCIATION_REFSET_TARGET_COMPONENT_NOT_EXIST("Association reference set member refers to a non-existing concept in column 'targetComponentId'"),
	COMPLEX_MAP_REFERENCED_INVALID_CONCEPT("Complex map reference set member refers to a non-existing concept"),
	EXTENDED_MAP_REFERENCED_INVALID_CONCEPT("Extended map reference set member refers to a non-existing concept"),
	INVALID_EFFECTIVE_TIME_FORMAT("Effective time format is not valid. Acceptable effective time format is 'yyyyMMdd'."),
<<<<<<< HEAD
	INCONSISTENT_TAXONOMY("The concepts below are referenced in active IS A relationships, but are inactive or otherwise not known."),
	IO_PROBLEM("Encountered an I/O error while running validation."),
	EMPTY_REFSET_MEMBER_FIELD("Reference set member field is empty");
=======
	INCONSISTENT_TAXONOMY("The concepts below are referenced in active IS A relationships, but are inactive or otherwise not known.", false),
	IO_PROBLEM("Encountered an I/O error while running validation.");
>>>>>>> 756a6985
	
	private final String label;
	private final boolean critical;
	
	private DefectType(final String label) {
		this(label, true);
	}
	
	private DefectType(final String label, final boolean critical) {
		this.label = label;
		this.critical = critical;
	}
	
	@Override
	public String toString() {
		return label;
	}
	
	public boolean isCritical() {
		return critical;
	}
}<|MERGE_RESOLUTION|>--- conflicted
+++ resolved
@@ -1,5 +1,5 @@
 /*
- * Copyright 2011-2015 B2i Healthcare Pte Ltd, http://b2i.sg
+ * Copyright 2011-2018 B2i Healthcare Pte Ltd, http://b2i.sg
  * 
  * Licensed under the Apache License, Version 2.0 (the "License");
  * you may not use this file except in compliance with the License.
@@ -45,14 +45,9 @@
 	COMPLEX_MAP_REFERENCED_INVALID_CONCEPT("Complex map reference set member refers to a non-existing concept"),
 	EXTENDED_MAP_REFERENCED_INVALID_CONCEPT("Extended map reference set member refers to a non-existing concept"),
 	INVALID_EFFECTIVE_TIME_FORMAT("Effective time format is not valid. Acceptable effective time format is 'yyyyMMdd'."),
-<<<<<<< HEAD
-	INCONSISTENT_TAXONOMY("The concepts below are referenced in active IS A relationships, but are inactive or otherwise not known."),
+	INCONSISTENT_TAXONOMY("The concepts below are referenced in active IS A relationships, but are inactive or otherwise not known.", false),
 	IO_PROBLEM("Encountered an I/O error while running validation."),
 	EMPTY_REFSET_MEMBER_FIELD("Reference set member field is empty");
-=======
-	INCONSISTENT_TAXONOMY("The concepts below are referenced in active IS A relationships, but are inactive or otherwise not known.", false),
-	IO_PROBLEM("Encountered an I/O error while running validation.");
->>>>>>> 756a6985
 	
 	private final String label;
 	private final boolean critical;
