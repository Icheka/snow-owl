/*
<<<<<<< HEAD
 * Copyright 2011-2016 B2i Healthcare Pte Ltd, http://b2i.sg
=======
 * Copyright 2011-2017 B2i Healthcare Pte Ltd, http://b2i.sg
>>>>>>> 01e5aff5
 * 
 * Licensed under the Apache License, Version 2.0 (the "License");
 * you may not use this file except in compliance with the License.
 * You may obtain a copy of the License at
 *
 *      http://www.apache.org/licenses/LICENSE-2.0
 *
 * Unless required by applicable law or agreed to in writing, software
 * distributed under the License is distributed on an "AS IS" BASIS,
 * WITHOUT WARRANTIES OR CONDITIONS OF ANY KIND, either express or implied.
 * See the License for the specific language governing permissions and
 * limitations under the License.
 */
package com.b2international.snowowl.snomed.api.impl;

import com.b2international.snowowl.core.branch.Branch;
import com.b2international.snowowl.snomed.api.ISnomedExportService;
import com.b2international.snowowl.snomed.datastore.id.SnomedIdentifiers;
import com.google.common.base.Strings;

/**
 * {@link ISnomedExportService export service} implementation for the SNOMED CT ontology.
 * @deprecated
 */
public class SnomedExportService implements ISnomedExportService {

	@Override
	public String resolveNamespaceId(Branch branch) {
		
		String branchMetaShortname = getEffectiveBranchMetadataValue(branch, "shortname");
		String branchMetaDefaultNamespace = getEffectiveBranchMetadataValue(branch, "defaultNamespace");
		
		if (!Strings.isNullOrEmpty(branchMetaShortname) && !Strings.isNullOrEmpty(branchMetaDefaultNamespace)) {
			return String.format("%s%s", branchMetaShortname.toUpperCase(), branchMetaDefaultNamespace);
		}
		
		return SnomedIdentifiers.INT_NAMESPACE;
	}
	
	// FIXME This should not be here, see IHTSDO/com.b2international.snowowl.snomed.core.domain.BranchMetadataResolver
	private String getEffectiveBranchMetadataValue(Branch branch, String metadataKey) {
		final String metadataValue = branch.metadata().getString(metadataKey);
		if (metadataValue != null) {
			return metadataValue;
		} else {
			final Branch parent = branch.parent();
			if (parent != null && branch != parent) {
				return getEffectiveBranchMetadataValue(parent, metadataKey);
			}
		}
		return null;
	}
	
}<|MERGE_RESOLUTION|>--- conflicted
+++ resolved
@@ -1,9 +1,5 @@
 /*
-<<<<<<< HEAD
- * Copyright 2011-2016 B2i Healthcare Pte Ltd, http://b2i.sg
-=======
  * Copyright 2011-2017 B2i Healthcare Pte Ltd, http://b2i.sg
->>>>>>> 01e5aff5
  * 
  * Licensed under the Apache License, Version 2.0 (the "License");
  * you may not use this file except in compliance with the License.
