--- conflicted
+++ resolved
@@ -4,13 +4,8 @@
   <modelVersion>4.0.0</modelVersion>
   <parent>
     <groupId>com.b2international.snowowl</groupId>
-<<<<<<< HEAD
-    <artifactId>snomed-parent</artifactId>
-    <version>6.6.0-SNAPSHOT</version>
-=======
     <artifactId>dependencies-parent</artifactId>
     <version>6.6.0</version>
->>>>>>> 2d3cd7f7
   </parent>
   <artifactId>org.protege.editor.owl</artifactId>
   <packaging>eclipse-plugin</packaging>
