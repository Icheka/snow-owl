<?xml version="1.0"?>
<project
	xsi:schemaLocation="http://maven.apache.org/POM/4.0.0 http://maven.apache.org/xsd/maven-4.0.0.xsd"
	xmlns="http://maven.apache.org/POM/4.0.0" xmlns:xsi="http://www.w3.org/2001/XMLSchema-instance">
	<modelVersion>4.0.0</modelVersion>
	<artifactId>dependencies-parent</artifactId>
	<packaging>pom</packaging>
	
	<parent>
		<groupId>com.b2international.snowowl</groupId>
		<artifactId>snowowl-parent</artifactId>
<<<<<<< HEAD
		<version>5.7.4</version>
=======
		<version>5.8.0-SNAPSHOT</version>
>>>>>>> bb5857ba
	</parent>
	
	<modules>
		<module>com.b2international.snowowl.hibernate.validator</module>
		<module>com.b2international.org.apache.lucene</module>
		<module>org.eclipse.emf.cdo</module>
		<module>org.eclipse.emf.cdo.common</module>
		<module>org.eclipse.emf.cdo.net4j</module>
		<module>org.eclipse.emf.cdo.server</module>
		<module>org.eclipse.emf.cdo.server.db</module>
		<module>org.eclipse.emf.cdo.server.net4j</module>
		<module>org.eclipse.net4j</module>
		<module>org.eclipse.net4j.db.mysql</module>
		<module>org.eclipse.net4j.util</module>
		<module>org.protege.common</module>
		<module>org.protege.core.feature</module>
		<module>org.protege.editor.core.application</module>
		<module>org.protege.editor.owl</module>
		<module>org.supercsv</module>
	</modules>
	
</project><|MERGE_RESOLUTION|>--- conflicted
+++ resolved
@@ -9,11 +9,7 @@
 	<parent>
 		<groupId>com.b2international.snowowl</groupId>
 		<artifactId>snowowl-parent</artifactId>
-<<<<<<< HEAD
-		<version>5.7.4</version>
-=======
 		<version>5.8.0-SNAPSHOT</version>
->>>>>>> bb5857ba
 	</parent>
 	
 	<modules>
